--- conflicted
+++ resolved
@@ -672,13 +672,12 @@
         del os.environ['LM_LICENSE_FILE']
         self.assertEqual(ft.find_flexlm_license(lic_specs=[None]), ([], None))
 
-<<<<<<< HEAD
     def test_is_patch_file(self):
         """Test for is_patch_file() function."""
         testdir = os.path.dirname(os.path.abspath(__file__))
         self.assertFalse(ft.is_patch_file(os.path.join(testdir, 'easyconfigs', 'toy-0.0.eb')))
         self.assertTrue(ft.is_patch_file(os.path.join(testdir, 'sandbox', 'sources', 'toy', 'toy-0.0_typo.patch')))
-=======
+
     def test_is_alt_pypi_url(self):
         """Test is_alt_pypi_url() function."""
         url = 'https://pypi.python.org/packages/source/e/easybuild/easybuild-2.7.0.tar.gz'
@@ -700,7 +699,6 @@
         # no crash on non-existing package
         url = 'https://pypi.python.org/packages/source/n/nosuchpackageonpypiever/nosuchpackageonpypiever-0.0.0.tar.gz'
         self.assertEqual(ft.derive_alt_pypi_url(url), None)
->>>>>>> 8014765b
 
 
 def suite():
