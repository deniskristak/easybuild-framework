##
# Copyright 2012-2019 Ghent University
#
# This file is part of EasyBuild,
# originally created by the HPC team of Ghent University (http://ugent.be/hpc/en),
# with support of Ghent University (http://ugent.be/hpc),
# the Flemish Supercomputer Centre (VSC) (https://www.vscentrum.be),
# Flemish Research Foundation (FWO) (http://www.fwo.be/en)
# and the Department of Economy, Science and Innovation (EWI) (http://www.ewi-vlaanderen.be/en).
#
# https://github.com/easybuilders/easybuild
#
# EasyBuild is free software: you can redistribute it and/or modify
# it under the terms of the GNU General Public License as published by
# the Free Software Foundation v2.
#
# EasyBuild is distributed in the hope that it will be useful,
# but WITHOUT ANY WARRANTY; without even the implied warranty of
# MERCHANTABILITY or FITNESS FOR A PARTICULAR PURPOSE.  See the
# GNU General Public License for more details.
#
# You should have received a copy of the GNU General Public License
# along with EasyBuild.  If not, see <http://www.gnu.org/licenses/>.
##
"""
Unit tests for talking to GitHub.

@author: Jens Timmerman (Ghent University)
@author: Kenneth Hoste (Ghent University)
"""
import base64
import os
import random
import re
import sys
from test.framework.utilities import EnhancedTestCase, TestLoaderFiltered, init_config
from unittest import TextTestRunner

from easybuild.base.rest import RestClient
from easybuild.tools.build_log import EasyBuildError
from easybuild.tools.config import module_classes
from easybuild.tools.configobj import ConfigObj
from easybuild.tools.filetools import read_file, write_file
from easybuild.tools.py2vs3 import HTTPError, URLError, ascii_letters
import easybuild.tools.github as gh

try:
    import keyring
    HAVE_KEYRING = True
except ImportError:
    HAVE_KEYRING = False


# test account, for which a token may be available
GITHUB_TEST_ACCOUNT = 'easybuild_test'
# the user & repo to use in this test (https://github.com/hpcugent/testrepository)
GITHUB_USER = "hpcugent"
GITHUB_REPO = "testrepository"
# branch to test
GITHUB_BRANCH = 'master'


class GithubTest(EnhancedTestCase):
    """ small test for The github package
    This should not be to much, since there is an hourly limit of request
    for non authenticated users of 50"""

    def setUp(self):
        """setup"""
        super(GithubTest, self).setUp()
        self.github_token = gh.fetch_github_token(GITHUB_TEST_ACCOUNT)
        if self.github_token is None:
            self.ghfs = gh.Githubfs(GITHUB_USER, GITHUB_REPO, GITHUB_BRANCH, None, None, None)
        else:
            self.ghfs = gh.Githubfs(GITHUB_USER, GITHUB_REPO, GITHUB_BRANCH, GITHUB_TEST_ACCOUNT,
                                    None, self.github_token)

        self.skip_github_tests = self.github_token is None and os.getenv('FORCE_EB_GITHUB_TESTS') is None

    def test_walk(self):
        """test the gitubfs walk function"""
        if self.skip_github_tests:
            print("Skipping test_walk, no GitHub token available?")
            return

        try:
            expected = [(None, ['a_directory', 'second_dir'], ['README.md']),
                        ('a_directory', ['a_subdirectory'], ['a_file.txt']), ('a_directory/a_subdirectory', [],
                        ['a_file.txt']), ('second_dir', [], ['a_file.txt'])]
            self.assertEqual([x for x in self.ghfs.walk(None)], expected)
        except IOError:
            pass

    def test_read_api(self):
        """Test the githubfs read function"""
        if self.skip_github_tests:
            print("Skipping test_read_api, no GitHub token available?")
            return

        try:
            self.assertEqual(self.ghfs.read("a_directory/a_file.txt").strip(), b"this is a line of text")
        except IOError:
            pass

    def test_read(self):
        """Test the githubfs read function without using the api"""
        if self.skip_github_tests:
            print("Skipping test_read, no GitHub token available?")
            return

        try:
            fp = self.ghfs.read("a_directory/a_file.txt", api=False)
            self.assertEqual(open(fp, 'r').read().strip(), "this is a line of text")
            os.remove(fp)
        except (IOError, OSError):
            pass

    def test_fetch_pr_data(self):
        """Test fetch_pr_data function."""
        if self.skip_github_tests:
            print("Skipping test_fetch_pr_data, no GitHub token available?")
            return

        pr_data, pr_url = gh.fetch_pr_data(1, GITHUB_USER, GITHUB_REPO, GITHUB_TEST_ACCOUNT)

        self.assertEqual(pr_data['number'], 1)
        self.assertEqual(pr_data['title'], "a pr")
        self.assertFalse(any(key in pr_data for key in ['issue_comments', 'review', 'status_last_commit']))

        pr_data, pr_url = gh.fetch_pr_data(2, GITHUB_USER, GITHUB_REPO, GITHUB_TEST_ACCOUNT, full=True)
        self.assertEqual(pr_data['number'], 2)
        self.assertEqual(pr_data['title'], "an open pr (do not close this please)")
        self.assertTrue(pr_data['issue_comments'])
        self.assertEqual(pr_data['issue_comments'][0]['body'], "this is a test")
        self.assertTrue(pr_data['reviews'])
        self.assertEqual(pr_data['reviews'][0]['state'], "APPROVED")
        self.assertEqual(pr_data['reviews'][0]['user']['login'], 'boegel')
        self.assertEqual(pr_data['status_last_commit'], 'pending')

    def test_list_prs(self):
        """Test list_prs function."""
        if self.skip_github_tests:
            print("Skipping test_list_prs, no GitHub token available?")
            return

        parameters = ('closed', 'created', 'asc')

        init_config(build_options={'pr_target_account': GITHUB_USER,
                                   'pr_target_repo': GITHUB_REPO})

        expected = "PR #1: a pr"

        self.mock_stdout(True)
        output = gh.list_prs(parameters, per_page=1, github_user=GITHUB_TEST_ACCOUNT)
        stdout = self.get_stdout()
        self.mock_stdout(False)

        self.assertTrue(stdout.startswith("== Listing PRs with parameters: "))

        self.assertEqual(expected, output)

    def test_reasons_for_closing(self):
        """Test reasons_for_closing function."""
        if self.skip_github_tests:
            print("Skipping test_reasons_for_closing, no GitHub token available?")
            return

        repo_owner = gh.GITHUB_EB_MAIN
        repo_name = gh.GITHUB_EASYCONFIGS_REPO

        build_options = {
            'dry_run': True,
            'github_user': GITHUB_TEST_ACCOUNT,
            'pr_target_account': repo_owner,
            'pr_target_repo': repo_name,
            'robot_path': [],
        }
        init_config(build_options=build_options)

        pr_data, _ = gh.fetch_pr_data(1844, repo_owner, repo_name, GITHUB_TEST_ACCOUNT, full=True)

        self.mock_stdout(True)
        self.mock_stderr(True)
        # can't easily check return value, since auto-detected reasons may change over time if PR is touched
        res = gh.reasons_for_closing(pr_data)
        stdout = self.get_stdout()
        stderr = self.get_stderr()
        self.mock_stdout(False)
        self.mock_stderr(False)

        self.assertTrue(isinstance(res, list))
        self.assertEqual(stderr.strip(), "WARNING: Using easyconfigs from closed PR #1844")
        patterns = [
            "Status of last commit is SUCCESS",
            "Last comment on",
            "No activity since",
            "* QEMU-2.4.0",
        ]
        for pattern in patterns:
            self.assertTrue(pattern in stdout, "Pattern '%s' found in: %s" % (pattern, stdout))

    def test_close_pr(self):
        """Test close_pr function."""
        if self.skip_github_tests:
            print("Skipping test_close_pr, no GitHub token available?")
            return

        build_options = {
            'dry_run': True,
            'github_user': GITHUB_TEST_ACCOUNT,
            'pr_target_account': GITHUB_USER,
            'pr_target_repo': GITHUB_REPO,
        }
        init_config(build_options=build_options)

        self.mock_stdout(True)
        gh.close_pr(2, motivation_msg='just a test')
        stdout = self.get_stdout()
        self.mock_stdout(False)

        patterns = [
            "hpcugent/testrepository PR #2 was submitted by migueldiascosta",
            "[DRY RUN] Adding comment to testrepository issue #2: '" +
            "@migueldiascosta, this PR is being closed for the following reason(s): just a test",
            "[DRY RUN] Closed hpcugent/testrepository pull request #2",
        ]
        for pattern in patterns:
            self.assertTrue(pattern in stdout, "Pattern '%s' found in: %s" % (pattern, stdout))

    def test_fetch_easyconfigs_from_pr(self):
        """Test fetch_easyconfigs_from_pr function."""
        if self.skip_github_tests:
            print("Skipping test_fetch_easyconfigs_from_pr, no GitHub token available?")
            return

        init_config(build_options={
            'pr_target_account': gh.GITHUB_EB_MAIN,
        })

        # PR for rename of ffmpeg to FFmpeg,
        # see https://github.com/easybuilders/easybuild-easyconfigs/pull/2481/files
        all_ecs_pr2481 = [
            'FFmpeg-2.4-intel-2014.06.eb',
            'FFmpeg-2.4-intel-2014b.eb',
            'FFmpeg-2.8-intel-2015b.eb',
            'OpenCV-2.4.9-intel-2014.06.eb',
            'OpenCV-2.4.9-intel-2014b.eb',
            'animation-2.4-intel-2015b-R-3.2.1.eb',
        ]
        # PR where also files are patched in test/
        # see https://github.com/easybuilders/easybuild-easyconfigs/pull/6587/files
        all_ecs_pr6587 = [
            'WIEN2k-18.1-foss-2018a.eb',
            'WIEN2k-18.1-gimkl-2017a.eb',
            'WIEN2k-18.1-intel-2018a.eb',
            'libxc-4.2.3-foss-2018a.eb',
            'libxc-4.2.3-gimkl-2017a.eb',
            'libxc-4.2.3-intel-2018a.eb',
        ]
        # PR where files are renamed
        # see https://github.com/easybuilders/easybuild-easyconfigs/pull/7159/files
        all_ecs_pr7159 = [
            'DOLFIN-2018.1.0.post1-foss-2018a-Python-3.6.4.eb',
            'OpenFOAM-5.0-20180108-foss-2018a.eb',
            'OpenFOAM-5.0-20180108-intel-2018a.eb',
            'OpenFOAM-6-foss-2018b.eb',
            'OpenFOAM-6-intel-2018a.eb',
            'OpenFOAM-v1806-foss-2018b.eb',
            'PETSc-3.9.3-foss-2018a.eb',
            'SCOTCH-6.0.6-foss-2018a.eb',
            'SCOTCH-6.0.6-foss-2018b.eb',
            'SCOTCH-6.0.6-intel-2018a.eb',
            'Trilinos-12.12.1-foss-2018a-Python-3.6.4.eb'
        ]

        for pr, all_ecs in [(2481, all_ecs_pr2481), (6587, all_ecs_pr6587), (7159, all_ecs_pr7159)]:
            try:
                tmpdir = os.path.join(self.test_prefix, 'pr%s' % pr)
                ec_files = gh.fetch_easyconfigs_from_pr(pr, path=tmpdir, github_user=GITHUB_TEST_ACCOUNT)
                self.assertEqual(sorted(all_ecs), sorted([os.path.basename(f) for f in ec_files]))
            except URLError as err:
                print("Ignoring URLError '%s' in test_fetch_easyconfigs_from_pr" % err)

    def test_fetch_latest_commit_sha(self):
        """Test fetch_latest_commit_sha function."""
        if self.skip_github_tests:
            print("Skipping test_fetch_latest_commit_sha, no GitHub token available?")
            return

        sha = gh.fetch_latest_commit_sha('easybuild-framework', 'easybuilders', github_user=GITHUB_TEST_ACCOUNT)
        self.assertTrue(re.match('^[0-9a-f]{40}$', sha))
        sha = gh.fetch_latest_commit_sha('easybuild-easyblocks', 'easybuilders', github_user=GITHUB_TEST_ACCOUNT,
                                         branch='develop')
        self.assertTrue(re.match('^[0-9a-f]{40}$', sha))

    def test_download_repo(self):
        """Test download_repo function."""
        if self.skip_github_tests:
            print("Skipping test_download_repo, no GitHub token available?")
            return

        # default: download tarball for master branch of easybuilders/easybuild-easyconfigs repo
        path = gh.download_repo(path=self.test_prefix, github_user=GITHUB_TEST_ACCOUNT)
        repodir = os.path.join(self.test_prefix, 'easybuilders', 'easybuild-easyconfigs-master')
        self.assertTrue(os.path.samefile(path, repodir))
        self.assertTrue(os.path.exists(repodir))
        shafile = os.path.join(repodir, 'latest-sha')
        self.assertTrue(re.match('^[0-9a-f]{40}$', read_file(shafile)))
        self.assertTrue(os.path.exists(os.path.join(repodir, 'easybuild', 'easyconfigs', 'f', 'foss', 'foss-2015a.eb')))

        # existing downloaded repo is not reperformed, except if SHA is different
        account, repo, branch = 'boegel', 'easybuild-easyblocks', 'develop'
        repodir = os.path.join(self.test_prefix, account, '%s-%s' % (repo, branch))
        latest_sha = gh.fetch_latest_commit_sha(repo, account, branch=branch, github_user=GITHUB_TEST_ACCOUNT)

        # put 'latest-sha' fail in place, check whether repo was (re)downloaded (should not)
        shafile = os.path.join(repodir, 'latest-sha')
        write_file(shafile, latest_sha)
        path = gh.download_repo(repo=repo, branch=branch, account=account, path=self.test_prefix,
                                github_user=GITHUB_TEST_ACCOUNT)
        self.assertTrue(os.path.samefile(path, repodir))
        self.assertEqual(os.listdir(repodir), ['latest-sha'])

        # remove 'latest-sha' file and verify that download was performed
        os.remove(shafile)
        path = gh.download_repo(repo=repo, branch=branch, account=account, path=self.test_prefix,
                                github_user=GITHUB_TEST_ACCOUNT)
        self.assertTrue(os.path.samefile(path, repodir))
        self.assertTrue('easybuild' in os.listdir(repodir))
        self.assertTrue(re.match('^[0-9a-f]{40}$', read_file(shafile)))
        self.assertTrue(os.path.exists(os.path.join(repodir, 'easybuild', 'easyblocks', '__init__.py')))

    def test_install_github_token(self):
        """Test for install_github_token function."""
        if self.skip_github_tests:
            print("Skipping test_install_github_token, no GitHub token available?")
            return

        if not HAVE_KEYRING:
            print("Skipping test_install_github_token, keyring module not available")
            return

        random_user = ''.join(random.choice(ascii_letters) for _ in range(10))
        self.assertEqual(gh.fetch_github_token(random_user), None)

        # poor mans mocking of getpass
        # inject leading/trailing spaces to verify stripping of provided value
        def fake_getpass(*args, **kwargs):
            return ' ' + self.github_token + '  '

        orig_getpass = gh.getpass.getpass
        gh.getpass.getpass = fake_getpass

        token_installed = False
        try:
            gh.install_github_token(random_user, silent=True)
            token_installed = True
        except Exception as err:
            print(err)

        gh.getpass.getpass = orig_getpass

        token = gh.fetch_github_token(random_user)

        # cleanup
        if token_installed:
            keyring.delete_password(gh.KEYRING_GITHUB_TOKEN, random_user)

        # deliberately not using assertEqual, keep token secret!
        self.assertTrue(token_installed)
        self.assertTrue(token == self.github_token)

    def test_validate_github_token(self):
        """Test for validate_github_token function."""
        if self.skip_github_tests:
            print("Skipping test_validate_github_token, no GitHub token available?")
            return

        if not HAVE_KEYRING:
            print("Skipping test_validate_github_token, keyring module not available")
            return

        self.assertTrue(gh.validate_github_token(self.github_token, GITHUB_TEST_ACCOUNT))

    def test_find_easybuild_easyconfig(self):
        """Test for find_easybuild_easyconfig function"""
        if self.skip_github_tests:
            print("Skipping test_find_easybuild_easyconfig, no GitHub token available?")
            return
        path = gh.find_easybuild_easyconfig(github_user=GITHUB_TEST_ACCOUNT)
        expected = os.path.join('e', 'EasyBuild', 'EasyBuild-[1-9]+\.[0-9]+\.[0-9]+\.eb')
        regex = re.compile(expected)
        self.assertTrue(regex.search(path), "Pattern '%s' found in '%s'" % (regex.pattern, path))
        self.assertTrue(os.path.exists(path), "Path %s exists" % path)

    def test_find_patches(self):
        """ Test for find_software_name_for_patch """
        testdir = os.path.dirname(os.path.abspath(__file__))
        ec_path = os.path.join(testdir, 'easyconfigs')
        init_config(build_options={
            'allow_modules_tool_mismatch': True,
            'minimal_toolchains': True,
            'use_existing_modules': True,
            'external_modules_metadata': ConfigObj(),
            'silent': True,
            'valid_module_classes': module_classes(),
            'validate': False,
        })
        self.mock_stdout(True)
        ec = gh.find_software_name_for_patch('toy-0.0_fix-silly-typo-in-printf-statement.patch', [ec_path])
        txt = self.get_stdout()
        self.mock_stdout(False)

        self.assertTrue(ec == 'toy')
        reg = re.compile(r'[1-9]+ of [1-9]+ easyconfigs checked')
        self.assertTrue(re.search(reg, txt))

    def test_check_pr_eligible_to_merge(self):
        """Test check_pr_eligible_to_merge function"""
        def run_check(expected_result=False):
            """Helper function to check result of check_pr_eligible_to_merge"""
            self.mock_stdout(True)
            self.mock_stderr(True)
            res = gh.check_pr_eligible_to_merge(pr_data)
            stdout = self.get_stdout()
            stderr = self.get_stderr()
            self.mock_stdout(False)
            self.mock_stderr(False)
            self.assertEqual(res, expected_result)
            self.assertEqual(stdout, expected_stdout)
            self.assertTrue(expected_warning in stderr, "Found '%s' in: %s" % (expected_warning, stderr))
            return stderr

        pr_data = {
            'base': {
                'ref': 'master',
                'repo': {
                    'name': 'easybuild-easyconfigs',
                    'owner': {'login': 'easybuilders'},
                },
            },
            'status_last_commit': None,
            'issue_comments': [],
            'milestone': None,
            'number': '1234',
            'reviews': [],
        }

        test_result_warning_template = "* test suite passes: %s => not eligible for merging!"

        expected_stdout = "Checking eligibility of easybuilders/easybuild-easyconfigs PR #1234 for merging...\n"

        # target branch for PR must be develop
        expected_warning = "* targets develop branch: FAILED; found 'master' => not eligible for merging!\n"
        run_check()

        pr_data['base']['ref'] = 'develop'
        expected_stdout += "* targets develop branch: OK\n"

        # test suite must PASS (not failed, pending or unknown) in Travis
        tests = [
            ('', '(result unknown)'),
            ('foobar', '(result unknown)'),
            ('pending', 'pending...'),
            ('error', 'FAILED'),
            ('failure', 'FAILED'),
        ]
        for status, test_result in tests:
            pr_data['status_last_commit'] = status
            expected_warning = test_result_warning_template % test_result
            run_check()

        pr_data['status_last_commit'] = 'success'
        expected_stdout += "* test suite passes: OK\n"
        expected_warning = ''
        run_check()

        # at least the last test report must be successful (and there must be one)
        expected_warning = "* last test report is successful: (no test reports found) => not eligible for merging!"
        run_check()

        pr_data['issue_comments'] = [
            {'body': "@easybuild-easyconfigs/maintainers: please review/merge?"},
            {'body': "Test report by @boegel\n**SUCCESS**\nit's all good!"},
            {'body': "Test report by @boegel\n**FAILED**\nnothing ever works..."},
            {'body': "this is just a regular comment"},
        ]
        expected_warning = "* last test report is successful: FAILED => not eligible for merging!"
        run_check()

        pr_data['issue_comments'].extend([
            {'body': "yet another comment"},
            {'body': "Test report by @boegel\n**SUCCESS**\nit's all good!"},
        ])
        expected_stdout += "* last test report is successful: OK\n"
        expected_warning = ''
        run_check()

        # approved style review by a human is required
        expected_warning = "* approved review: MISSING => not eligible for merging!"
        run_check()

        pr_data['issue_comments'].insert(2, {'body': 'lgtm'})
        run_check()

        pr_data['reviews'].append({'state': 'CHANGES_REQUESTED', 'user': {'login': 'boegel'}})
        run_check()

        pr_data['reviews'].append({'state': 'APPROVED', 'user': {'login': 'boegel'}})
        expected_stdout += "* approved review: OK (by boegel)\n"
        expected_warning = ''
        run_check()

        # milestone must be set
        expected_warning = "* milestone is set: no milestone found => not eligible for merging!"
        run_check()

        pr_data['milestone'] = {'title': '3.3.1'}
        expected_stdout += "* milestone is set: OK (3.3.1)\n"

        # all checks pass, PR is eligible for merging
        expected_warning = ''
        self.assertEqual(run_check(True), '')

    def test_det_patch_specs(self):
        """Test for det_patch_specs function."""

        patch_paths = [os.path.join(self.test_prefix, p) for p in ['1.patch', '2.patch', '3.patch']]
        file_info = {'ecs': [
                {'name': 'A', 'patches': ['1.patch'], 'exts_list': []},
                {'name': 'B', 'patches': [], 'exts_list': []},
            ]
        }
        error_pattern = "Failed to determine software name to which patch file .*/2.patch relates"
        self.mock_stdout(True)
        self.assertErrorRegex(EasyBuildError, error_pattern, gh.det_patch_specs, patch_paths, file_info, [])
        self.mock_stdout(False)

        file_info['ecs'].append({'name': 'C', 'patches': [('3.patch', 'subdir'), '2.patch'], 'exts_list': []})
        self.mock_stdout(True)
        res = gh.det_patch_specs(patch_paths, file_info, [])
        self.mock_stdout(False)

        self.assertEqual(len(res), 3)
        self.assertEqual(os.path.basename(res[0][0]), '1.patch')
        self.assertEqual(res[0][1], 'A')
        self.assertEqual(os.path.basename(res[1][0]), '2.patch')
        self.assertEqual(res[1][1], 'C')
        self.assertEqual(os.path.basename(res[2][0]), '3.patch')
        self.assertEqual(res[2][1], 'C')

<<<<<<< HEAD
    def test_restclient(self):
        """Test use of RestClient."""
        if self.skip_github_tests:
            print("Skipping test_restclient, no GitHub token available?")
            return

        client = RestClient('https://api.github.com', username=GITHUB_TEST_ACCOUNT, token=self.github_token)

        status, body = client.repos['hpcugent']['testrepository'].contents.a_directory['a_file.txt'].get()
        self.assertEqual(status, 200)
        # base64.b64encode requires & produces a 'bytes' value in Python 3,
        # but we need a string value hence the .decode() (also works in Python 2)
        self.assertEqual(body['content'].strip(), base64.b64encode(b'this is a line of text\n').decode())

        status, headers = client.head()
        self.assertEqual(status, 200)
        self.assertTrue(headers)
        self.assertTrue('X-GitHub-Media-Type' in headers)

        httperror_hit = False
        try:
            status, body = client.user.emails.post(body='test@example.com')
            self.assertTrue(False, 'posting to unauthorized endpoint did not throw a http error')
        except HTTPError:
            httperror_hit = True
        self.assertTrue(httperror_hit, "expected HTTPError not encountered")

        httperror_hit = False
        try:
            status, body = client.user.emails.delete(body='test@example.com')
            self.assertTrue(False, 'deleting to unauthorized endpoint did not throw a http error')
        except HTTPError:
            httperror_hit = True
        self.assertTrue(httperror_hit, "expected HTTPError not encountered")
=======
        # check if patches for extensions are found
        file_info['ecs'][-1] = {
            'name': 'patched_ext',
            'patches': [],
            'exts_list': [
                'foo',
                ('bar', '1.2.3'),
                ('patched', '4.5.6', {
                    'patches': [('2.patch', 1), '3.patch'],
                }),
            ],
        }

        self.mock_stdout(True)
        res = gh.det_patch_specs(patch_paths, file_info, [])
        self.mock_stdout(False)

        self.assertEqual(len(res), 3)
        self.assertEqual(os.path.basename(res[0][0]), '1.patch')
        self.assertEqual(res[0][1], 'A')
        self.assertEqual(os.path.basename(res[1][0]), '2.patch')
        self.assertEqual(res[1][1], 'patched_ext')
        self.assertEqual(os.path.basename(res[2][0]), '3.patch')
        self.assertEqual(res[2][1], 'patched_ext')
>>>>>>> a73767bf


def suite():
    """ returns all the testcases in this module """
    return TestLoaderFiltered().loadTestsFromTestCase(GithubTest, sys.argv[1:])


if __name__ == '__main__':
    res = TextTestRunner(verbosity=1).run(suite())
    sys.exit(len(res.failures))<|MERGE_RESOLUTION|>--- conflicted
+++ resolved
@@ -549,42 +549,6 @@
         self.assertEqual(os.path.basename(res[2][0]), '3.patch')
         self.assertEqual(res[2][1], 'C')
 
-<<<<<<< HEAD
-    def test_restclient(self):
-        """Test use of RestClient."""
-        if self.skip_github_tests:
-            print("Skipping test_restclient, no GitHub token available?")
-            return
-
-        client = RestClient('https://api.github.com', username=GITHUB_TEST_ACCOUNT, token=self.github_token)
-
-        status, body = client.repos['hpcugent']['testrepository'].contents.a_directory['a_file.txt'].get()
-        self.assertEqual(status, 200)
-        # base64.b64encode requires & produces a 'bytes' value in Python 3,
-        # but we need a string value hence the .decode() (also works in Python 2)
-        self.assertEqual(body['content'].strip(), base64.b64encode(b'this is a line of text\n').decode())
-
-        status, headers = client.head()
-        self.assertEqual(status, 200)
-        self.assertTrue(headers)
-        self.assertTrue('X-GitHub-Media-Type' in headers)
-
-        httperror_hit = False
-        try:
-            status, body = client.user.emails.post(body='test@example.com')
-            self.assertTrue(False, 'posting to unauthorized endpoint did not throw a http error')
-        except HTTPError:
-            httperror_hit = True
-        self.assertTrue(httperror_hit, "expected HTTPError not encountered")
-
-        httperror_hit = False
-        try:
-            status, body = client.user.emails.delete(body='test@example.com')
-            self.assertTrue(False, 'deleting to unauthorized endpoint did not throw a http error')
-        except HTTPError:
-            httperror_hit = True
-        self.assertTrue(httperror_hit, "expected HTTPError not encountered")
-=======
         # check if patches for extensions are found
         file_info['ecs'][-1] = {
             'name': 'patched_ext',
@@ -609,7 +573,41 @@
         self.assertEqual(res[1][1], 'patched_ext')
         self.assertEqual(os.path.basename(res[2][0]), '3.patch')
         self.assertEqual(res[2][1], 'patched_ext')
->>>>>>> a73767bf
+
+    def test_restclient(self):
+        """Test use of RestClient."""
+        if self.skip_github_tests:
+            print("Skipping test_restclient, no GitHub token available?")
+            return
+
+        client = RestClient('https://api.github.com', username=GITHUB_TEST_ACCOUNT, token=self.github_token)
+
+        status, body = client.repos['hpcugent']['testrepository'].contents.a_directory['a_file.txt'].get()
+        self.assertEqual(status, 200)
+        # base64.b64encode requires & produces a 'bytes' value in Python 3,
+        # but we need a string value hence the .decode() (also works in Python 2)
+        self.assertEqual(body['content'].strip(), base64.b64encode(b'this is a line of text\n').decode())
+
+        status, headers = client.head()
+        self.assertEqual(status, 200)
+        self.assertTrue(headers)
+        self.assertTrue('X-GitHub-Media-Type' in headers)
+
+        httperror_hit = False
+        try:
+            status, body = client.user.emails.post(body='test@example.com')
+            self.assertTrue(False, 'posting to unauthorized endpoint did not throw a http error')
+        except HTTPError:
+            httperror_hit = True
+        self.assertTrue(httperror_hit, "expected HTTPError not encountered")
+
+        httperror_hit = False
+        try:
+            status, body = client.user.emails.delete(body='test@example.com')
+            self.assertTrue(False, 'deleting to unauthorized endpoint did not throw a http error')
+        except HTTPError:
+            httperror_hit = True
+        self.assertTrue(httperror_hit, "expected HTTPError not encountered")
 
 
 def suite():
