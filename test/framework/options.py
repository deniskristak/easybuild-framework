# #
# Copyright 2013-2016 Ghent University
#
# This file is part of EasyBuild,
# originally created by the HPC team of Ghent University (http://ugent.be/hpc/en),
# with support of Ghent University (http://ugent.be/hpc),
# the Flemish Supercomputer Centre (VSC) (https://www.vscentrum.be),
# Flemish Research Foundation (FWO) (http://www.fwo.be/en)
# and the Department of Economy, Science and Innovation (EWI) (http://www.ewi-vlaanderen.be/en).
#
# http://github.com/hpcugent/easybuild
#
# EasyBuild is free software: you can redistribute it and/or modify
# it under the terms of the GNU General Public License as published by
# the Free Software Foundation v2.
#
# EasyBuild is distributed in the hope that it will be useful,
# but WITHOUT ANY WARRANTY; without even the implied warranty of
# MERCHANTABILITY or FITNESS FOR A PARTICULAR PURPOSE.  See the
# GNU General Public License for more details.
#
# You should have received a copy of the GNU General Public License
# along with EasyBuild.  If not, see <http://www.gnu.org/licenses/>.
# #
"""
Unit tests for eb command line options.

@author: Kenneth Hoste (Ghent University)
"""
import glob
import os
import re
import shutil
import sys
import tempfile
from unittest import TextTestRunner
from urllib2 import URLError

import easybuild.tools.build_log
import easybuild.tools.options
import easybuild.tools.toolchain
from easybuild.framework.easyblock import EasyBlock
from easybuild.framework.easyconfig import BUILD, CUSTOM, DEPENDENCIES, EXTENSIONS, FILEMANAGEMENT, LICENSE
from easybuild.framework.easyconfig import MANDATORY, MODULES, OTHER, TOOLCHAIN
from easybuild.framework.easyconfig.easyconfig import EasyConfig, get_easyblock_class, robot_find_easyconfig
from easybuild.tools.build_log import EasyBuildError
from easybuild.tools.config import DEFAULT_MODULECLASSES
from easybuild.tools.config import find_last_log, get_build_log_path, get_module_syntax, module_classes
from easybuild.tools.environment import modify_env
from easybuild.tools.filetools import copy_file, download_file, mkdir, read_file, write_file
from easybuild.tools.github import GITHUB_RAW, GITHUB_EB_MAIN, GITHUB_EASYCONFIGS_REPO, URL_SEPARATOR
from easybuild.tools.github import fetch_github_token
from easybuild.tools.modules import Lmod
from easybuild.tools.options import EasyBuildOptions, parse_external_modules_metadata, set_tmpdir, use_color
from easybuild.tools.toolchain.utilities import TC_CONST_PREFIX
from easybuild.tools.run import run_cmd
from easybuild.tools.version import VERSION
from test.framework.utilities import EnhancedTestCase, TestLoaderFiltered, init_config
from vsc.utils import fancylogger


EXTERNAL_MODULES_METADATA = """[foobar/1.2.3]
name = foo, bar
version = 1.2.3, 3.2.1
prefix = FOOBAR_DIR

[foobar/2.0]
name = foobar
version = 2.0
prefix = FOOBAR_PREFIX

[foo]
name = Foo
prefix = /foo

[bar/1.2.3]
name = bar
version = 1.2.3
"""

# test account, for which a token may be available
GITHUB_TEST_ACCOUNT = 'easybuild_test'


class CommandLineOptionsTest(EnhancedTestCase):
    """Testcases for command line options."""

    logfile = None

    def setUp(self):
        """Set up test."""
        super(CommandLineOptionsTest, self).setUp()
        self.github_token = fetch_github_token(GITHUB_TEST_ACCOUNT)

        self.orig_terminal_supports_colors = easybuild.tools.options.terminal_supports_colors

    def tearDown(self):
        """Clean up after test."""
        easybuild.tools.options.terminal_supports_colors = self.orig_terminal_supports_colors
        super(CommandLineOptionsTest, self).tearDown()

    def purge_environment(self):
        """Remove any leftover easybuild variables"""
        for var in os.environ.keys():
            # retain $EASYBUILD_IGNORECONFIGFILES, to make sure the test is isolated from system-wide config files!
            if var.startswith('EASYBUILD_') and var != 'EASYBUILD_IGNORECONFIGFILES':
                del os.environ[var]

    def test_help_short(self, txt=None):
        """Test short help message."""

        if txt is None:
            topt = EasyBuildOptions(
                                    go_args=['-h'],
                                    go_nosystemexit=True,  # when printing help, optparse ends with sys.exit
                                    go_columns=100,  # fix col size for reproducible unittest output
                                    help_to_string=True,  # don't print to stdout, but to StingIO fh,
                                    prog='easybuildoptions_test',  # generate as if called from generaloption.py
                                   )

            outtxt = topt.parser.help_to_file.getvalue()
        else:
            outtxt = txt

        self.assertTrue(re.search(' -h ', outtxt), "Only short options included in short help")
        self.assertTrue(re.search("show short help message and exit", outtxt), "Documentation included in short help")
        self.assertEqual(re.search("--short-help ", outtxt), None, "Long options not included in short help")
        self.assertEqual(re.search("Software search and build options", outtxt), None, "Not all option groups included in short help (1)")
        self.assertEqual(re.search("Regression test options", outtxt), None, "Not all option groups included in short help (2)")

    def test_help_long(self):
        """Test long help message."""

        topt = EasyBuildOptions(
                                go_args=['-H'],
                                go_nosystemexit=True,  # when printing help, optparse ends with sys.exit
                                go_columns=100,  # fix col size for reproducible unittest output
                                help_to_string=True,  # don't print to stdout, but to StingIO fh,
                                prog='easybuildoptions_test',  # generate as if called from generaloption.py
                               )
        outtxt = topt.parser.help_to_file.getvalue()

        self.assertTrue(re.search("-H OUTPUT_FORMAT, --help=OUTPUT_FORMAT", outtxt), "Long documentation expanded in long help")
        self.assertTrue(re.search("show short help message and exit", outtxt), "Documentation included in long help")
        self.assertTrue(re.search("Software search and build options", outtxt), "Not all option groups included in short help (1)")
        self.assertTrue(re.search("Regression test options", outtxt), "Not all option groups included in short help (2)")

    def test_no_args(self):
        """Test using no arguments."""

        outtxt = self.eb_main([])

        error_msg = "ERROR.* Please provide one or multiple easyconfig files,"
        error_msg += " or use software build options to make EasyBuild search for easyconfigs"
        regex = re.compile(error_msg)
        self.assertTrue(regex.search(outtxt), "Pattern '%s' found in: %s" % (regex.pattern, outtxt))

    def test_debug(self):
        """Test enabling debug logging."""
        for debug_arg in ['-d', '--debug']:
            args = [
                'nosuchfile.eb',
                debug_arg,
            ]
            outtxt = self.eb_main(args)

            for log_msg_type in ['DEBUG', 'INFO', 'ERROR']:
                res = re.search(' %s ' % log_msg_type, outtxt)
                self.assertTrue(res, "%s log messages are included when using %s: %s" % (log_msg_type, debug_arg, outtxt))

    def test_info(self):
        """Test enabling info logging."""

        for info_arg in ['--info']:
            args = [
                    'nosuchfile.eb',
                    info_arg,
                   ]
            outtxt = self.eb_main(args)

            for log_msg_type in ['INFO', 'ERROR']:
                res = re.search(' %s ' % log_msg_type, outtxt)
                self.assertTrue(res, "%s log messages are included when using %s ( out: %s)" % (log_msg_type, info_arg, outtxt))

            for log_msg_type in ['DEBUG']:
                res = re.search(' %s ' % log_msg_type, outtxt)
                self.assertTrue(not res, "%s log messages are *not* included when using %s" % (log_msg_type, info_arg))

    def test_quiet(self):
        """Test enabling quiet logging (errors only)."""
        for quiet_arg in ['--quiet']:
            args = [
                    'nosuchfile.eb',
                    quiet_arg,
                   ]
            outtxt = self.eb_main(args)

            for log_msg_type in ['ERROR']:
                res = re.search(' %s ' % log_msg_type, outtxt)
                msg = "%s log messages are included when using %s (outtxt: %s)" % (log_msg_type, quiet_arg, outtxt)
                self.assertTrue(res, msg)

            for log_msg_type in ['DEBUG', 'INFO']:
                res = re.search(' %s ' % log_msg_type, outtxt)
                msg = "%s log messages are *not* included when using %s (outtxt: %s)" % (log_msg_type, quiet_arg, outtxt)
                self.assertTrue(not res, msg)

    def test_force(self):
        """Test forcing installation even if the module is already available."""

        # use GCC-4.6.3.eb easyconfig file that comes with the tests
        eb_file = os.path.join(os.path.dirname(__file__), 'easyconfigs', 'test_ecs', 'g', 'GCC', 'GCC-4.6.3.eb')

        # check log message without --force
        args = [
                eb_file,
                '--debug',
               ]
        outtxt, error_thrown = self.eb_main(args, return_error=True)

        self.assertTrue(not error_thrown, "No error is thrown if software is already installed (error_thrown: %s)" % error_thrown)

        already_msg = "GCC/4.6.3 is already installed"
        self.assertTrue(re.search(already_msg, outtxt), "Already installed message without --force, outtxt: %s" % outtxt)

        # clear log file
        write_file(self.logfile, '')

        # check that --force and --rebuild work
        for arg in ['--force', '--rebuild']:
            outtxt = self.eb_main([eb_file, '--debug', arg])
            self.assertTrue(not re.search(already_msg, outtxt), "Already installed message not there with %s" % arg)

    def test_skip(self):
        """Test skipping installation of module (--skip, -k)."""

        # use toy-0.0.eb easyconfig file that comes with the tests
        topdir = os.path.abspath(os.path.dirname(__file__))
        eb_file = os.path.join(topdir, 'easyconfigs', 'test_ecs', 't', 'toy', 'toy-0.0.eb')

        # check log message with --skip for existing module
        args = [
            eb_file,
            '--sourcepath=%s' % self.test_sourcepath,
            '--buildpath=%s' % self.test_buildpath,
            '--installpath=%s' % self.test_installpath,
            '--force',
            '--debug',
        ]
        self.eb_main(args, do_build=True)

        args.append('--skip')
        outtxt = self.eb_main(args, do_build=True, verbose=True)

        found_msg = "Module toy/0.0 found.\n[^\n]+Going to skip actual main build"
        found = re.search(found_msg, outtxt, re.M)
        self.assertTrue(found, "Module found message present with --skip, outtxt: %s" % outtxt)

        # cleanup for next test
        write_file(self.logfile, '')
        os.chdir(self.cwd)

        # check log message with --skip for non-existing module
        args = [
            eb_file,
            '--sourcepath=%s' % self.test_sourcepath,
            '--buildpath=%s' % self.test_buildpath,
            '--installpath=%s' % self.test_installpath,
            '--try-software-version=1.2.3.4.5.6.7.8.9',
            '--try-amend=sources=toy-0.0.tar.gz,toy-0.0.tar.gz',  # hackish, but fine
            '--force',
            '--debug',
            '--skip',
        ]
        outtxt = self.eb_main(args, do_build=True, verbose=True)

        found_msg = "Module toy/1.2.3.4.5.6.7.8.9 found."
        found = re.search(found_msg, outtxt)
        self.assertTrue(not found, "Module found message not there with --skip for non-existing modules: %s" % outtxt)

        not_found_msg = "No module toy/1.2.3.4.5.6.7.8.9 found. Not skipping anything."
        not_found = re.search(not_found_msg, outtxt)
        self.assertTrue(not_found, "Module not found message there with --skip for non-existing modules: %s" % outtxt)


    def test_job(self):
        """Test submitting build as a job."""

        # use gzip-1.4.eb easyconfig file that comes with the tests
        eb_file = os.path.join(os.path.dirname(__file__), 'easyconfigs', 'test_ecs', 'g', 'gzip', 'gzip-1.4.eb')

        def check_args(job_args, passed_args=None):
            """Check whether specified args yield expected result."""
            if passed_args is None:
                passed_args = job_args[:]

            # clear log file
            write_file(self.logfile, '')

            args = [
                    eb_file,
                    '--job',
                   ] + job_args
            outtxt = self.eb_main(args)

            job_msg = "INFO.* Command template for jobs: .* && eb %%\(spec\)s.* %s.*\n" % ' .*'.join(passed_args)
            assertmsg = "Info log msg with job command template for --job (job_msg: %s, outtxt: %s)" % (job_msg, outtxt)
            self.assertTrue(re.search(job_msg, outtxt), assertmsg)

        # options passed are reordered, so order here matters to make tests pass
        check_args(['--debug'])
        check_args(['--debug', '--stop=configure', '--try-software-name=foo'],
                   passed_args=['--debug', "--stop='configure'"])
        check_args(['--debug', '--robot-paths=/tmp/foo:/tmp/bar'],
                   passed_args=['--debug', "--robot-paths='/tmp/foo:/tmp/bar'"])
        # --robot has preference over --robot-paths, --robot is not passed down
        check_args(['--debug', '--robot-paths=/tmp/foo', '--robot=/tmp/bar'],
                   passed_args=['--debug', "--robot-paths='/tmp/bar:/tmp/foo'"])

    # 'zzz' prefix in the test name is intentional to make this test run last,
    # since it fiddles with the logging infrastructure which may break things
    def test_zzz_logtostdout(self):
        """Testing redirecting log to stdout."""

        fd, dummylogfn = tempfile.mkstemp(prefix='easybuild-dummy', suffix='.log')
        os.close(fd)

        for stdout_arg in ['--logtostdout', '-l']:

            _stdout = sys.stdout

            fd, fn = tempfile.mkstemp()
            fh = os.fdopen(fd, 'w')
            sys.stdout = fh

            args = [
                    '--software-name=somethingrandom',
                    '--robot', '.',
                    '--debug',
                    stdout_arg,
                   ]
            self.eb_main(args, logfile=dummylogfn)

            # make sure we restore
            sys.stdout.flush()
            sys.stdout = _stdout
            fancylogger.logToScreen(enable=False, stdout=True)

            outtxt = read_file(fn)

            self.assertTrue(len(outtxt) > 100, "Log messages are printed to stdout when %s is used (outtxt: %s)" % (stdout_arg, outtxt))

            # cleanup
            os.remove(fn)

        stdoutorig = sys.stdout
        sys.stdout = open("/dev/null", 'w')

        topdir = os.path.dirname(os.path.abspath(__file__))
        toy_ecfile = os.path.join(topdir, 'easyconfigs', 'test_ecs', 't', 'toy', 'toy-0.0.eb')
        self.logfile = None
        out = self.eb_main([toy_ecfile, '--debug', '-l', '--force'], raise_error=True)

        if os.path.exists(dummylogfn):
            os.remove(dummylogfn)

        sys.stdout.close()
        sys.stdout = stdoutorig

    def test_avail_easyconfig_params(self):
        """Test listing available easyconfig parameters."""

        def run_test(custom=None, extra_params=[], fmt=None):
            """Inner function to run actual test in current setting."""

            fd, dummylogfn = tempfile.mkstemp(prefix='easybuild-dummy', suffix='.log')
            os.close(fd)

            avail_args = [
                '-a',
                '--avail-easyconfig-params',
            ]
            for avail_arg in avail_args:

                # clear log
                write_file(self.logfile, '')

                args = [
                    '--unittest-file=%s' % self.logfile,
                    avail_arg,
                ]
                if fmt is not None:
                    args.append(fmt)
                if custom is not None:
                    args.extend(['-e', custom])

                outtxt = self.eb_main(args, logfile=dummylogfn, verbose=True)
                logtxt = read_file(self.logfile)

                # check whether all parameter types are listed
                par_types = [BUILD, DEPENDENCIES, EXTENSIONS, FILEMANAGEMENT,
                             LICENSE, MANDATORY, MODULES, OTHER, TOOLCHAIN]
                if custom is not None:
                    par_types.append(CUSTOM)

                for param_type in [x[1] for x in par_types]:
                    # regex for parameter group title, matches both txt and rst formats
                    regex = re.compile("%s.*\n%s" % (param_type, '-' * len(param_type)), re.I)
                    tup = (param_type, avail_arg, args, logtxt)
                    msg = "Parameter type %s is featured in output of eb %s (args: %s): %s" % tup
                    self.assertTrue(regex.search(logtxt), msg)

                # check a couple of easyconfig parameters
                for param in ["name", "version", "toolchain", "versionsuffix", "buildopts", "sources", "start_dir",
                              "dependencies", "group", "exts_list", "moduleclass", "buildstats"] + extra_params:
                    # regex for parameter name (with optional '*') & description, matches both txt and rst formats
                    regex = re.compile("^[`]*%s(?:\*)?[`]*\s+\w+" % param, re.M)
                    tup = (param, avail_arg, args, regex.pattern, logtxt)
                    msg = "Parameter %s is listed with help in output of eb %s (args: %s, regex: %s): %s" % tup
                    self.assertTrue(regex.search(logtxt), msg)

            if os.path.exists(dummylogfn):
                os.remove(dummylogfn)

        for fmt in [None, 'txt', 'rst']:
            run_test(fmt=fmt)
            run_test(custom='EB_foo', extra_params=['foo_extra1', 'foo_extra2'], fmt=fmt)
            run_test(custom='bar', extra_params=['bar_extra1', 'bar_extra2'], fmt=fmt)
            run_test(custom='EB_foofoo', extra_params=['foofoo_extra1', 'foofoo_extra2'], fmt=fmt)

    # double underscore to make sure it runs first, which is required to detect certain types of bugs,
    # e.g. running with non-initialized EasyBuild config (truly mimicing 'eb --list-toolchains')
    def test__list_toolchains(self):
        """Test listing known compiler toolchains."""

        fd, dummylogfn = tempfile.mkstemp(prefix='easybuild-dummy', suffix='.log')
        os.close(fd)

        args = [
                '--list-toolchains',
                '--unittest-file=%s' % self.logfile,
               ]
        outtxt = self.eb_main(args, logfile=dummylogfn)

        info_msg = r"INFO List of known toolchains \(toolchainname: module\[,module\.\.\.\]\):"
        logtxt = read_file(self.logfile)
        self.assertTrue(re.search(info_msg, logtxt), "Info message with list of known toolchains found in: %s" % logtxt)
        # toolchain elements should be in alphabetical order
        tcs = {
            'dummy': [],
            'goalf': ['ATLAS', 'BLACS', 'FFTW', 'GCC', 'OpenMPI', 'ScaLAPACK'],
            'ictce': ['icc', 'ifort', 'imkl', 'impi'],
        }
        for tc, tcelems in tcs.items():
            res = re.findall("^\s*%s: .*" % tc, logtxt, re.M)
            self.assertTrue(res, "Toolchain %s is included in list of known compiler toolchains" % tc)
            # every toolchain should only be mentioned once
            n = len(res)
            self.assertEqual(n, 1, "Toolchain %s is only mentioned once (count: %d)" % (tc, n))
            # make sure definition is correct (each element only named once, in alphabetical order)
            self.assertEqual("\t%s: %s" % (tc, ', '.join(tcelems)), res[0])

        if os.path.exists(dummylogfn):
            os.remove(dummylogfn)

    def test_avail_lists(self):
        """Test listing available values of certain types."""

        fd, dummylogfn = tempfile.mkstemp(prefix='easybuild-dummy', suffix='.log')
        os.close(fd)

        name_items = {
            'modules-tools': ['EnvironmentModulesC', 'Lmod'],
            'module-naming-schemes': ['EasyBuildMNS', 'HierarchicalMNS', 'CategorizedHMNS'],
        }
        for (name, items) in name_items.items():
            args = [
                    '--avail-%s' % name,
                    '--unittest-file=%s' % self.logfile,
                   ]
            outtxt = self.eb_main(args, logfile=dummylogfn)
            logtxt = read_file(self.logfile)

            words = name.replace('-', ' ')
            info_msg = r"INFO List of supported %s:" % words
            self.assertTrue(re.search(info_msg, logtxt), "Info message with list of available %s" % words)
            for item in items:
                res = re.findall("^\s*%s" % item, logtxt, re.M)
                self.assertTrue(res, "%s is included in list of available %s" % (item, words))
                # every item should only be mentioned once
                n = len(res)
                self.assertEqual(n, 1, "%s is only mentioned once (count: %d)" % (item, n))

        if os.path.exists(dummylogfn):
            os.remove(dummylogfn)

    def test_avail_cfgfile_constants(self):
        """Test --avail-cfgfile-constants."""
        fd, dummylogfn = tempfile.mkstemp(prefix='easybuild-dummy', suffix='.log')
        os.close(fd)

        # copy test easyconfigs to easybuild/easyconfigs subdirectory of temp directory
        # to check whether easyconfigs install path is auto-included in robot path
        tmpdir = tempfile.mkdtemp(prefix='easybuild-easyconfigs-pkg-install-path')
        mkdir(os.path.join(tmpdir, 'easybuild'), parents=True)

        test_ecs_dir = os.path.join(os.path.dirname(os.path.abspath(__file__)), 'easyconfigs')
        shutil.copytree(test_ecs_dir, os.path.join(tmpdir, 'easybuild', 'easyconfigs'))

        orig_sys_path = sys.path[:]
        sys.path.insert(0, tmpdir)  # prepend to give it preference over possible other installed easyconfigs pkgs

        args = [
            '--avail-cfgfile-constants',
            '--unittest-file=%s' % self.logfile,
        ]
        outtxt = self.eb_main(args, logfile=dummylogfn)
        logtxt = read_file(self.logfile)
        cfgfile_constants = {
            'DEFAULT_ROBOT_PATHS': os.path.join(tmpdir, 'easybuild', 'easyconfigs'),
        }
        for cst_name, cst_value in cfgfile_constants.items():
            cst_regex = re.compile(r"^\*\s%s:\s.*\s\[value: .*%s.*\]" % (cst_name, cst_value), re.M)
            tup = (cst_regex.pattern, logtxt)
            self.assertTrue(cst_regex.search(logtxt), "Pattern '%s' in --avail-cfgfile_constants output: %s" % tup)

        if os.path.exists(dummylogfn):
            os.remove(dummylogfn)
        sys.path[:] = orig_sys_path

    def test_list_easyblocks(self):
        """Test listing easyblock hierarchy."""

        fd, dummylogfn = tempfile.mkstemp(prefix='easybuild-dummy', suffix='.log')
        os.close(fd)

        # simple view
        for list_arg in ['--list-easyblocks', '--list-easyblocks=simple']:

            # clear log
            write_file(self.logfile, '')

            args = [
                    list_arg,
                    '--unittest-file=%s' % self.logfile,
                   ]
            self.eb_main(args, logfile=dummylogfn)
            logtxt = read_file(self.logfile)

            for pat in [
                        r"EasyBlock\n",
                        r"|--\s+EB_foo\n|\s+|--\s+EB_foofoo\n",
                        r"|--\s+bar\n",
                       ]:

                msg = "Pattern '%s' is found in output of --list-easyblocks: %s" % (pat, logtxt)
                self.assertTrue(re.search(pat, logtxt), msg)

        # clear log
        write_file(self.logfile, '')

        # detailed view
        args = [
                '--list-easyblocks=detailed',
                '--unittest-file=%s' % self.logfile,
               ]
        self.eb_main(args, logfile=dummylogfn)
        logtxt = read_file(self.logfile)

        for pat in [
                    r"EasyBlock\s+\(easybuild.framework.easyblock\)\n",
                    r"|--\s+EB_foo\s+\(easybuild.easyblocks.foo\)\n|\s+|--\s+EB_foofoo\s+\(easybuild.easyblocks.foofoo\)\n",
                    r"|--\s+bar\s+\(easybuild.easyblocks.generic.bar\)\n",
                   ]:

            msg = "Pattern '%s' is found in output of --list-easyblocks: %s" % (pat, logtxt)
            self.assertTrue(re.search(pat, logtxt), msg)

        if os.path.exists(dummylogfn):
            os.remove(dummylogfn)

    def test_search(self):
        """Test searching for easyconfigs."""

        test_easyconfigs_dir = os.path.join(os.path.dirname(os.path.abspath(__file__)), 'easyconfigs')

        # simple search
        args = [
            '--search=gzip',
            '--robot=%s' % test_easyconfigs_dir,
        ]
        self.mock_stdout(True)
        self.eb_main(args, testing=False)
        txt = self.get_stdout()
        self.mock_stdout(False)

        for ec in ["gzip-1.4.eb", "gzip-1.4-GCC-4.6.3.eb"]:
            regex = re.compile(r" \* \S*%s$" % ec, re.M)
            self.assertTrue(regex.search(txt), "Found pattern '%s' in: %s" % (regex.pattern, txt))

        # search w/ regex
        args = [
            '--search=^gcc.*2.eb',
            '--robot=%s' % test_easyconfigs_dir,
        ]
        self.mock_stdout(True)
        self.eb_main(args, testing=False)
        txt = self.get_stdout()
        self.mock_stdout(False)

        for ec in ['GCC-4.7.2.eb', 'GCC-4.8.2.eb', 'GCC-4.9.2.eb']:
            regex = re.compile(r" \* \S*%s$" % ec, re.M)
            self.assertTrue(regex.search(txt), "Found pattern '%s' in: %s" % (regex.pattern, txt))

        gcc_ecs = [
            'GCC-4.6.3.eb',
            'GCC-4.6.4.eb',
            'GCC-4.7.2.eb',
            'GCC-4.8.2.eb',
            'GCC-4.8.3.eb',
            'GCC-4.9.2.eb',
        ]

        # test --search-filename
        args = [
            '--search-filename=^gcc',
            '--robot=%s' % test_easyconfigs_dir,
        ]
        self.mock_stdout(True)
        self.eb_main(args, testing=False)
        txt = self.get_stdout()
        self.mock_stdout(False)

        for ec in gcc_ecs:
            regex = re.compile(r"^ \* %s$" % ec, re.M)
            self.assertTrue(regex.search(txt), "Found pattern '%s' in: %s" % (regex.pattern, txt))

        # test --search-filename --terse
        args = [
            '--search-filename=^gcc',
            '--terse',
            '--robot=%s' % test_easyconfigs_dir,
        ]
        self.mock_stdout(True)
        self.eb_main(args, testing=False)
        txt = self.get_stdout()
        self.mock_stdout(False)

        for ec in gcc_ecs:
            regex = re.compile(r"^%s$" % ec, re.M)
            self.assertTrue(regex.search(txt), "Found pattern '%s' in: %s" % (regex.pattern, txt))

        # also test --search-short/-S
        for search_arg in ['-S', '--search-short']:
            args = [
                search_arg,
                'toy-0.0',
                '-r',
                test_easyconfigs_dir,
            ]
            self.mock_stdout(True)
            self.eb_main(args, raise_error=True, verbose=True, testing=False)
            txt = self.get_stdout()
            self.mock_stdout(False)

            self.assertTrue(re.search('^CFGS\d+=', txt, re.M), "CFGS line message found in '%s'" % txt)
            for ec in ["toy-0.0.eb", "toy-0.0-multiple.eb"]:
                regex = re.compile(r" \* \$CFGS\d+/*%s" % ec, re.M)
                self.assertTrue(regex.search(txt), "Found pattern '%s' in: %s" % (regex.pattern, txt))

        # combining --search with --try-* should not cause trouble; --try-* should just be ignored
        args = [
            '--search=^gcc',
            '--robot-paths=%s' % test_easyconfigs_dir,
            '--try-toolchain-version=1.2.3',
        ]
        self.mock_stdout(True)
        self.eb_main(args, testing=False, raise_error=True)
        txt = self.get_stdout()
        self.mock_stdout(False)
        self.assertTrue(re.search('GCC-4.9.2', txt))

    def test_search_archived(self):
        "Test searching for archived easyconfigs"
        args = ['--search-filename=^ictce']
        self.mock_stdout(True)
        self.eb_main(args, testing=False)
        txt = self.get_stdout().rstrip()
        self.mock_stdout(False)
        expected = '\n'.join([
            ' * ictce-4.1.13.eb',
            '',
            "Note: 1 matching archived easyconfig(s) found, use --consider-archived-easyconfigs to see them",
        ])
        self.assertEqual(txt, expected)

        args.append('--consider-archived-easyconfigs')
        self.mock_stdout(True)
        self.eb_main(args, testing=False)
        txt = self.get_stdout().rstrip()
        self.mock_stdout(False)
        expected = '\n'.join([
            ' * ictce-4.1.13.eb',
            '',
            "Matching archived easyconfigs:",
            '',
            ' * ictce-3.2.2.u3.eb',
        ])
        self.assertEqual(txt, expected)

    def test_dry_run(self):
        """Test dry run (long format)."""
        fd, dummylogfn = tempfile.mkstemp(prefix='easybuild-dummy', suffix='.log')
        os.close(fd)

        args = [
            'gzip-1.4-GCC-4.6.3.eb',
            '--dry-run',  # implies enabling dependency resolution
            '--unittest-file=%s' % self.logfile,
        ]
        self.eb_main(args, logfile=dummylogfn)
        logtxt = read_file(self.logfile)

        info_msg = r"Dry run: printing build status of easyconfigs and dependencies"
        self.assertTrue(re.search(info_msg, logtxt, re.M), "Info message dry running in '%s'" % logtxt)
        ecs_mods = [
            ("gzip-1.4-GCC-4.6.3.eb", "gzip/1.4-GCC-4.6.3", ' '),
            ("GCC-4.6.3.eb", "GCC/4.6.3", 'x'),
        ]
        for ec, mod, mark in ecs_mods:
            regex = re.compile(r" \* \[%s\] \S+%s \(module: %s\)" % (mark, ec, mod), re.M)
            self.assertTrue(regex.search(logtxt), "Found match for pattern %s in '%s'" % (regex.pattern, logtxt))

    def test_dry_run_short(self):
        """Test dry run (short format)."""
        # unset $EASYBUILD_ROBOT_PATHS that was defined in setUp
        del os.environ['EASYBUILD_ROBOT_PATHS']

        fd, dummylogfn = tempfile.mkstemp(prefix='easybuild-dummy', suffix='.log')
        os.close(fd)

        # copy test easyconfigs to easybuild/easyconfigs subdirectory of temp directory
        # to check whether easyconfigs install path is auto-included in robot path
        tmpdir = tempfile.mkdtemp(prefix='easybuild-easyconfigs-pkg-install-path')
        mkdir(os.path.join(tmpdir, 'easybuild'), parents=True)

        test_ecs_dir = os.path.join(os.path.dirname(os.path.abspath(__file__)), 'easyconfigs', 'test_ecs')
        shutil.copytree(test_ecs_dir, os.path.join(tmpdir, 'easybuild', 'easyconfigs'))

        orig_sys_path = sys.path[:]
        sys.path.insert(0, tmpdir)  # prepend to give it preference over possible other installed easyconfigs pkgs

        for dry_run_arg in ['-D', '--dry-run-short']:
            open(self.logfile, 'w').write('')
            args = [
                os.path.join(tmpdir, 'easybuild', 'easyconfigs', 'g', 'gzip', 'gzip-1.4-GCC-4.6.3.eb'),
                dry_run_arg,
                # purposely specifying senseless dir, to test auto-inclusion of easyconfigs pkg path in robot path
                '--robot=%s' % os.path.join(tmpdir, 'robot_decoy'),
                '--unittest-file=%s' % self.logfile,
            ]
            outtxt = self.eb_main(args, logfile=dummylogfn)

            info_msg = r"Dry run: printing build status of easyconfigs and dependencies"
            self.assertTrue(re.search(info_msg, outtxt, re.M), "Info message dry running in '%s'" % outtxt)
            self.assertTrue(re.search('CFGS=', outtxt), "CFGS line message found in '%s'" % outtxt)
            ecs_mods = [
                ("gzip-1.4-GCC-4.6.3.eb", "gzip/1.4-GCC-4.6.3", ' '),
                ("GCC-4.6.3.eb", "GCC/4.6.3", 'x'),
            ]
            for ec, mod, mark in ecs_mods:
                regex = re.compile(r" \* \[%s\] \$CFGS\S+%s \(module: %s\)" % (mark, ec, mod), re.M)
                self.assertTrue(regex.search(outtxt), "Found match for pattern %s in '%s'" % (regex.pattern, outtxt))

        if os.path.exists(dummylogfn):
            os.remove(dummylogfn)

        # cleanup
        shutil.rmtree(tmpdir)
        sys.path[:] = orig_sys_path

    def test_try_robot_force(self):
        """
        Test correct behavior for combination of --try-toolchain --robot --force.
        Only the listed easyconfigs should be forced, resolved dependencies should not (even if tweaked).
        """
        fd, dummylogfn = tempfile.mkstemp(prefix='easybuild-dummy', suffix='.log')
        os.close(fd)

        # use toy-0.0.eb easyconfig file that comes with the tests
        test_ecs = os.path.join(os.path.dirname(os.path.abspath(__file__)), 'easyconfigs', 'test_ecs')
        eb1 = os.path.join(test_ecs, 'f', 'FFTW', 'FFTW-3.3.3-gompi-1.4.10.eb')
        eb2 = os.path.join(test_ecs, 's', 'ScaLAPACK', 'ScaLAPACK-2.0.2-gompi-1.4.10-OpenBLAS-0.2.6-LAPACK-3.4.2.eb')

        # check log message with --skip for existing module
        args = [
            eb1,
            eb2,
            '--sourcepath=%s' % self.test_sourcepath,
            '--buildpath=%s' % self.test_buildpath,
            '--installpath=%s' % self.test_installpath,
            '--debug',
            '--force',
            '--robot=%s' % test_ecs,
            '--try-toolchain=gompi,1.3.12',
            '--dry-run',
            '--unittest-file=%s' % self.logfile,
        ]
        outtxt = self.eb_main(args, logfile=dummylogfn)

        scalapack_ver = '2.0.2-gompi-1.3.12-OpenBLAS-0.2.6-LAPACK-3.4.2'
        ecs_mods = [
            # GCC/OpenMPI dependencies are there, but part of toolchain => 'x'
            ("GCC-4.6.4.eb", "GCC/4.6.4", 'x'),
            ("OpenMPI-1.6.4-GCC-4.6.4.eb", "OpenMPI/1.6.4-GCC-4.6.4", 'x'),
            # OpenBLAS dependency is there, but not listed => 'x'
            ("OpenBLAS-0.2.6-gompi-1.3.12-LAPACK-3.4.2.eb", "OpenBLAS/0.2.6-gompi-1.3.12-LAPACK-3.4.2", 'x'),
            # both FFTW and ScaLAPACK are listed => 'F'
            ("ScaLAPACK-%s.eb" % scalapack_ver, "ScaLAPACK/%s" % scalapack_ver, 'F'),
            ("FFTW-3.3.3-gompi-1.3.12.eb", "FFTW/3.3.3-gompi-1.3.12", 'F'),
        ]
        for ec, mod, mark in ecs_mods:
            regex = re.compile("^ \* \[%s\] \S+%s \(module: %s\)$" % (mark, ec, mod), re.M)
            self.assertTrue(regex.search(outtxt), "Found match for pattern %s in '%s'" % (regex.pattern, outtxt))

    def test_dry_run_hierarchical(self):
        """Test dry run using a hierarchical module naming scheme."""
        fd, dummylogfn = tempfile.mkstemp(prefix='easybuild-dummy', suffix='.log')
        os.close(fd)

        args = [
            'gzip-1.5-goolf-1.4.10.eb',
            'OpenMPI-1.6.4-GCC-4.7.2.eb',
            '--dry-run',
            '--unittest-file=%s' % self.logfile,
            '--module-naming-scheme=HierarchicalMNS',
            '--ignore-osdeps',
            '--force',
            '--debug',
        ]
        outtxt = self.eb_main(args, logfile=dummylogfn, verbose=True, raise_error=True)

        ecs_mods = [
            # easyconfig, module subdir, (short) module name
            ("GCC-4.7.2.eb", "Core", "GCC/4.7.2", 'x'),  # already present but not listed, so 'x'
            ("hwloc-1.6.2-GCC-4.7.2.eb", "Compiler/GCC/4.7.2", "hwloc/1.6.2", 'x'),
            ("OpenMPI-1.6.4-GCC-4.7.2.eb", "Compiler/GCC/4.7.2", "OpenMPI/1.6.4", 'F'),  # already present and listed, so 'F'
            ("gompi-1.4.10.eb", "Core", "gompi/1.4.10", 'x'),
            ("OpenBLAS-0.2.6-gompi-1.4.10-LAPACK-3.4.2.eb", "MPI/GCC/4.7.2/OpenMPI/1.6.4",
             "OpenBLAS/0.2.6-LAPACK-3.4.2", 'x'),
            ("FFTW-3.3.3-gompi-1.4.10.eb", "MPI/GCC/4.7.2/OpenMPI/1.6.4", "FFTW/3.3.3", 'x'),
            ("ScaLAPACK-2.0.2-gompi-1.4.10-OpenBLAS-0.2.6-LAPACK-3.4.2.eb", "MPI/GCC/4.7.2/OpenMPI/1.6.4",
             "ScaLAPACK/2.0.2-OpenBLAS-0.2.6-LAPACK-3.4.2", 'x'),
            ("goolf-1.4.10.eb", "Core", "goolf/1.4.10", 'x'),
            ("gzip-1.5-goolf-1.4.10.eb", "MPI/GCC/4.7.2/OpenMPI/1.6.4", "gzip/1.5", ' '),  # listed but not there: ' '
        ]
        for ec, mod_subdir, mod_name, mark in ecs_mods:
            regex = re.compile("^ \* \[%s\] \S+%s \(module: %s \| %s\)$" % (mark, ec, mod_subdir, mod_name), re.M)
            self.assertTrue(regex.search(outtxt), "Found match for pattern %s in '%s'" % (regex.pattern, outtxt))

        if os.path.exists(dummylogfn):
            os.remove(dummylogfn)

    def test_dry_run_categorized(self):
        """Test dry run using a categorized hierarchical module naming scheme."""
        fd, dummylogfn = tempfile.mkstemp(prefix='easybuild-dummy', suffix='.log')
        os.close(fd)

        self.setup_categorized_hmns_modules()
        args = [
            'gzip-1.5-goolf-1.4.10.eb',
            'OpenMPI-1.6.4-GCC-4.7.2.eb',
            '--dry-run',
            '--unittest-file=%s' % self.logfile,
            '--module-naming-scheme=CategorizedHMNS',
            '--ignore-osdeps',
            '--force',
            '--debug',
        ]
        outtxt = self.eb_main(args, logfile=dummylogfn, verbose=True, raise_error=True)

        ecs_mods = [
            # easyconfig, module subdir, (short) module name, mark
            ("GCC-4.7.2.eb", "Core/compiler", "GCC/4.7.2", 'x'),  # already present but not listed, so 'x'
            ("hwloc-1.6.2-GCC-4.7.2.eb", "Compiler/GCC/4.7.2/system", "hwloc/1.6.2", 'x'),
            ("OpenMPI-1.6.4-GCC-4.7.2.eb", "Compiler/GCC/4.7.2/mpi", "OpenMPI/1.6.4", 'F'),  # already present and listed, so 'F'
            ("gompi-1.4.10.eb", "Core/toolchain", "gompi/1.4.10", 'x'),
            ("OpenBLAS-0.2.6-gompi-1.4.10-LAPACK-3.4.2.eb", "MPI/GCC/4.7.2/OpenMPI/1.6.4/numlib",
             "OpenBLAS/0.2.6-LAPACK-3.4.2", 'x'),
            ("FFTW-3.3.3-gompi-1.4.10.eb", "MPI/GCC/4.7.2/OpenMPI/1.6.4/numlib", "FFTW/3.3.3", 'x'),
            ("ScaLAPACK-2.0.2-gompi-1.4.10-OpenBLAS-0.2.6-LAPACK-3.4.2.eb", "MPI/GCC/4.7.2/OpenMPI/1.6.4/numlib",
             "ScaLAPACK/2.0.2-OpenBLAS-0.2.6-LAPACK-3.4.2", 'x'),
            ("goolf-1.4.10.eb", "Core/toolchain", "goolf/1.4.10", 'x'),
            ("gzip-1.5-goolf-1.4.10.eb", "MPI/GCC/4.7.2/OpenMPI/1.6.4/tools", "gzip/1.5", ' '),  # listed but not there: ' '
        ]
        for ec, mod_subdir, mod_name, mark in ecs_mods:
            regex = re.compile("^ \* \[%s\] \S+%s \(module: %s \| %s\)$" % (mark, ec, mod_subdir, mod_name), re.M)
            self.assertTrue(regex.search(outtxt), "Found match for pattern %s in '%s'" % (regex.pattern, outtxt))

        if os.path.exists(dummylogfn):
            os.remove(dummylogfn)

    def test_from_pr(self):
        """Test fetching easyconfigs from a PR."""
        if self.github_token is None:
            print "Skipping test_from_pr, no GitHub token available?"
            return

        fd, dummylogfn = tempfile.mkstemp(prefix='easybuild-dummy', suffix='.log')
        os.close(fd)

        tmpdir = tempfile.mkdtemp()
        args = [
            # PR for foss/2015a, see https://github.com/hpcugent/easybuild-easyconfigs/pull/1239/files
            '--from-pr=1239',
            '--dry-run',
            # an argument must be specified to --robot, since easybuild-easyconfigs may not be installed
            '--robot=%s' % os.path.join(os.path.dirname(__file__), 'easyconfigs'),
            '--unittest-file=%s' % self.logfile,
            '--github-user=%s' % GITHUB_TEST_ACCOUNT,  # a GitHub token should be available for this user
            '--tmpdir=%s' % tmpdir,
        ]
        try:
            outtxt = self.eb_main(args, logfile=dummylogfn, raise_error=True)
            modules = [
                (tmpdir, 'FFTW/3.3.4-gompi-2015a'),
                (tmpdir, 'foss/2015a'),
                ('.*', 'GCC/4.9.2'),  # not included in PR
                (tmpdir, 'gompi/2015a'),
                (tmpdir, 'HPL/2.1-foss-2015a'),
                (tmpdir, 'hwloc/1.10.0-GCC-4.9.2'),
                (tmpdir, 'numactl/2.0.10-GCC-4.9.2'),
                (tmpdir, 'OpenBLAS/0.2.13-GCC-4.9.2-LAPACK-3.5.0'),
                (tmpdir, 'OpenMPI/1.8.3-GCC-4.9.2'),
                (tmpdir, 'OpenMPI/1.8.4-GCC-4.9.2'),
                (tmpdir, 'ScaLAPACK/2.0.2-gompi-2015a-OpenBLAS-0.2.13-LAPACK-3.5.0'),
            ]
            for path_prefix, module in modules:
                ec_fn = "%s.eb" % '-'.join(module.split('/'))
                path = '.*%s' % os.path.dirname(path_prefix)
                regex = re.compile(r"^ \* \[.\] %s.*%s \(module: %s\)$" % (path, ec_fn, module), re.M)
                self.assertTrue(regex.search(outtxt), "Found pattern %s in %s" % (regex.pattern, outtxt))

            # make sure that *only* these modules are listed, no others
            regex = re.compile(r"^ \* \[.\] .*/(?P<filepath>.*) \(module: (?P<module>.*)\)$", re.M)
            self.assertTrue(sorted(regex.findall(outtxt)), sorted(modules))

            pr_tmpdir = os.path.join(tmpdir, 'eb-\S{6}', 'files_pr1239')
            regex = re.compile("Appended list of robot search paths with %s:" % pr_tmpdir, re.M)
            self.assertTrue(regex.search(outtxt), "Found pattern %s in %s" % (regex.pattern, outtxt))
        except URLError, err:
            print "Ignoring URLError '%s' in test_from_pr" % err
            shutil.rmtree(tmpdir)

    def test_from_pr_listed_ecs(self):
        """Test --from-pr in combination with specifying easyconfigs on the command line."""
        if self.github_token is None:
            print "Skipping test_from_pr, no GitHub token available?"
            return

        fd, dummylogfn = tempfile.mkstemp(prefix='easybuild-dummy', suffix='.log')
        os.close(fd)

        # copy test easyconfigs to easybuild/easyconfigs subdirectory of temp directory
        test_ecs_path = os.path.join(os.path.dirname(os.path.abspath(__file__)), 'easyconfigs', 'test_ecs')
        ecstmpdir = tempfile.mkdtemp(prefix='easybuild-easyconfigs-pkg-install-path')
        mkdir(os.path.join(ecstmpdir, 'easybuild'), parents=True)
        shutil.copytree(test_ecs_path, os.path.join(ecstmpdir, 'easybuild', 'easyconfigs'))

        # inject path to test easyconfigs into head of Python search path
        sys.path.insert(0, ecstmpdir)

        tmpdir = tempfile.mkdtemp()
        args = [
            'toy-0.0.eb',
            'gompi-2015a.eb',  # also pulls in GCC, OpenMPI (which pulls in hwloc and numactl)
            'GCC-4.6.3.eb',
            # PR for foss/2015a, see https://github.com/hpcugent/easybuild-easyconfigs/pull/1239/files
            '--from-pr=1239',
            '--dry-run',
            # an argument must be specified to --robot, since easybuild-easyconfigs may not be installed
            '--robot=%s' % test_ecs_path,
            '--unittest-file=%s' % self.logfile,
            '--github-user=%s' % GITHUB_TEST_ACCOUNT,  # a GitHub token should be available for this user
            '--tmpdir=%s' % tmpdir,
        ]
        try:
            outtxt = self.eb_main(args, logfile=dummylogfn, raise_error=True)
            modules = [
                (test_ecs_path, 'toy/0.0'),  # not included in PR
                (test_ecs_path, 'GCC/4.9.2'),  # not included in PR, available locally
                ('.*%s' % os.path.dirname(tmpdir), 'hwloc/1.10.0-GCC-4.9.2'),
                ('.*%s' % os.path.dirname(tmpdir), 'numactl/2.0.10-GCC-4.9.2'),
                ('.*%s' % os.path.dirname(tmpdir), 'OpenMPI/1.8.4-GCC-4.9.2'),
                ('.*%s' % os.path.dirname(tmpdir), 'gompi/2015a'),
                (test_ecs_path, 'GCC/4.6.3'),  # not included in PR, available locally
            ]
            for path_prefix, module in modules:
                ec_fn = "%s.eb" % '-'.join(module.split('/'))
                regex = re.compile(r"^ \* \[.\] %s.*%s \(module: %s\)$" % (path_prefix, ec_fn, module), re.M)
                self.assertTrue(regex.search(outtxt), "Found pattern %s in %s" % (regex.pattern, outtxt))

            # make sure that *only* these modules are listed, no others
            regex = re.compile(r"^ \* \[.\] .*/(?P<filepath>.*) \(module: (?P<module>.*)\)$", re.M)
            self.assertTrue(sorted(regex.findall(outtxt)), sorted(modules))

        except URLError, err:
            print "Ignoring URLError '%s' in test_from_pr" % err
            shutil.rmtree(tmpdir)

    def test_from_pr_x(self):
        """Test combination of --from-pr with --extended-dry-run."""
        if self.github_token is None:
            print "Skipping test_from_pr_x, no GitHub token available?"
            return

        fd, dummylogfn = tempfile.mkstemp(prefix='easybuild-dummy', suffix='.log')
        os.close(fd)

        args = [
            # PR for foss/2015a, see https://github.com/hpcugent/easybuild-easyconfigs/pull/1239/files
            '--from-pr=1239',
            'FFTW-3.3.4-gompi-2015a.eb',  # required ConfigureMake easyblock, which is available in test easyblocks
            # an argument must be specified to --robot, since easybuild-easyconfigs may not be installed
            '--github-user=%s' % GITHUB_TEST_ACCOUNT,  # a GitHub token should be available for this user
            '--tmpdir=%s' % self.test_prefix,
            '--extended-dry-run',
        ]
        try:
            self.mock_stdout(True)
            self.eb_main(args, do_build=True, raise_error=True, testing=False)
            stdout = self.get_stdout()
            self.mock_stdout(False)

            msg_regexs = [
                re.compile(r"^== Build succeeded for 1 out of 1", re.M),
                re.compile(r"^\*\*\* DRY RUN using 'ConfigureMake' easyblock", re.M),
                re.compile(r"^== building and installing FFTW/3.3.4-gompi-2015a\.\.\.", re.M),
                re.compile(r"^building... \[DRY RUN\]", re.M),
                re.compile(r"^== COMPLETED: Installation ended successfully", re.M),
            ]

            for msg_regex in msg_regexs:
                self.assertTrue(msg_regex.search(stdout), "Pattern '%s' found in: %s" % (msg_regex.pattern, stdout))

        except URLError, err:
            print "Ignoring URLError '%s' in test_from_pr_x" % err

    def test_no_such_software(self):
        """Test using no arguments."""

        args = [
                '--software-name=nosuchsoftware',
                '--robot=.',
                '--debug',
               ]
        outtxt = self.eb_main(args)

        # error message when template is not found
        error_msg1 = "ERROR.* No easyconfig files found for software nosuchsoftware, and no templates available. "
        error_msg1 += "I'm all out of ideas."
        # error message when template is found
        error_msg2 = "ERROR Unable to find an easyconfig for the given specifications"
        regex = re.compile("(%s|%s)" % (error_msg1, error_msg2))
        self.assertTrue(regex.search(outtxt), "Pattern '%s' found in: %s" % (regex.pattern, outtxt))

    def test_header_footer(self):
        """Test specifying a module header/footer."""

        # create file containing modules footer
        if get_module_syntax() == 'Tcl':
            modules_header_txt = '\n'.join([
                "# test header",
                "setenv SITE_SPECIFIC_HEADER_ENV_VAR foo",
            ])
            modules_footer_txt = '\n'.join([
                "# test footer",
                "setenv SITE_SPECIFIC_FOOTER_ENV_VAR bar",
            ])
        elif get_module_syntax() == 'Lua':
            modules_header_txt = '\n'.join([
                "-- test header",
                'setenv("SITE_SPECIFIC_HEADER_ENV_VAR", "foo")',
            ])
            modules_footer_txt = '\n'.join([
                "-- test footer",
                'setenv("SITE_SPECIFIC_FOOTER_ENV_VAR", "bar")',
            ])
        else:
            self.assertTrue(False, "Unknown module syntax: %s" % get_module_syntax())

        # dump header/footer text to file
        handle, modules_footer = tempfile.mkstemp(prefix='modules-footer-')
        os.close(handle)
        write_file(modules_footer, modules_footer_txt)
        handle, modules_header = tempfile.mkstemp(prefix='modules-header-')
        os.close(handle)
        write_file(modules_header, modules_header_txt)

        # use toy-0.0.eb easyconfig file that comes with the tests
        eb_file = os.path.join(os.path.dirname(__file__), 'easyconfigs', 'test_ecs', 't', 'toy', 'toy-0.0.eb')

        # check log message with --skip for existing module
        args = [
            eb_file,
            '--sourcepath=%s' % self.test_sourcepath,
            '--buildpath=%s' % self.test_buildpath,
            '--installpath=%s' % self.test_installpath,
            '--debug',
            '--force',
            '--modules-header=%s' % modules_header,
            '--modules-footer=%s' % modules_footer,
        ]
        self.eb_main(args, do_build=True, raise_error=True)

        toy_module = os.path.join(self.test_installpath, 'modules', 'all', 'toy', '0.0')
        if get_module_syntax() == 'Lua':
            toy_module += '.lua'
        toy_module_txt = read_file(toy_module)

        regex = re.compile(r'%s$' % modules_header_txt.replace('(', '\\(').replace(')', '\\)'), re.M)
        msg = "modules header '%s' is present in '%s'" % (modules_header_txt, toy_module_txt)
        self.assertTrue(regex.search(toy_module_txt), msg)

        regex = re.compile(r'%s$' % modules_footer_txt.replace('(', '\\(').replace(')', '\\)'), re.M)
        msg = "modules footer '%s' is present in '%s'" % (modules_footer_txt, toy_module_txt)
        self.assertTrue(regex.search(toy_module_txt), msg)

        # cleanup
        os.remove(modules_footer)
        os.remove(modules_header)

    def test_recursive_module_unload(self):
        """Test generating recursively unloading modules."""

        # use toy-0.0.eb easyconfig file that comes with the tests
        eb_file = os.path.join(os.path.dirname(__file__), 'easyconfigs', 'test_ecs', 't', 'toy', 'toy-0.0-deps.eb')

        # check log message with --skip for existing module
        args = [
            eb_file,
            '--sourcepath=%s' % self.test_sourcepath,
            '--buildpath=%s' % self.test_buildpath,
            '--installpath=%s' % self.test_installpath,
            '--debug',
            '--force',
            '--recursive-module-unload',
        ]
        self.eb_main(args, do_build=True, verbose=True)

        toy_module = os.path.join(self.test_installpath, 'modules', 'all', 'toy', '0.0-deps')
        if get_module_syntax() == 'Lua':
            toy_module += '.lua'
        toy_module_txt = read_file(toy_module)
        is_loaded_regex = re.compile(r"if { !\[is-loaded gompi/1.3.12\] }", re.M)
        self.assertFalse(is_loaded_regex.search(toy_module_txt), "Recursive unloading is used: %s" % toy_module_txt)

    def test_tmpdir(self):
        """Test setting temporary directory to use by EasyBuild."""

        # use temporary paths for build/install paths, make sure sources can be found
        tmpdir = tempfile.mkdtemp()

        # use toy-0.0.eb easyconfig file that comes with the tests
        eb_file = os.path.join(os.path.dirname(__file__), 'easyconfigs', 'test_ecs', 't', 'toy', 'toy-0.0.eb')

        # check log message with --skip for existing module
        args = [
            eb_file,
            '--sourcepath=%s' % self.test_sourcepath,
            '--buildpath=%s' % self.test_buildpath,
            '--installpath=%s' % self.test_installpath,
            '--debug',
            '--tmpdir=%s' % tmpdir,
        ]
        outtxt = self.eb_main(args, do_build=True, reset_env=False)

        tmpdir_msg = r"Using %s\S+ as temporary directory" % os.path.join(tmpdir, 'eb-')
        found = re.search(tmpdir_msg, outtxt, re.M)
        self.assertTrue(found, "Log message for tmpdir found in outtxt: %s" % outtxt)

        for var in ['TMPDIR', 'TEMP', 'TMP']:
            self.assertTrue(os.environ[var].startswith(os.path.join(tmpdir, 'eb-')))
        self.assertTrue(tempfile.gettempdir().startswith(os.path.join(tmpdir, 'eb-')))
        tempfile_tmpdir = tempfile.mkdtemp()
        self.assertTrue(tempfile_tmpdir.startswith(os.path.join(tmpdir, 'eb-')))
        fd, tempfile_tmpfile = tempfile.mkstemp()
        self.assertTrue(tempfile_tmpfile.startswith(os.path.join(tmpdir, 'eb-')))

        # cleanup
        os.close(fd)
        shutil.rmtree(tmpdir)

    def test_ignore_osdeps(self):
        """Test ignoring of listed OS dependencies."""
        txt = '\n'.join([
            'easyblock = "ConfigureMake"',
            'name = "pi"',
            'version = "3.14"',
            'homepage = "http://example.com"',
            'description = "test easyconfig"',
            'toolchain = {"name":"dummy", "version": "dummy"}',
            'osdependencies = ["nosuchosdependency", ("nosuchdep_option1", "nosuchdep_option2")]',
        ])
        fd, eb_file = tempfile.mkstemp(prefix='easyconfig_test_file_', suffix='.eb')
        os.close(fd)
        write_file(eb_file, txt)

        # check whether non-existing OS dependencies result in failure, by default
        args = [
            eb_file,
        ]
        outtxt = self.eb_main(args, do_build=True)

        regex = re.compile("Checking OS dependencies")
        self.assertTrue(regex.search(outtxt), "OS dependencies are checked, outtxt: %s" % outtxt)
        msg = "One or more OS dependencies were not found: "
        msg += "\[\('nosuchosdependency',\), \('nosuchdep_option1', 'nosuchdep_option2'\)\]"
        regex = re.compile(r'%s' % msg, re.M)
        self.assertTrue(regex.search(outtxt), "OS dependencies are honored, outtxt: %s" % outtxt)

        # check whether OS dependencies are effectively ignored
        args = [
            eb_file,
            '--ignore-osdeps',
            '--dry-run',
        ]
        outtxt = self.eb_main(args, do_build=True)

        regex = re.compile("Not checking OS dependencies", re.M)
        self.assertTrue(regex.search(outtxt), "OS dependencies are ignored with --ignore-osdeps, outtxt: %s" % outtxt)

        txt += "\nstop = 'notavalidstop'"
        write_file(eb_file, txt)
        args = [
            eb_file,
            '--dry-run',  # no explicit --ignore-osdeps, but implied by --dry-run
        ]
        outtxt = self.eb_main(args, do_build=True)

        regex = re.compile("stop provided 'notavalidstop' is not valid", re.M)
        self.assertTrue(regex.search(outtxt), "Validations are performed with --ignore-osdeps, outtxt: %s" % outtxt)

    def test_experimental(self):
        """Test the experimental option"""
        orig_value = easybuild.tools.build_log.EXPERIMENTAL
        # make sure it's off by default
        self.assertFalse(orig_value)

        log = fancylogger.getLogger()

        # force it to False
        topt = EasyBuildOptions(
            go_args=['--disable-experimental'],
        )
        try:
            log.experimental('x')
            # sanity check, should never be reached if it works.
            self.assertTrue(False, "Experimental logging should be disabled by setting the --disable-experimental option")
        except easybuild.tools.build_log.EasyBuildError, err:
            # check error message
            self.assertTrue('Experimental functionality.' in str(err))

        # toggle experimental
        topt = EasyBuildOptions(
            go_args=['--experimental'],
        )
        try:
            log.experimental('x')
        except easybuild.tools.build_log.EasyBuildError, err:
            self.assertTrue(False, 'Experimental logging should be allowed by the --experimental option.')

        # set it back
        easybuild.tools.build_log.EXPERIMENTAL = orig_value

    def test_deprecated(self):
        """Test the deprecated option"""
        if 'EASYBUILD_DEPRECATED' in os.environ:
            os.environ['EASYBUILD_DEPRECATED'] = str(VERSION)
            init_config()

        orig_value = easybuild.tools.build_log.CURRENT_VERSION

        # make sure it's off by default
        self.assertEqual(orig_value, VERSION)

        log = fancylogger.getLogger()

        # force it to lower version using 0.x, which should no result in any raised error (only deprecation logging)
        topt = EasyBuildOptions(
            go_args=['--deprecated=0.%s' % orig_value],
        )
        try:
            log.deprecated('x', str(orig_value))
        except easybuild.tools.build_log.EasyBuildError, err:
            self.assertTrue(False, 'Deprecated logging should work')

        # force it to current version, which should result in deprecation
        topt = EasyBuildOptions(
            go_args=['--deprecated=%s' % orig_value],
        )
        try:
            log.deprecated('x', str(orig_value))
            # not supposed to get here
            self.assertTrue(False, 'Deprecated logging should throw EasyBuildError')
        except easybuild.tools.build_log.EasyBuildError, err2:
            self.assertTrue('DEPRECATED' in str(err2))

        # force higher version by prefixing it with 1, which should result in deprecation errors
        topt = EasyBuildOptions(
            go_args=['--deprecated=1%s' % orig_value],
        )
        try:
            log.deprecated('x', str(orig_value))
            # not supposed to get here
            self.assertTrue(False, 'Deprecated logging should throw EasyBuildError')
        except easybuild.tools.build_log.EasyBuildError, err3:
            self.assertTrue('DEPRECATED' in str(err3))

        # set it back
        easybuild.tools.build_log.CURRENT_VERSION = orig_value

    def test_allow_modules_tool_mismatch(self):
        """Test allowing mismatch of modules tool with 'module' function."""
        # make sure MockModulesTool is available
        from test.framework.modulestool import MockModulesTool

        # trigger that main() creates new instance of ModulesTool
        self.modtool = None

        topdir = os.path.abspath(os.path.dirname(__file__))
        ec_file = os.path.join(topdir, 'easyconfigs', 'test_ecs', 't', 'toy', 'toy-0.0.eb')

        # keep track of original module definition so we can restore it
        orig_module = os.environ.get('module', None)

        # check whether mismatch between 'module' function and selected modules tool is detected
        os.environ['module'] = "() {  eval `/Users/kehoste/Modules/$MODULE_VERSION/bin/modulecmd bash $*`\n}"
        args = [
            ec_file,
            '--modules-tool=MockModulesTool',
            '--module-syntax=Tcl',  # Lua would require Lmod
        ]
        self.eb_main(args, do_build=True)
        outtxt = read_file(self.logfile)
        error_regex = re.compile("ERROR .*pattern .* not found in defined 'module' function")
        self.assertTrue(error_regex.search(outtxt), "Found error w.r.t. module function mismatch: %s" % outtxt[-600:])

        # check that --allow-modules-tool-mispatch transforms this error into a warning
        os.environ['module'] = "() {  eval `/Users/kehoste/Modules/$MODULE_VERSION/bin/modulecmd bash $*`\n}"
        args = [
            ec_file,
            '--modules-tool=MockModulesTool',
            '--module-syntax=Tcl',  # Lua would require Lmod
            '--allow-modules-tool-mismatch',
        ]
        self.eb_main(args, do_build=True)
        outtxt = read_file(self.logfile)
        warn_regex = re.compile("WARNING .*pattern .* not found in defined 'module' function")
        self.assertTrue(warn_regex.search(outtxt), "Found warning w.r.t. module function mismatch: %s" % outtxt[-600:])

        # check whether match between 'module' function and selected modules tool is detected
        os.environ['module'] = "() {  eval ` /bin/echo $*`\n}"
        args = [
            ec_file,
            '--modules-tool=MockModulesTool',
            '--module-syntax=Tcl',  # Lua would require Lmod
            '--debug',
        ]
        self.eb_main(args, do_build=True)
        outtxt = read_file(self.logfile)
        found_regex = re.compile("DEBUG Found pattern .* in defined 'module' function")
        self.assertTrue(found_regex.search(outtxt), "Found debug message w.r.t. module function: %s" % outtxt[-600:])

        # restore 'module' function
        if orig_module is not None:
            os.environ['module'] = orig_module
        else:
            del os.environ['module']

    def test_try(self):
        """Test whether --try options are taken into account."""
        ecs_path = os.path.join(os.path.dirname(os.path.abspath(__file__)), 'easyconfigs', 'test_ecs')
        tweaked_toy_ec = os.path.join(self.test_buildpath, 'toy-0.0-tweaked.eb')
        shutil.copy2(os.path.join(ecs_path, 't', 'toy', 'toy-0.0.eb'), tweaked_toy_ec)
        f = open(tweaked_toy_ec, 'a')
        f.write("easyblock = 'ConfigureMake'")
        f.close()

        args = [
            tweaked_toy_ec,
            '--sourcepath=%s' % self.test_sourcepath,
            '--buildpath=%s' % self.test_buildpath,
            '--installpath=%s' % self.test_installpath,
            '--dry-run',
            '--robot=%s' % ecs_path,
        ]

        test_cases = [
            ([], 'toy/0.0'),
            (['--try-software=foo,1.2.3', '--try-toolchain=gompi,1.4.10'], 'foo/1.2.3-gompi-1.4.10'),
            (['--try-toolchain-name=gompi', '--try-toolchain-version=1.4.10'], 'toy/0.0-gompi-1.4.10'),
            # --try-toolchain is overridden by --toolchain
            (['--try-toolchain=gompi,1.3.12', '--toolchain=dummy,dummy'], 'toy/0.0'),
            (['--try-software-name=foo', '--try-software-version=1.2.3'], 'foo/1.2.3'),
            (['--try-toolchain-name=gompi', '--try-toolchain-version=1.4.10'], 'toy/0.0-gompi-1.4.10'),
            (['--try-software-version=1.2.3', '--try-toolchain=gompi,1.4.10'], 'toy/1.2.3-gompi-1.4.10'),
            (['--try-amend=versionsuffix=-test'], 'toy/0.0-test'),
            # --try-amend is overridden by --amend
            (['--amend=versionsuffix=', '--try-amend=versionsuffix=-test'], 'toy/0.0'),
            (['--try-toolchain=gompi,1.3.12', '--toolchain=dummy,dummy'], 'toy/0.0'),
            # tweak existing list-typed value (patches)
            (['--try-amend=versionsuffix=-test2', '--try-amend=patches=1.patch,2.patch'], 'toy/0.0-test2'),
            # append to existing list-typed value (patches)
            (['--try-amend=versionsuffix=-test3', '--try-amend=patches=,extra.patch'], 'toy/0.0-test3'),
            # prepend to existing list-typed value (patches)
            (['--try-amend=versionsuffix=-test4', '--try-amend=patches=extra.patch,'], 'toy/0.0-test4'),
            # define extra list-typed parameter
            (['--try-amend=versionsuffix=-test5', '--try-amend=exts_list=1,2,3'], 'toy/0.0-test5'),
            # only --try causes other build specs to be included too
            (['--try-software=foo,1.2.3', '--toolchain=gompi,1.4.10'], 'foo/1.2.3-gompi-1.4.10'),
            (['--software=foo,1.2.3', '--try-toolchain=gompi,1.4.10'], 'foo/1.2.3-gompi-1.4.10'),
            (['--software=foo,1.2.3', '--try-amend=versionsuffix=-test'], 'foo/1.2.3-test'),
        ]

        for extra_args, mod in test_cases:
            outtxt = self.eb_main(args + extra_args, verbose=True, raise_error=True)
            mod_regex = re.compile("\(module: %s\)$" % mod, re.M)
            self.assertTrue(mod_regex.search(outtxt), "Pattern %s found in %s" % (mod_regex.pattern, outtxt))

        for extra_arg in ['--try-software=foo', '--try-toolchain=gompi', '--try-toolchain=gomp,1.4.10,-no-OFED']:
            allargs = args + [extra_arg]
            self.assertErrorRegex(EasyBuildError, "problems validating the options", self.eb_main, allargs, raise_error=True)

        # no --try used, so no tweaked easyconfig files are generated
        allargs = args + ['--software-version=1.2.3', '--toolchain=gompi,1.4.10']
        self.assertErrorRegex(EasyBuildError, "version .* not available", self.eb_main, allargs, raise_error=True)

    def test_recursive_try(self):
        """Test whether recursive --try-X works."""
        ecs_path = os.path.join(os.path.dirname(os.path.abspath(__file__)), 'easyconfigs', 'test_ecs')
        tweaked_toy_ec = os.path.join(self.test_buildpath, 'toy-0.0-tweaked.eb')
        shutil.copy2(os.path.join(ecs_path, 't', 'toy', 'toy-0.0.eb'), tweaked_toy_ec)
        f = open(tweaked_toy_ec, 'a')
        f.write("dependencies = [('gzip', '1.4')]\n")  # add fictious dependency
        f.close()

        sourcepath = os.path.join(os.path.dirname(os.path.abspath(__file__)), 'sandbox', 'sources')
        args = [
            tweaked_toy_ec,
            '--sourcepath=%s' % sourcepath,
            '--buildpath=%s' % self.test_buildpath,
            '--installpath=%s' % self.test_installpath,
            '--try-toolchain=gompi,1.4.10',
            '--robot=%s' % ecs_path,
            '--ignore-osdeps',
            '--dry-run',
        ]

        for extra_args in [[], ['--module-naming-scheme=HierarchicalMNS']]:

            outtxt = self.eb_main(args + extra_args, verbose=True, raise_error=True)

            # toolchain gompi/1.4.10 should be listed (but not present yet)
            if extra_args:
                mark = 'x'
            else:
                mark = ' '
            tc_regex = re.compile("^ \* \[%s\] .*/gompi-1.4.10.eb \(module: .*gompi/1.4.10\)$" % mark, re.M)
            self.assertTrue(tc_regex.search(outtxt), "Pattern %s found in %s" % (tc_regex.pattern, outtxt))

            # both toy and gzip dependency should be listed with gompi/1.4.10 toolchain
            for ec_name in ['gzip-1.4', 'toy-0.0']:
                ec = '%s-gompi-1.4.10.eb' % ec_name
                if extra_args:
                    mod = ec_name.replace('-', '/')
                else:
                    mod = '%s-gompi-1.4.10' % ec_name.replace('-', '/')
                mod_regex = re.compile("^ \* \[ \] \S+/eb-\S+/%s \(module: .*%s\)$" % (ec, mod), re.M)
                #mod_regex = re.compile("%s \(module: .*%s\)$" % (ec, mod), re.M)
                self.assertTrue(mod_regex.search(outtxt), "Pattern %s found in %s" % (mod_regex.pattern, outtxt))

        # clear fictious dependency
        f = open(tweaked_toy_ec, 'a')
        f.write("dependencies = []\n")
        f.close()

        # no recursive try if --(try-)software(-X) is involved
        for extra_args in [['--try-software-version=1.2.3'], ['--software-version=1.2.3']]:
            outtxt = self.eb_main(args + extra_args, raise_error=True)
            for mod in ['toy/1.2.3-gompi-1.4.10', 'gompi/1.4.10', 'GCC/4.7.2']:
                mod_regex = re.compile("\(module: %s\)$" % mod, re.M)
                self.assertTrue(mod_regex.search(outtxt), "Pattern %s found in %s" % (mod_regex.pattern, outtxt))
            for mod in ['gompi/1.2.3', 'GCC/1.2.3']:
                mod_regex = re.compile("\(module: %s\)$" % mod, re.M)
                self.assertFalse(mod_regex.search(outtxt), "Pattern %s found in %s" % (mod_regex.pattern, outtxt))

    def test_cleanup_builddir(self):
        """Test cleaning up of build dir and --disable-cleanup-builddir."""
        toy_ec = os.path.join(os.path.dirname(__file__), 'easyconfigs', 'test_ecs', 't', 'toy', 'toy-0.0.eb')
        toy_buildpath = os.path.join(self.test_buildpath, 'toy', '0.0', 'dummy-dummy')

        args = [
            toy_ec,
            '--force',
        ]
        self.eb_main(args, do_build=True, verbose=True)

        # make sure build directory is properly cleaned up after a successful build (default behavior)
        self.assertFalse(os.path.exists(toy_buildpath), "Build dir %s removed after succesful build" % toy_buildpath)
        # make sure --disable-cleanup-builddir works
        args.append('--disable-cleanup-builddir')
        self.eb_main(args, do_build=True, verbose=True)
        self.assertTrue(os.path.exists(toy_buildpath), "Build dir %s is retained when requested" % toy_buildpath)
        shutil.rmtree(toy_buildpath)

        # make sure build dir stays in case of failed build
        args = [
            toy_ec,
            '--force',
            '--try-amend=prebuildopts=nosuchcommand &&',
        ]
        self.eb_main(args, do_build=True)
        self.assertTrue(os.path.exists(toy_buildpath), "Build dir %s is retained after failed build" % toy_buildpath)

    def test_filter_deps(self):
        """Test use of --filter-deps."""
        test_dir = os.path.dirname(os.path.abspath(__file__))
        ec_file = os.path.join(test_dir, 'easyconfigs', 'test_ecs', 'g', 'goolf', 'goolf-1.4.10.eb')
        os.environ['MODULEPATH'] = os.path.join(test_dir, 'modules')
        args = [
            ec_file,
            '--buildpath=%s' % self.test_buildpath,
            '--installpath=%s' % self.test_installpath,
            '--robot=%s' % os.path.join(test_dir, 'easyconfigs'),
            '--dry-run',
        ]
        outtxt = self.eb_main(args, do_build=True, verbose=True, raise_error=True)
        self.assertTrue(re.search('module: FFTW/3.3.3-gompi', outtxt))
        self.assertTrue(re.search('module: ScaLAPACK/2.0.2-gompi', outtxt))
        self.assertFalse(re.search('module: zlib', outtxt))

        # clear log file
        open(self.logfile, 'w').write('')

        # filter deps (including a non-existing dep, i.e. zlib)
        args.append('--filter-deps=FFTW,ScaLAPACK,zlib')
        outtxt = self.eb_main(args, do_build=True, verbose=True, raise_error=True)
        self.assertFalse(re.search('module: FFTW/3.3.3-gompi', outtxt))
        self.assertFalse(re.search('module: ScaLAPACK/2.0.2-gompi', outtxt))
        self.assertFalse(re.search('module: zlib', outtxt))

    def test_hide_deps(self):
        """Test use of --hide-deps."""
        test_dir = os.path.dirname(os.path.abspath(__file__))
        ec_file = os.path.join(test_dir, 'easyconfigs', 'test_ecs', 'g', 'goolf', 'goolf-1.4.10.eb')
        os.environ['MODULEPATH'] = os.path.join(test_dir, 'modules')
        args = [
            ec_file,
            '--buildpath=%s' % self.test_buildpath,
            '--installpath=%s' % self.test_installpath,
            '--robot=%s' % os.path.join(test_dir, 'easyconfigs'),
            '--dry-run',
        ]
        outtxt = self.eb_main(args, do_build=True, verbose=True, raise_error=True)
        self.assertTrue(re.search('module: GCC/4.7.2', outtxt))
        self.assertTrue(re.search('module: OpenMPI/1.6.4-GCC-4.7.2', outtxt))
        self.assertTrue(re.search('module: OpenBLAS/0.2.6-gompi-1.4.10-LAPACK-3.4.2', outtxt))
        self.assertTrue(re.search('module: FFTW/3.3.3-gompi', outtxt))
        self.assertTrue(re.search('module: ScaLAPACK/2.0.2-gompi', outtxt))
        # zlib is not a dep at all
        self.assertFalse(re.search('module: zlib', outtxt))

        # clear log file
        open(self.logfile, 'w').write('')

        # hide deps (including a non-existing dep, i.e. zlib)
        args.append('--hide-deps=FFTW,ScaLAPACK,zlib')
        outtxt = self.eb_main(args, do_build=True, verbose=True, raise_error=True)
        self.assertTrue(re.search('module: GCC/4.7.2', outtxt))
        self.assertTrue(re.search('module: OpenMPI/1.6.4-GCC-4.7.2', outtxt))
        self.assertTrue(re.search('module: OpenBLAS/0.2.6-gompi-1.4.10-LAPACK-3.4.2', outtxt))
        self.assertFalse(re.search(r'module: FFTW/3\.3\.3-gompi', outtxt))
        self.assertTrue(re.search(r'module: FFTW/\.3\.3\.3-gompi', outtxt))
        self.assertFalse(re.search(r'module: ScaLAPACK/2\.0\.2-gompi', outtxt))
        self.assertTrue(re.search(r'module: ScaLAPACK/\.2\.0\.2-gompi', outtxt))
        # zlib is not a dep at all
        self.assertFalse(re.search(r'module: zlib', outtxt))

    def test_hide_toolchains(self):
        """Test use of --hide-toolchains."""
        test_ecs_dir = os.path.join(os.path.dirname(os.path.abspath(__file__)), 'easyconfigs', 'test_ecs')
        ec_file = os.path.join(test_ecs_dir, 'g', 'gzip', 'gzip-1.6-GCC-4.9.2.eb')
        args = [
            ec_file,
            '--dry-run',
            '--hide-toolchains=GCC',
        ]
        outtxt = self.eb_main(args)
        self.assertTrue(re.search('module: GCC/\.4\.9\.2', outtxt))
        self.assertTrue(re.search('module: gzip/1\.6-GCC-4\.9\.2', outtxt))

    def test_test_report_env_filter(self):
        """Test use of --test-report-env-filter."""

        def toy(extra_args=None):
            """Build & install toy, return contents of test report."""
            eb_file = os.path.join(os.path.dirname(__file__), 'easyconfigs', 'test_ecs', 't', 'toy', 'toy-0.0.eb')
            args = [
                eb_file,
                '--sourcepath=%s' % self.test_sourcepath,
                '--buildpath=%s' % self.test_buildpath,
                '--installpath=%s' % self.test_installpath,
                '--force',
                '--debug',
            ]
            if extra_args is not None:
                args.extend(extra_args)
            self.eb_main(args, do_build=True, raise_error=True, verbose=True)

            software_path = os.path.join(self.test_installpath, 'software', 'toy', '0.0')
            test_report_path_pattern = os.path.join(software_path, 'easybuild', 'easybuild-toy-0.0*test_report.md')
            f = open(glob.glob(test_report_path_pattern)[0], 'r')
            test_report_txt = f.read()
            f.close()
            return test_report_txt

        # define environment variables that should (not) show up in the test report
        test_var_secret = 'THIS_IS_JUST_A_SECRET_ENV_VAR_FOR_EASYBUILD'
        os.environ[test_var_secret] = 'thisshouldremainsecretonrequest'
        test_var_secret_regex = re.compile(test_var_secret)
        test_var_public = 'THIS_IS_JUST_A_PUBLIC_ENV_VAR_FOR_EASYBUILD'
        os.environ[test_var_public] = 'thisshouldalwaysbeincluded'
        test_var_public_regex = re.compile(test_var_public)

        # default: no filtering
        test_report_txt = toy()
        self.assertTrue(test_var_secret_regex.search(test_report_txt))
        self.assertTrue(test_var_public_regex.search(test_report_txt))

        # filter out env vars that match specified regex pattern
        filter_arg = "--test-report-env-filter=.*_SECRET_ENV_VAR_FOR_EASYBUILD"
        test_report_txt = toy(extra_args=[filter_arg])
        res = test_var_secret_regex.search(test_report_txt)
        self.assertFalse(res, "No match for %s in %s" % (test_var_secret_regex.pattern, test_report_txt))
        self.assertTrue(test_var_public_regex.search(test_report_txt))
        # make sure that used filter is reported correctly in test report
        filter_arg_regex = re.compile(r"--test-report-env-filter='.\*_SECRET_ENV_VAR_FOR_EASYBUILD'")
        tup = (filter_arg_regex.pattern, test_report_txt)
        self.assertTrue(filter_arg_regex.search(test_report_txt), "%s in %s" % tup)

    def test_robot(self):
        """Test --robot and --robot-paths command line options."""
        # unset $EASYBUILD_ROBOT_PATHS that was defined in setUp
        os.environ['EASYBUILD_ROBOT_PATHS'] = self.test_prefix

        test_ecs_path = os.path.join(os.path.dirname(os.path.abspath(__file__)), 'easyconfigs', 'test_ecs')
        # includes 'toy/.0.0-deps' as a dependency
        eb_file = os.path.join(test_ecs_path, 'g', 'gzip', 'gzip-1.4-GCC-4.6.3.eb')

        # hide test modules
        self.reset_modulepath([])

        # dependency resolution is disabled by default, even if required paths are available
        args = [
            eb_file,
            '--robot-paths=%s' % test_ecs_path,
        ]
        error_regex = "Missing modules for one or more dependencies: .*"
        self.assertErrorRegex(EasyBuildError, error_regex, self.eb_main, args, raise_error=True, do_build=True)

        # enable robot, but without passing path required to resolve toy dependency => FAIL
        args = [
            eb_file,
            '--robot',
            '--dry-run',
        ]
        self.assertErrorRegex(EasyBuildError, 'Irresolvable dependencies', self.eb_main, args, raise_error=True)

        # add path to test easyconfigs to robot paths, so dependencies can be resolved
        self.eb_main(args + ['--robot-paths=%s' % test_ecs_path], raise_error=True)

        # copy test easyconfigs to easybuild/easyconfigs subdirectory of temp directory
        # to check whether easyconfigs install path is auto-included in robot path
        tmpdir = tempfile.mkdtemp(prefix='easybuild-easyconfigs-pkg-install-path')
        mkdir(os.path.join(tmpdir, 'easybuild'), parents=True)
        shutil.copytree(test_ecs_path, os.path.join(tmpdir, 'easybuild', 'easyconfigs'))

        # prepend path to test easyconfigs into Python search path, so it gets picked up as --robot-paths default
        del os.environ['EASYBUILD_ROBOT_PATHS']
        orig_sys_path = sys.path[:]
        sys.path.insert(0, tmpdir)
        self.eb_main(args, raise_error=True)

        shutil.rmtree(tmpdir)
        sys.path[:] = orig_sys_path

        # make sure that paths specified to --robot get preference over --robot-paths
        args = [
            eb_file,
            '--robot=%s' % test_ecs_path,
            '--robot-paths=%s' % os.path.join(tmpdir, 'easybuild', 'easyconfigs'),
            '--dry-run',
        ]
        outtxt = self.eb_main(args, raise_error=True)

        ecfiles = [
            'g/GCC/GCC-4.6.3.eb',
            'i/ictce/ictce-4.1.13.eb',
            't/toy/toy-0.0-deps.eb',
            'g/gzip/gzip-1.4-GCC-4.6.3.eb',
        ]
        for ecfile in ecfiles:
            ec_regex = re.compile(r'^\s\*\s\[[xF ]\]\s%s' % os.path.join(test_ecs_path, ecfile), re.M)
            self.assertTrue(ec_regex.search(outtxt), "Pattern %s found in %s" % (ec_regex.pattern, outtxt))

    def test_missing_cfgfile(self):
        """Test behaviour when non-existing config file is specified."""
        args = ['--configfiles=/no/such/cfgfile.foo']
        error_regex = "parseconfigfiles: configfile .* not found"
        self.assertErrorRegex(EasyBuildError, error_regex, self.eb_main, args, raise_error=True)

    def test_show_default_moduleclasses(self):
        """Test --show-default-moduleclasses."""
        fd, dummylogfn = tempfile.mkstemp(prefix='easybuild-dummy', suffix='.log')
        os.close(fd)

        args = [
            '--unittest-file=%s' % self.logfile,
            '--show-default-moduleclasses',
        ]
        write_file(self.logfile, '')
        self.eb_main(args, logfile=dummylogfn, verbose=True)
        logtxt = read_file(self.logfile)

        lst = ["\t%s:[ ]*%s" % (c, d.replace('(', '\\(').replace(')', '\\)')) for (c, d) in DEFAULT_MODULECLASSES]
        regex = re.compile("Default available module classes:\n\n" + '\n'.join(lst), re.M)

        self.assertTrue(regex.search(logtxt), "Pattern '%s' found in %s" % (regex.pattern, logtxt))

    def test_show_default_configfiles(self):
        """Test --show-default-configfiles."""
        fd, dummylogfn = tempfile.mkstemp(prefix='easybuild-dummy', suffix='.log')
        os.close(fd)

        home = os.environ['HOME']
        for envvar in ['XDG_CONFIG_DIRS', 'XDG_CONFIG_HOME']:
            if envvar in os.environ:
                del os.environ[envvar]
        reload(easybuild.tools.options)

        args = [
            '--unittest-file=%s' % self.logfile,
            '--show-default-configfiles',
        ]

        cfgtxt = '\n'.join([
            '[config]',
            'prefix = %s' % self.test_prefix,
        ])

        expected_tmpl = '\n'.join([
            "Default list of configuration files:",
            '',
            "[with $XDG_CONFIG_HOME: %s, $XDG_CONFIG_DIRS: %s]",
            '',
            "* user-level: ${XDG_CONFIG_HOME:-$HOME/.config}/easybuild/config.cfg",
            "  -> %s",
            "* system-level: ${XDG_CONFIG_DIRS:-/etc}/easybuild.d/*.cfg",
            "  -> %s/easybuild.d/*.cfg => ",
        ])

        write_file(self.logfile, '')
        self.eb_main(args, logfile=dummylogfn, verbose=True)
        logtxt = read_file(self.logfile)

        homecfgfile = os.path.join(os.environ['HOME'], '.config', 'easybuild', 'config.cfg')
        homecfgfile_str = homecfgfile
        if os.path.exists(homecfgfile):
            homecfgfile_str += " => found"
        else:
            homecfgfile_str += " => not found"
        expected = expected_tmpl % ('(not set)', '(not set)', homecfgfile_str, '{/etc}')
        self.assertTrue(expected in logtxt)

        # to predict the full output, we need to take control over $HOME and $XDG_CONFIG_DIRS
        os.environ['HOME'] = self.test_prefix
        xdg_config_dirs = os.path.join(self.test_prefix, 'etc')
        os.environ['XDG_CONFIG_DIRS'] = xdg_config_dirs

        expected_tmpl += '\n'.join([
            "%s",
            '',
            "Default list of existing configuration files (%d): %s",
        ])

        # put dummy cfgfile in place in $HOME (to predict last line of output which only lists *existing* files)
        mkdir(os.path.join(self.test_prefix, '.config', 'easybuild'), parents=True)
        homecfgfile = os.path.join(self.test_prefix, '.config', 'easybuild', 'config.cfg')
        write_file(homecfgfile, cfgtxt)

        reload(easybuild.tools.options)
        write_file(self.logfile, '')
        self.eb_main(args, logfile=dummylogfn, verbose=True)
        logtxt = read_file(self.logfile)
        expected = expected_tmpl % ('(not set)', xdg_config_dirs, "%s => found" % homecfgfile, '{%s}' % xdg_config_dirs,
                                    '(no matches)', 1, homecfgfile)
        self.assertTrue(expected in logtxt)

        xdg_config_home = os.path.join(self.test_prefix, 'home')
        os.environ['XDG_CONFIG_HOME'] = xdg_config_home
        xdg_config_dirs = [os.path.join(self.test_prefix, 'etc'), os.path.join(self.test_prefix, 'moaretc')]
        os.environ['XDG_CONFIG_DIRS'] = os.pathsep.join(xdg_config_dirs)

        # put various dummy cfgfiles in place
        cfgfiles = [
            os.path.join(self.test_prefix, 'etc', 'easybuild.d', 'config.cfg'),
            os.path.join(self.test_prefix, 'moaretc', 'easybuild.d', 'bar.cfg'),
            os.path.join(self.test_prefix, 'moaretc', 'easybuild.d', 'foo.cfg'),
            os.path.join(xdg_config_home, 'easybuild', 'config.cfg'),
        ]
        for cfgfile in cfgfiles:
            mkdir(os.path.dirname(cfgfile), parents=True)
            write_file(cfgfile, cfgtxt)
        reload(easybuild.tools.options)

        write_file(self.logfile, '')
        self.eb_main(args, logfile=dummylogfn, verbose=True)
        logtxt = read_file(self.logfile)
        expected = expected_tmpl % (xdg_config_home, os.pathsep.join(xdg_config_dirs),
                                    "%s => found" % os.path.join(xdg_config_home, 'easybuild', 'config.cfg'),
                                    '{' + ', '.join(xdg_config_dirs) + '}',
                                    ', '.join(cfgfiles[:-1]), 4, ', '.join(cfgfiles))
        self.assertTrue(expected in logtxt)

        del os.environ['XDG_CONFIG_DIRS']
        del os.environ['XDG_CONFIG_HOME']
        os.environ['HOME'] = home
        reload(easybuild.tools.options)

    def test_generate_cmd_line(self):
        """Test for generate_cmd_line."""
        self.purge_environment()

        def generate_cmd_line(ebopts):
            """Helper function to filter generated command line (to ignore $EASYBUILD_IGNORECONFIGFILES)."""
            return [x for x in ebopts.generate_cmd_line() if not x.startswith('--ignoreconfigfiles=')]

        ebopts = EasyBuildOptions(envvar_prefix='EASYBUILD')
        self.assertEqual(generate_cmd_line(ebopts), [])

        ebopts = EasyBuildOptions(go_args=['--force'], envvar_prefix='EASYBUILD')
        self.assertEqual(generate_cmd_line(ebopts), ['--force'])

        ebopts = EasyBuildOptions(go_args=['--search=bar', '--search', 'foobar'], envvar_prefix='EASYBUILD')
        self.assertEqual(generate_cmd_line(ebopts), ["--search='foobar'"])

        os.environ['EASYBUILD_DEBUG'] = '1'
        ebopts = EasyBuildOptions(go_args=['--force'], envvar_prefix='EASYBUILD')
        self.assertEqual(generate_cmd_line(ebopts), ['--debug', '--force'])

        args = [
            # install path with a single quote in it, iieeeuuuwww
            "--installpath=/this/is/a/weird'prefix",
            '--test-report-env-filter=(COOKIE|SESSION)',
            '--suffix-modules-path=',
            '--try-toolchain=foss,2015b',
            '--logfile-format=easybuild,eb-%(name)s.log',
        ]
        expected = [
            '--debug',
            "--installpath='/this/is/a/weird\\'prefix'",
            "--logfile-format='easybuild,eb-%(name)s.log'",
            "--suffix-modules-path=''",
            "--test-report-env-filter='(COOKIE|SESSION)'",
            "--try-toolchain='foss,2015b'",
        ]
        ebopts = EasyBuildOptions(go_args=args, envvar_prefix='EASYBUILD')
        self.assertEqual(generate_cmd_line(ebopts), expected)

    def test_include_easyblocks(self):
        """Test --include-easyblocks."""
        orig_local_sys_path = sys.path[:]

        fd, dummylogfn = tempfile.mkstemp(prefix='easybuild-dummy', suffix='.log')
        os.close(fd)

        # clear log
        write_file(self.logfile, '')

        # existing test EB_foo easyblock found without include a custom one
        args = [
            '--list-easyblocks=detailed',
            '--unittest-file=%s' % self.logfile,
        ]
        self.eb_main(args, logfile=dummylogfn, raise_error=True)
        logtxt = read_file(self.logfile)

        test_easyblocks = os.path.dirname(os.path.abspath(__file__))
        path_pattern = os.path.join(test_easyblocks, 'sandbox', 'easybuild', 'easyblocks', 'f', 'foo.py')
        foo_regex = re.compile(r"^\|-- EB_foo \(easybuild.easyblocks.foo @ %s\)"  % path_pattern, re.M)
        self.assertTrue(foo_regex.search(logtxt), "Pattern '%s' found in: %s" % (foo_regex.pattern, logtxt))

        # 'undo' import of foo easyblock
        del sys.modules['easybuild.easyblocks.foo']
        sys.path = orig_local_sys_path
        import easybuild.easyblocks
        reload(easybuild.easyblocks)
        import easybuild.easyblocks.generic
        reload(easybuild.easyblocks.generic)

        # include extra test easyblocks
        foo_txt = '\n'.join([
            'from easybuild.framework.easyblock import EasyBlock',
            'class EB_foo(EasyBlock):',
            '   pass',
            ''
        ])
        write_file(os.path.join(self.test_prefix, 'foo.py'), foo_txt)

        # clear log
        write_file(self.logfile, '')

        args = [
            '--include-easyblocks=%s/*.py' % self.test_prefix,
            '--list-easyblocks=detailed',
            '--unittest-file=%s' % self.logfile,
        ]
        self.eb_main(args, logfile=dummylogfn, raise_error=True)
        logtxt = read_file(self.logfile)

        path_pattern = os.path.join(self.test_prefix, '.*', 'included-easyblocks', 'easybuild', 'easyblocks', 'foo.py')
        foo_regex = re.compile(r"^\|-- EB_foo \(easybuild.easyblocks.foo @ %s\)"  % path_pattern, re.M)
        self.assertTrue(foo_regex.search(logtxt), "Pattern '%s' found in: %s" % (foo_regex.pattern, logtxt))

        # easyblock is found via get_easyblock_class
        klass = get_easyblock_class('EB_foo')
        self.assertTrue(issubclass(klass, EasyBlock), "%s is an EasyBlock derivative class" % klass)

        # 'undo' import of foo easyblock
        del sys.modules['easybuild.easyblocks.foo']

    def test_include_generic_easyblocks(self):
        """Test --include-easyblocks with a generic easyblock."""
        orig_local_sys_path = sys.path[:]
        fd, dummylogfn = tempfile.mkstemp(prefix='easybuild-dummy', suffix='.log')
        os.close(fd)

        # clear log
        write_file(self.logfile, '')

        # generic easyblock FooBar is not there initially
        error_msg = "Failed to obtain class for FooBar easyblock"
        self.assertErrorRegex(EasyBuildError, error_msg, get_easyblock_class, 'FooBar')

        # include extra test easyblocks
        txt = '\n'.join([
            'from easybuild.framework.easyblock import EasyBlock',
            'class FooBar(EasyBlock):',
            '   pass',
            ''
        ])
        write_file(os.path.join(self.test_prefix, 'generic', 'foobar.py'), txt)

        args = [
            '--include-easyblocks=%s/generic/*.py' % self.test_prefix,
            '--list-easyblocks=detailed',
            '--unittest-file=%s' % self.logfile,
        ]
        self.eb_main(args, logfile=dummylogfn, raise_error=True)
        logtxt = read_file(self.logfile)

        path_pattern = os.path.join(self.test_prefix, '.*', 'included-easyblocks', 'easybuild', 'easyblocks',
                                    'generic', 'foobar.py')
        foo_regex = re.compile(r"^\|-- FooBar \(easybuild.easyblocks.generic.foobar @ %s\)"  % path_pattern, re.M)
        self.assertTrue(foo_regex.search(logtxt), "Pattern '%s' found in: %s" % (foo_regex.pattern, logtxt))

        klass = get_easyblock_class('FooBar')
        self.assertTrue(issubclass(klass, EasyBlock), "%s is an EasyBlock derivative class" % klass)

        # 'undo' import of foobar easyblock
        del sys.modules['easybuild.easyblocks.generic.foobar']
        os.remove(os.path.join(self.test_prefix, 'generic', 'foobar.py'))
        sys.path = orig_local_sys_path
        import easybuild.easyblocks
        reload(easybuild.easyblocks)
        import easybuild.easyblocks.generic
        reload(easybuild.easyblocks.generic)

        error_msg = "Failed to obtain class for FooBar easyblock"
        self.assertErrorRegex(EasyBuildError, error_msg, get_easyblock_class, 'FooBar')

        # clear log
        write_file(self.logfile, '')

        # importing without specifying 'generic' also works, and generic easyblock can be imported as well
        # this works thanks to a fallback mechanism in get_easyblock_class
        txt = '\n'.join([
            'from easybuild.framework.easyblock import EasyBlock',
            'class GenericTest(EasyBlock):',
            '   pass',
            ''
        ])
        write_file(os.path.join(self.test_prefix, 'generictest.py'), txt)

        args[0] = '--include-easyblocks=%s/*.py' % self.test_prefix
        self.eb_main(args, logfile=dummylogfn, raise_error=True)
        logtxt = read_file(self.logfile)

        path_pattern = os.path.join(self.test_prefix, '.*', 'included-easyblocks', 'easybuild', 'easyblocks',
                                    'generictest.py')
        foo_regex = re.compile(r"^\|-- GenericTest \(easybuild.easyblocks.generictest @ %s\)"  % path_pattern, re.M)
        self.assertTrue(foo_regex.search(logtxt), "Pattern '%s' found in: %s" % (foo_regex.pattern, logtxt))

        klass = get_easyblock_class('GenericTest')
        self.assertTrue(issubclass(klass, EasyBlock), "%s is an EasyBlock derivative class" % klass)

        # 'undo' import of foo easyblock
        del sys.modules['easybuild.easyblocks.generictest']

    def test_include_module_naming_schemes(self):
        """Test --include-module-naming-schemes."""
        # make sure that calling out to 'eb' will work by restoring $PATH & $PYTHONPATH
        self.restore_env_path_pythonpath()

        fd, dummylogfn = tempfile.mkstemp(prefix='easybuild-dummy', suffix='.log')
        os.close(fd)

        # clear log
        write_file(self.logfile, '')

        mns_regex = re.compile(r'^\s*TestIncludedMNS', re.M)

        # TestIncludedMNS module naming scheme is not available by default
        args = [
            '--avail-module-naming-schemes',
        ]
        logtxt, _= run_cmd("cd %s; eb %s" % (self.test_prefix, ' '.join(args)), simple=False)
        self.assertFalse(mns_regex.search(logtxt), "Unexpected pattern '%s' found in: %s" % (mns_regex.pattern, logtxt))

        # include extra test MNS
        mns_txt = '\n'.join([
            'from easybuild.tools.module_naming_scheme import ModuleNamingScheme',
            'class TestIncludedMNS(ModuleNamingScheme):',
            '   pass',
        ])
        write_file(os.path.join(self.test_prefix, 'test_mns.py'), mns_txt)

        # clear log
        write_file(self.logfile, '')

        args = [
            '--avail-module-naming-schemes',
            '--include-module-naming-schemes=%s/*.py' % self.test_prefix,
        ]
        logtxt, _= run_cmd("cd %s; eb %s" % (self.test_prefix, ' '.join(args)), simple=False)
        self.assertTrue(mns_regex.search(logtxt), "Pattern '%s' *not* found in: %s" % (mns_regex.pattern, logtxt))

    def test_use_included_module_naming_scheme(self):
        """Test using an included module naming scheme."""
        # try selecting the added module naming scheme
        fd, dummylogfn = tempfile.mkstemp(prefix='easybuild-dummy', suffix='.log')
        os.close(fd)

        # include extra test MNS
        mns_txt = '\n'.join([
            'import os',
            'from easybuild.tools.module_naming_scheme import ModuleNamingScheme',
            'class AnotherTestIncludedMNS(ModuleNamingScheme):',
            '   def det_full_module_name(self, ec):',
            "       return os.path.join(ec['name'], ec['version'])",
        ])
        write_file(os.path.join(self.test_prefix, 'test_mns.py'), mns_txt)

        topdir = os.path.abspath(os.path.dirname(__file__))
        eb_file = os.path.join(topdir, 'easyconfigs', 'test_ecs', 't', 'toy', 'toy-0.0.eb')
        args = [
            '--unittest-file=%s' % self.logfile,
            '--module-naming-scheme=AnotherTestIncludedMNS',
            '--force',
            eb_file,
        ]

        # selecting a module naming scheme that doesn't exist leads to 'invalid choice'
        error_regex = "Selected module naming scheme \'AnotherTestIncludedMNS\' is unknown"
        self.assertErrorRegex(EasyBuildError, error_regex, self.eb_main, args, logfile=dummylogfn,
                              raise_error=True, raise_systemexit=True)

        args.append('--include-module-naming-schemes=%s/*.py' % self.test_prefix)
        self.eb_main(args, logfile=dummylogfn, do_build=True, raise_error=True, raise_systemexit=True, verbose=True)
        toy_mod = os.path.join(self.test_installpath, 'modules', 'all', 'toy', '0.0')
        if get_module_syntax() == 'Lua':
            toy_mod += '.lua'
        self.assertTrue(os.path.exists(toy_mod), "Found %s" % toy_mod)

    def test_include_toolchains(self):
        """Test --include-toolchains."""
        # make sure that calling out to 'eb' will work by restoring $PATH & $PYTHONPATH
        self.restore_env_path_pythonpath()

        fd, dummylogfn = tempfile.mkstemp(prefix='easybuild-dummy', suffix='.log')
        os.close(fd)

        # clear log
        write_file(self.logfile, '')

        # set processed attribute to false, to trigger rescan in search_toolchain
        setattr(easybuild.tools.toolchain, '%s_PROCESSED' % TC_CONST_PREFIX, False)

        tc_regex = re.compile(r'^\s*test_included_toolchain: TestIncludedCompiler', re.M)

        # TestIncludedCompiler is not available by default
        args = [
            '--list-toolchains',
        ]
        logtxt, _= run_cmd("cd %s; eb %s" % (self.test_prefix, ' '.join(args)), simple=False)
        self.assertFalse(tc_regex.search(logtxt), "Pattern '%s' *not* found in: %s" % (tc_regex.pattern, logtxt))

        # include extra test toolchain
        comp_txt = '\n'.join([
            'from easybuild.tools.toolchain.compiler import Compiler',
            'class TestIncludedCompiler(Compiler):',
            "   COMPILER_MODULE_NAME = ['TestIncludedCompiler']",
        ])
        mkdir(os.path.join(self.test_prefix, 'compiler'))
        write_file(os.path.join(self.test_prefix, 'compiler', 'test_comp.py'), comp_txt)

        tc_txt = '\n'.join([
            'from easybuild.toolchains.compiler.test_comp import TestIncludedCompiler',
            'class TestIncludedToolchain(TestIncludedCompiler):',
            "   NAME = 'test_included_toolchain'",
        ])
        write_file(os.path.join(self.test_prefix, 'test_tc.py'), tc_txt)

        args = [
            '--include-toolchains=%s/*.py,%s/*/*.py' % (self.test_prefix, self.test_prefix),
            '--list-toolchains',
        ]
        logtxt, _= run_cmd("cd %s; eb %s" % (self.test_prefix, ' '.join(args)), simple=False)
        self.assertTrue(tc_regex.search(logtxt), "Pattern '%s' found in: %s" % (tc_regex.pattern, logtxt))

    def test_cleanup_tmpdir(self):
        """Test --cleanup-tmpdir."""
        topdir = os.path.dirname(os.path.abspath(__file__))
        args = [
            os.path.join(topdir, 'easyconfigs', 'test_ecs', 't', 'toy', 'toy-0.0.eb'),
            '--dry-run',
            '--try-software-version=1.0',  # so we get a tweaked easyconfig
        ]

        tmpdir = tempfile.gettempdir()
        # just making sure this is empty before we get started
        self.assertEqual(os.listdir(tmpdir), [])

        # force silence (since we're not using testing mode)
        self.mock_stdout(True)

        # default: cleanup tmpdir & logfile
        self.eb_main(args, raise_error=True, testing=False)
        self.assertEqual(os.listdir(tmpdir), [])
        self.assertFalse(os.path.exists(self.logfile))

        # disable cleaning up tmpdir
        args.append('--disable-cleanup-tmpdir')
        self.eb_main(args, raise_error=True, testing=False)
        tmpdir_files = os.listdir(tmpdir)
        # tmpdir and logfile are still there \o/
        self.assertTrue(len(tmpdir_files) == 1)
        self.assertTrue(os.path.exists(self.logfile))
        # tweaked easyconfigs is still there \o/
        tweaked_dir = os.path.join(tmpdir, tmpdir_files[0], 'tweaked_easyconfigs')
        self.assertTrue(os.path.exists(os.path.join(tweaked_dir, 'toy-1.0.eb')))

    def test_review_pr(self):
        """Test --review-pr."""
        if self.github_token is None:
            print "Skipping test_review_pr, no GitHub token available?"
            return

        self.mock_stdout(True)
        # PR for zlib 1.2.8 easyconfig, see https://github.com/hpcugent/easybuild-easyconfigs/pull/1484
        self.eb_main(['--review-pr=1484', '--color=never'], raise_error=True)
        txt = self.get_stdout()
        self.mock_stdout(False)
        regex = re.compile(r"^Comparing zlib-1.2.8\S* with zlib-1.2.8")
        self.assertTrue(regex.search(txt), "Pattern '%s' not found in: %s" % (regex.pattern, txt))

    def test_set_tmpdir(self):
        """Test set_tmpdir config function."""
        self.purge_environment()

        def check_tmpdir(tmpdir):
            """Test use of specified path for temporary directory"""
            parent = tmpdir
            if parent is None:
                parent = tempfile.gettempdir()

            mytmpdir = set_tmpdir(tmpdir=tmpdir)

            parent = re.sub('[^\w/.-]', 'X', parent)

            for var in ['TMPDIR', 'TEMP', 'TMP']:
                self.assertTrue(os.environ[var].startswith(os.path.join(parent, 'eb-')))
                self.assertEqual(os.environ[var], mytmpdir)
            self.assertTrue(tempfile.gettempdir().startswith(os.path.join(parent, 'eb-')))
            tempfile_tmpdir = tempfile.mkdtemp()
            self.assertTrue(tempfile_tmpdir.startswith(os.path.join(parent, 'eb-')))
            fd, tempfile_tmpfile = tempfile.mkstemp()
            self.assertTrue(tempfile_tmpfile.startswith(os.path.join(parent, 'eb-')))

            # tmp_logdir follows tmpdir
            self.assertEqual(get_build_log_path(), mytmpdir)

            # cleanup
            os.close(fd)
            shutil.rmtree(mytmpdir)
            modify_env(os.environ, self.orig_environ)
            tempfile.tempdir = None


        orig_tmpdir = tempfile.gettempdir()
        cand_tmpdirs = [
            None,
            os.path.join(orig_tmpdir, 'foo'),
            os.path.join(orig_tmpdir, '[1234]. bleh'),
            os.path.join(orig_tmpdir, '[ab @cd]%/#*'),
        ]
        for tmpdir in cand_tmpdirs:
            check_tmpdir(tmpdir)

    def test_minimal_toolchains(self):
        """End-to-end test for --minimal-toolchains."""
        # create test easyconfig specifically tailored for this test
        # include a dependency for which no easyconfig is available with parent toolchains, only with subtoolchain
        ec_file = os.path.join(self.test_prefix, 'test_minimal_toolchains.eb')
        ectxt = '\n'.join([
            "easyblock = 'ConfigureMake'",
            "name = 'test'",
            "version = '1.2.3'",
            "homepage = 'http://example.com'",
            "description = 'this is just a test'",
            "toolchain = {'name': 'gompi', 'version': '1.4.10'}",
            # hwloc-1.6.2-gompi-1.4.10.eb is *not* available, but hwloc-1.6.2-GCC-4.7.2.eb is,
            # and GCC/4.7.2 is a subtoolchain of gompi/1.4.10
            "dependencies = [('hwloc', '1.6.2'), ('SQLite', '3.8.10.2')]",
        ])
        write_file(ec_file, ectxt)

        # check requirements for test
        init_config([], build_options={'robot_path': os.environ['EASYBUILD_ROBOT_PATHS']})
        self.assertFalse(os.path.exists(robot_find_easyconfig('hwloc', '1.6.2-gompi-1.4.10') or 'nosuchfile'))
        self.assertTrue(os.path.exists(robot_find_easyconfig('hwloc', '1.6.2-GCC-4.7.2')))
        self.assertTrue(os.path.exists(robot_find_easyconfig('SQLite', '3.8.10.2-gompi-1.4.10')))
        self.assertTrue(os.path.exists(robot_find_easyconfig('SQLite', '3.8.10.2-GCC-4.7.2')))

        args = [
            ec_file,
            '--minimal-toolchains',
            '--module-naming-scheme=HierarchicalMNS',
            '--dry-run',
        ]
        self.mock_stdout(True)
        self.eb_main(args, do_build=True, raise_error=True, testing=False)
        txt = self.get_stdout()
        self.mock_stdout(False)
        sqlite_regex = re.compile("hwloc-1.6.2-GCC-4.7.2.eb \(module: Compiler/GCC/4.7.2 \| hwloc/", re.M)
        sqlite_regex = re.compile("SQLite-3.8.10.2-GCC-4.7.2.eb \(module: Compiler/GCC/4.7.2 \| SQLite/", re.M)
        self.assertTrue(sqlite_regex.search(txt), "Pattern '%s' found in: %s" % (sqlite_regex.pattern, txt))

    def test_extended_dry_run(self):
        """Test use of --extended-dry-run/-x."""
        ec_file = os.path.join(os.path.dirname(__file__), 'easyconfigs', 'test_ecs', 't', 'toy', 'toy-0.0.eb')
        args = [
            ec_file,
            '--sourcepath=%s' % self.test_sourcepath,
            '--buildpath=%s' % self.test_buildpath,
            '--installpath=%s' % self.test_installpath,
            '--debug',
        ]
        # *no* output in testing mode (honor 'silent')
        self.mock_stdout(True)
        self.eb_main(args + ['--extended-dry-run'], do_build=True, raise_error=True, testing=True)
        stdout = self.get_stdout()
        self.mock_stdout(False)
        self.assertEqual(len(stdout), 0)

        msg_regexs = [
            re.compile(r"the actual build \& install procedure that will be performed may diverge", re.M),
            re.compile(r"^\*\*\* DRY RUN using 'EB_toy' easyblock", re.M),
            re.compile(r"^== COMPLETED: Installation ended successfully", re.M),
            re.compile(r"^\(no ignored errors during dry run\)", re.M),
        ]
        ignoring_error_regex = re.compile(r"WARNING: ignoring error", re.M)
        ignored_error_regex = re.compile(r"WARNING: One or more errors were ignored, see warnings above", re.M)

        for opt in ['--extended-dry-run', '-x']:
            # check for expected patterns in output of --extended-dry-run/-x
            self.mock_stdout(True)
            self.eb_main(args + [opt], do_build=True, raise_error=True, testing=False)
            stdout = self.get_stdout()
            self.mock_stdout(False)

            for msg_regex in msg_regexs:
                self.assertTrue(msg_regex.search(stdout), "Pattern '%s' found in: %s" % (msg_regex.pattern, stdout))

            # no ignored errors should occur
            for notthere_regex in [ignoring_error_regex, ignored_error_regex]:
                msg = "Pattern '%s' NOT found in: %s" % (notthere_regex.pattern, stdout)
                self.assertFalse(notthere_regex.search(stdout), msg)

    def test_last_log(self):
        """Test --last-log."""
        orig_tmpdir = os.environ['TMPDIR']
        tmpdir = os.path.join(tempfile.gettempdir(), 'eb-tmpdir1')
        current_log_path = os.path.join(tmpdir, 'easybuild-current.log')

        # $TMPDIR determines path to build log, we need to get it right to make the test check what we want it to
        os.environ['TMPDIR'] = tmpdir
        write_file(current_log_path, "this is a log message")
        self.assertEqual(find_last_log(current_log_path), None)
        os.environ['TMPDIR'] = orig_tmpdir

        self.mock_stdout(True)
        mkdir(os.path.dirname(current_log_path))
        self.eb_main(['--last-log'], logfile=current_log_path, raise_error=True)
        txt = self.get_stdout().strip()
        self.mock_stdout(False)

        self.assertEqual(txt, '(none)')

        # run something that fails first, we need a log file to find
        last_log_path = os.path.join(tempfile.gettempdir(), 'eb-tmpdir0', 'easybuild-last.log')
        mkdir(os.path.dirname(last_log_path))
        self.eb_main(['thisisaneasyconfigthatdoesnotexist.eb'], logfile=last_log_path, raise_error=False)

        # $TMPDIR determines path to build log, we need to get it right to make the test check what we want it to
        os.environ['TMPDIR'] = tmpdir
        write_file(current_log_path, "this is a log message")
        last_log = find_last_log(current_log_path)
        self.assertTrue(os.path.samefile(last_log, last_log_path), "%s != %s" % (last_log, last_log_path))
        os.environ['TMPDIR'] = orig_tmpdir

        self.mock_stdout(True)
        mkdir(os.path.dirname(current_log_path))
        self.eb_main(['--last-log'], logfile=current_log_path, raise_error=True)
        txt = self.get_stdout().strip()
        self.mock_stdout(False)

        self.assertTrue(os.path.samefile(txt, last_log_path), "%s != %s" % (txt, last_log_path))

    def test_fixed_installdir_naming_scheme(self):
        """Test use of --fixed-installdir-naming-scheme."""
        # by default, name of install dir match module naming scheme used
        topdir = os.path.abspath(os.path.dirname(__file__))
        eb_file = os.path.join(topdir, 'easyconfigs', 'test_ecs', 't', 'toy', 'toy-0.0.eb')
        app = EasyBlock(EasyConfig(eb_file))
        app.gen_installdir()
        self.assertTrue(app.installdir.endswith('software/toy/0.0'))

        init_config(args=['--module-naming-scheme=HierarchicalMNS'])
        app = EasyBlock(EasyConfig(eb_file))
        app.gen_installdir()
        self.assertTrue(app.installdir.endswith('software/Core/toy/0.0'))

        # with --fixed-installdir-naming-scheme, the EasyBuild naming scheme is used
        build_options = {
            'fixed_installdir_naming_scheme': True,
            'valid_module_classes': module_classes(),
        }
        init_config(args=['--module-naming-scheme=HierarchicalMNS'], build_options=build_options)
        app = EasyBlock(EasyConfig(eb_file))
        app.gen_installdir()
        self.assertTrue(app.installdir.endswith('software/toy/0.0'))

    def test_new_update_pr(self):
        """Test use of --new-pr (dry run only)."""
        if self.github_token is None:
            print "Skipping test_new_update_pr, no GitHub token available?"
            return

        # copy toy test easyconfig
        topdir = os.path.dirname(os.path.abspath(__file__))
        test_ecs = os.path.join(topdir, 'easyconfigs', 'test_ecs')
        toy_ec = os.path.join(self.test_prefix, 'toy.eb')
        toy_patch = os.path.join(topdir, 'sandbox', 'sources', 'toy', 'toy-0.0_typo.patch')
        # purposely picked one with non-default toolchain/versionsuffix
        shutil.copy2(os.path.join(test_ecs, 't', 'toy', 'toy-0.0-gompi-1.3.12-test.eb'), toy_ec)

        args = [
            '--new-pr',
            '--github-user=%s' % GITHUB_TEST_ACCOUNT,
            toy_ec,
            '-D',
            '--disable-cleanup-tmpdir',
        ]
        self.mock_stdout(True)
        self.eb_main(args, do_build=True, raise_error=True, testing=False)
        txt = self.get_stdout()
        self.mock_stdout(False)

        # determine location of repo clone, can be used to test --git-working-dirs-path (and save time)
        dirs = glob.glob(os.path.join(self.test_prefix, 'eb-*', '*', 'git-working-dir*'))
        if len(dirs) == 1:
            git_working_dir = dirs[0]
        else:
            self.assertTrue(False, "Failed to find temporary git working dir: %s" % dirs)

        regexs = [
            r"^== fetching branch 'develop' from https://github.com/hpcugent/easybuild-easyconfigs.git...",
            r"^Opening pull request \[DRY RUN\]",
            r"^\* target: hpcugent/easybuild-easyconfigs:develop",
            r"^\* from: %s/easybuild-easyconfigs:.*_new_pr_toy00" % GITHUB_TEST_ACCOUNT,
            r"^\* title: \"\{tools\}\[gompi/1.3.12\] toy v0.0\"",
            r"\(created using `eb --new-pr`\)",  # description
            r"^\* overview of changes:",
            r".*/toy-0.0-gompi-1.3.12-test.eb\s*\|",
            r"^\s*1 file changed",
        ]
        for regex in regexs:
            regex = re.compile(regex, re.M)
            self.assertTrue(regex.search(txt), "Pattern '%s' found in: %s" % (regex.pattern, txt))

        # a custom commit message is required when doing more than just adding new easyconfigs (e.g., adding a patch)
        args.extend([
            '--git-working-dirs-path=%s' % git_working_dir,
            toy_patch,
        ])
        error_msg = "A meaningful commit message must be specified via --pr-commit-msg"

        self.mock_stdout(True)
        self.assertErrorRegex(EasyBuildError, error_msg, self.eb_main, args, raise_error=True, testing=False)
        self.mock_stdout(False)

        # add required commit message, try again
        args.append('--pr-commit-msg="just a test"')
        self.mock_stdout(True)
        self.eb_main(args, do_build=True, raise_error=True, testing=False)
        txt = self.get_stdout()
        self.mock_stdout(False)

        regexs[-1] = r"^\s*2 files changed"
        regexs.append(r".*/toy-0.0_typo.patch\s*\|")
        for regex in regexs:
            regex = re.compile(regex, re.M)
            self.assertTrue(regex.search(txt), "Pattern '%s' found in: %s" % (regex.pattern, txt))

        GITHUB_TEST_ORG = 'test-organization'
        args.extend([
            '--git-working-dirs-path=%s' % git_working_dir,
            '--pr-branch-name=branch_name_for_new_pr_test',
            '--pr-commit-msg="this is a commit message. really!"',
            '--pr-descr="moar letters foar teh lettre box"',
            '--pr-target-branch=master',
            '--github-org=%s' % GITHUB_TEST_ORG,
            '--pr-target-account=boegel',  # we need to be able to 'clone' from here (via https)
            '--pr-title=test-1-2-3',
        ])
        self.mock_stdout(True)
        self.eb_main(args, do_build=True, raise_error=True, testing=False)
        txt = self.get_stdout()
        self.mock_stdout(False)

        regexs = [
            r"^== fetching branch 'master' from https://github.com/boegel/easybuild-easyconfigs.git...",
            r"^Opening pull request \[DRY RUN\]",
            r"^\* target: boegel/easybuild-easyconfigs:master",
            r"^\* from: %s/easybuild-easyconfigs:branch_name_for_new_pr_test" % GITHUB_TEST_ORG,
            r"\(created using `eb --new-pr`\)",  # description
            r"moar letters foar teh lettre box",  # also description (see --pr-descr)
            r"^\* title: \"test-1-2-3\"",
            r"^\* overview of changes:",
            r".*/toy-0.0-gompi-1.3.12-test.eb\s*\|",
            r".*/toy-0.0_typo.patch\s*\|",
            r"^\s*2 files changed",
        ]
        for regex in regexs:
            regex = re.compile(regex, re.M)
            self.assertTrue(regex.search(txt), "Pattern '%s' found in: %s" % (regex.pattern, txt))

        args = [
            # PR for EasyBuild v2.5.0 release
            # we need a PR where the base branch is still available ('develop', in this case)
            '--update-pr=2237',
            '--github-user=%s' % GITHUB_TEST_ACCOUNT,
            toy_ec,
            '-D',
            # only to speed things up
            '--git-working-dirs-path=%s' % git_working_dir,
        ]

        error_msg = "A meaningful commit message must be specified via --pr-commit-msg when using --update-pr"
        self.mock_stdout(True)
        self.assertErrorRegex(EasyBuildError, error_msg, self.eb_main, args, raise_error=True)
        self.mock_stdout(False)

        args.append('--pr-commit-msg="just a test"')
        self.mock_stdout(True)
        self.eb_main(args, do_build=True, raise_error=True, testing=False)
        txt = self.get_stdout()
        self.mock_stdout(False)

        regexs = [
            r"^== Determined branch name corresponding to hpcugent/easybuild-easyconfigs PR #2237: develop",
            r"^== fetching branch 'develop' from https://github.com/hpcugent/easybuild-easyconfigs.git...",
            r".*/toy-0.0-gompi-1.3.12-test.eb\s*\|",
            r"^\s*1 file changed",
            r"^Updated hpcugent/easybuild-easyconfigs PR #2237 by pushing to branch hpcugent/develop \[DRY RUN\]",
        ]
        for regex in regexs:
            regex = re.compile(regex, re.M)
            self.assertTrue(regex.search(txt), "Pattern '%s' found in: %s" % (regex.pattern, txt))

        # also check behaviour under --extended-dry-run/-x
        args.remove('-D')
        args.append('-x')

        self.mock_stdout(True)
        self.eb_main(args, do_build=True, raise_error=True, testing=False)
        txt = self.get_stdout()
        self.mock_stdout(False)

        regexs.extend([
            r"Full patch:",
            r"^\+\+\+\s*.*toy-0.0-gompi-1.3.12-test.eb",
            r"^\+name = 'toy'",
        ])
        for regex in regexs:
            regex = re.compile(regex, re.M)
            self.assertTrue(regex.search(txt), "Pattern '%s' found in: %s" % (regex.pattern, txt))

    def test_new_pr_delete(self):
        """Test use of --new-pr to delete easyconfigs."""

        if self.github_token is None:
            print "Skipping test_new_pr_delete, no GitHub token available?"
            return

        args = [
            '--new-pr',
            '--github-user=%s' % GITHUB_TEST_ACCOUNT,
            ':bzip2-1.0.6.eb',
            '-D',
            '--disable-cleanup-tmpdir',
            '--pr-title=delete bzip2-1.6.0',
            '--pr-commit-msg="delete bzip2-1.6.0.eb"'
        ]
        self.mock_stdout(True)
        self.eb_main(args, do_build=True, raise_error=True, testing=False)
        txt = self.get_stdout()
        self.mock_stdout(False)


        regexs = [
            r"^== fetching branch 'develop' from https://github.com/hpcugent/easybuild-easyconfigs.git...",
            r'title: "delete bzip2-1.6.0"',
            r"1 file changed, [0-9]+ deletions\(-\)",
        ]
        for regex in regexs:
            regex = re.compile(regex, re.M)
            self.assertTrue(regex.search(txt), "Pattern '%s' found in: %s" % (regex.pattern, txt))

    def test_new_pr_dependencies(self):
        """Test use of --new-pr with automatic dependency lookup."""

        if self.github_token is None:
            print "Skipping test_new_pr_dependencies, no GitHub token available?"
            return

        foo_eb = '\n'.join([
            'easyblock = "ConfigureMake"',
            'name = "foo"',
            'version = "1.0"',
            'homepage = "http://example.com"',
            'description = "test easyconfig"',
            'toolchain = {"name":"dummy", "version": "dummy"}',
            'dependencies = [("bar", "2.0")]'
        ])
        bar_eb = '\n'.join([
            'easyblock = "ConfigureMake"',
            'name = "bar"',
            'version = "2.0"',
            'homepage = "http://example.com"',
            'description = "test easyconfig"',
            'toolchain = {"name":"dummy", "version": "dummy"}',
        ])

        write_file(os.path.join(self.test_prefix, 'foo-1.0.eb'), foo_eb)
        write_file(os.path.join(self.test_prefix, 'bar-2.0.eb'), bar_eb)

        args = [
            '--new-pr',
            '--github-user=%s' % GITHUB_TEST_ACCOUNT,
            os.path.join(self.test_prefix, 'foo-1.0.eb'),
            '-D',
            '--disable-cleanup-tmpdir',
            '-r%s' % self.test_prefix,
        ]

        self.mock_stdout(True)
        self.eb_main(args, do_build=True, raise_error=True, testing=False)
        txt = self.get_stdout()
        self.mock_stdout(False)

        regexs = [
            r"^\* overview of changes:",
            r".*/foo-1\.0\.eb\s*\|",
            r".*/bar-2\.0\.eb\s*\|",
            r"^\s*2 files changed",
        ]

        for regex in regexs:
            regex = re.compile(regex, re.M)
            self.assertTrue(regex.search(txt), "Pattern '%s' found in: %s" % (regex.pattern, txt))


    def test_empty_pr(self):
        """Test use of --new-pr (dry run only) with no changes"""
        if self.github_token is None:
            print "Skipping test_empty_pr, no GitHub token available?"
            return

        # get file from develop branch
        full_url = URL_SEPARATOR.join([GITHUB_RAW, GITHUB_EB_MAIN, GITHUB_EASYCONFIGS_REPO,
                                       'develop/easybuild/easyconfigs/z/zlib/zlib-1.2.8.eb'])
        ec_fn = os.path.basename(full_url)
        ec = download_file(ec_fn, full_url, path=os.path.join(self.test_prefix, ec_fn))

        # try to open new pr with unchanged file
        args = [
            '--new-pr',
            ec,
            '-D',
            '--github-user=%s' % GITHUB_TEST_ACCOUNT,
        ]

        self.mock_stdout(True)
        error_msg = "No changed files found when comparing to current develop branch."
        self.assertErrorRegex(EasyBuildError, error_msg, self.eb_main, args, do_build=True, raise_error=True)
        self.mock_stdout(False)

    def test_show_config(self):
        """"Test --show-config and --show-full-config."""

        # only retain $EASYBUILD_* environment variables we expect for this test
        retained_eb_env_vars = [
            'EASYBUILD_DEPRECATED',
            'EASYBUILD_IGNORECONFIGFILES',
            'EASYBUILD_INSTALLPATH',
            'EASYBUILD_ROBOT_PATHS',
            'EASYBUILD_SOURCEPATH',
        ]
        for key in os.environ.keys():
            if key.startswith('EASYBUILD_') and key not in retained_eb_env_vars:
                del os.environ[key]

        cfgfile = os.path.join(self.test_prefix, 'test.cfg')
        cfgtxt = '\n'.join([
            "[config]",
            "subdir-modules = mods",
        ])
        write_file(cfgfile, cfgtxt)

        args = ['--configfiles=%s' % cfgfile, '--show-config', '--buildpath=/weird/build/dir']
        self.mock_stdout(True)
        self.eb_main(args, do_build=True, raise_error=True, testing=False)
        txt = self.get_stdout().strip()
        self.mock_stdout(False)

        default_prefix = os.path.join(os.environ['HOME'], '.local', 'easybuild')

        test_dir = os.path.dirname(os.path.abspath(__file__))
        expected_lines = [
            r"#",
            r"# Current EasyBuild configuration",
            r"# \(C: command line argument, D: default value, E: environment variable, F: configuration file\)",
            r"#",
            r"buildpath\s* \(C\) = /weird/build/dir",
            r"configfiles\s* \(C\) = .*" + cfgfile,
            r"deprecated\s* \(E\) = 10000000",
            r"ignoreconfigfiles\s* \(E\) = %s" % ', '.join(os.environ['EASYBUILD_IGNORECONFIGFILES'].split(',')),
            r"installpath\s* \(E\) = " + os.path.join(self.test_prefix, 'tmp.*'),
            r"repositorypath\s* \(D\) = " + os.path.join(default_prefix, 'ebfiles_repo'),
            r"robot-paths\s* \(E\) = " + os.path.join(test_dir, 'easyconfigs', 'test_ecs'),
            r"sourcepath\s* \(E\) = " + os.path.join(test_dir, 'sandbox', 'sources'),
            r"subdir-modules\s* \(F\) = mods",
        ]

        regex = re.compile('\n'.join(expected_lines))
        self.assertTrue(regex.match(txt), "Pattern '%s' found in: %s" % (regex.pattern, txt))

        args = ['--configfiles=%s' % cfgfile, '--show-full-config', '--buildpath=/weird/build/dir']
        self.mock_stdout(True)
        self.eb_main(args, do_build=True, raise_error=True, testing=False)
        txt = self.get_stdout()
        self.mock_stdout(False)

        # output of --show-full-config includes additional lines for options with default values
        expected_lines.extend([
            r"force\s* \(D\) = False",
            r"modules-tool\s* \(D\) = Lmod",
            r"module-syntax\s* \(D\) = Lua",
            r"umask\s* \(D\) = None",
        ])

        for expected_line in expected_lines:
            self.assertTrue(re.search(expected_line, txt, re.M), "Found '%s' in: %s" % (expected_line, txt))

        # --show-config should also work if no configuration files are available
        # (existing config files are ignored via $EASYBUILD_IGNORECONFIGFILES)
        self.assertFalse(os.environ.get('EASYBUILD_CONFIGFILES', False))
        args = ['--show-config', '--buildpath=/weird/build/dir']
        self.mock_stdout(True)
        self.eb_main(args, do_build=True, raise_error=True, testing=False)
        txt = self.get_stdout().strip()
        self.mock_stdout(False)
        self.assertTrue(re.search(r"buildpath\s* \(C\) = /weird/build/dir", txt))

        # --show-config should not break including of easyblocks via $EASYBUILD_INCLUDE_EASYBLOCKS (see bug #1696)
        txt = '\n'.join([
            'from easybuild.framework.easyblock import EasyBlock',
            'class EB_testeasyblocktoinclude(EasyBlock):',
            '   pass',
            ''
        ])
        testeasyblocktoinclude = os.path.join(self.test_prefix, 'testeasyblocktoinclude.py')
        write_file(testeasyblocktoinclude, txt)

        os.environ['EASYBUILD_INCLUDE_EASYBLOCKS'] = testeasyblocktoinclude
        args = ['--show-config']
        self.mock_stdout(True)
        self.eb_main(args, do_build=True, raise_error=True, testing=False)
        txt = self.get_stdout().strip()
        self.mock_stdout(False)
        regex = re.compile(r'^include-easyblocks \(E\) = .*/testeasyblocktoinclude.py$', re.M)
        self.assertTrue(regex.search(txt), "Pattern '%s' found in: %s" % (regex.pattern, txt))

    def test_dump_env_config(self):
        """Test for --dump-env-config."""

        fftw = 'FFTW-3.3.3-gompi-1.4.10'
        gcc = 'GCC-4.9.2'
        openmpi = 'OpenMPI-1.6.4-GCC-4.7.2'
        args = ['%s.eb' % ec for ec in [fftw, gcc, openmpi]] + ['--dump-env-script']

        os.chdir(self.test_prefix)
        self.mock_stdout(True)
        self.eb_main(args, do_build=True, raise_error=True, testing=False)
        txt = self.get_stdout().strip()
        self.mock_stdout(False)

        for name in [fftw, gcc, openmpi]:
            # check stdout
            regex = re.compile("^Script to set up build environment for %s.eb dumped to %s.env" % (name, name), re.M)
            self.assertTrue(regex.search(txt), "Pattern '%s' found in: %s" % (regex.pattern, txt))

            # check whether scripts were dumped
            env_script = os.path.join(self.test_prefix, '%s.env' % name)
            self.assertTrue(os.path.exists(env_script))

        # existing .env files are not overwritten, unless forced
        os.chdir(self.test_prefix)
        args = ['%s.eb' % openmpi, '--dump-env-script']
        error_msg = r"Script\(s\) already exists, not overwriting them \(unless --force is used\): %s.env" % openmpi
        self.assertErrorRegex(EasyBuildError, error_msg, self.eb_main, args, do_build=True, raise_error=True)

        os.chdir(self.test_prefix)
        args.append('--force')
        self.mock_stdout(True)
        self.eb_main(args, do_build=True, raise_error=True)
        self.mock_stdout(False)

        # check contents of script
        env_script = os.path.join(self.test_prefix, '%s.env' % openmpi)
        txt = read_file(env_script)
        patterns = [
            "module load GCC/4.7.2",  # loading of toolchain module
            "module load hwloc/1.6.2-GCC-4.7.2",  # loading of dependency module
            # defining build env
            "export FC='gfortran'",
            "export CFLAGS='-O2 -march=native'",
        ]
        for pattern in patterns:
            regex = re.compile("^%s$" % pattern, re.M)
            self.assertTrue(regex.search(txt), "Pattern '%s' found in: %s" % (regex.pattern, txt))

        out, ec = run_cmd("function module { echo $@; } && source %s && echo FC: $FC" % env_script, simple=False)
        expected_out = '\n'.join([
            "load GCC/4.7.2",
            "load hwloc/1.6.2-GCC-4.7.2",
            "FC: gfortran",
        ])
        self.assertEqual(out.strip(), expected_out)

    def test_stop(self):
        """Test use of --stop."""
        args = ['toy-0.0.eb', '--force', '--stop=configure']
        self.mock_stdout(True)
        self.eb_main(args, do_build=True, raise_error=True, testing=False)
        txt = self.get_stdout().strip()
        self.mock_stdout(False)

        regex = re.compile("COMPLETED: Installation STOPPED successfully", re.M)
        self.assertTrue(regex.search(txt), "Pattern '%s' found in: %s" % (regex.pattern, txt))

    def test_parse_external_modules_metadata(self):
        """Test parse_external_modules_metadata function."""
        # by default, provided external module metadata cfg files are picked up
        metadata = parse_external_modules_metadata(None)

        # just a selection
        for mod in ['cray-libsci/13.2.0', 'cray-netcdf/4.3.2', 'fftw/3.3.4.3']:
            self.assertTrue(mod in metadata)

        netcdf = {
            'name': ['netCDF', 'netCDF-Fortran'],
            'version': ['4.3.2', '4.3.2'],
            'prefix': 'NETCDF_DIR',
        }
        self.assertEqual(metadata['cray-netcdf/4.3.2'], netcdf)

        libsci = {
            'name': ['LibSci'],
            'version': ['13.2.0'],
            'prefix': 'CRAY_LIBSCI_PREFIX_DIR',
        }
        self.assertEqual(metadata['cray-libsci/13.2.0'], libsci)

        testcfgtxt = EXTERNAL_MODULES_METADATA
        testcfg = os.path.join(self.test_prefix, 'test_external_modules_metadata.cfg')
        write_file(testcfg, testcfgtxt)

        metadata = parse_external_modules_metadata([testcfg])

        # default metadata is overruled, and not available anymore
        for mod in ['cray-libsci/13.2.0', 'cray-netcdf/4.3.2', 'fftw/3.3.4.3']:
            self.assertFalse(mod in metadata)

        foobar1 = {
            'name': ['foo', 'bar'],
            'version': ['1.2.3', '3.2.1'],
            'prefix': 'FOOBAR_DIR',
        }
        self.assertEqual(metadata['foobar/1.2.3'], foobar1)

        foobar2 = {
            'name': ['foobar'],
            'version': ['2.0'],
            'prefix': 'FOOBAR_PREFIX',
        }
        self.assertEqual(metadata['foobar/2.0'], foobar2)

        # impartial metadata is fine
        self.assertEqual(metadata['foo'], {'name': ['Foo'], 'prefix': '/foo'})
        self.assertEqual(metadata['bar/1.2.3'], {'name': ['bar'], 'version': ['1.2.3']})

        # if both names and versions are specified, lists must have same lengths
        write_file(testcfg, '\n'.join(['[foo/1.2.3]', 'name = foo,bar', 'version = 1.2.3']))
        err_msg = "Different length for lists of names/versions in metadata for external module"
        self.assertErrorRegex(EasyBuildError, err_msg, parse_external_modules_metadata, [testcfg])

    def test_zip_logs(self):
        """Test use of --zip-logs"""

        toy_eb_install_dir = os.path.join(self.test_installpath, 'software', 'toy', '0.0', 'easybuild')
        for zip_logs in ['', '--zip-logs', '--zip-logs=gzip', '--zip-logs=bzip2']:

            shutil.rmtree(self.test_installpath)

            args = ['toy-0.0.eb', '--force', '--debug']
            if zip_logs:
                args.append(zip_logs)
            out = self.eb_main(args, do_build=True)

            logs = glob.glob(os.path.join(toy_eb_install_dir, 'easybuild-toy-0.0*log*'))
            self.assertEqual(len(logs), 1, "Found exactly 1 log file in %s: %s" % (toy_eb_install_dir, logs))

            zip_logs_arg = zip_logs.split('=')[-1]
            if zip_logs == '--zip-logs' or zip_logs_arg == 'gzip':
                ext = 'log.gz'
            elif zip_logs_arg == 'bzip2':
                ext = 'log.bz2'
            else:
                ext = 'log'

            self.assertTrue(logs[0].endswith(ext), "%s has correct '%s' extension for %s" % (logs[0], ext, zip_logs))

    def test_debug_lmod(self):
        """Test use of --debug-lmod."""
        if isinstance(self.modtool, Lmod):
            init_config(build_options={'debug_lmod': True})
            out = self.modtool.run_module('avail', return_output=True)

            for pattern in [r"^Lmod version", r"^lmod\(--terse -D avail\)\{", "Master:avail"]:
                regex = re.compile(pattern, re.M)
                self.assertTrue(regex.search(out), "Pattern '%s' found in: %s" % (regex.pattern, out))
        else:
            print "Skipping test_debug_lmod, required Lmod as modules tool"

    def test_use_color(self):
        """Test use_color function."""
        self.assertTrue(use_color('always'))
        self.assertFalse(use_color('never'))
        easybuild.tools.options.terminal_supports_colors = lambda _: True
        self.assertTrue(use_color('auto'))
        easybuild.tools.options.terminal_supports_colors = lambda _: False
        self.assertFalse(use_color('auto'))

    def test_list_software(self):
        """Test --list-software and --list-installed-software."""
        test_ecs = os.path.join(os.path.dirname(os.path.abspath(__file__)), 'easyconfigs', 'v1.0')
        args = [
            '--list-software',
            '--robot-paths=%s' % test_ecs,
        ]
        self.mock_stdout(True)
        self.eb_main(args, testing=False)
        txt = self.get_stdout()
        self.mock_stdout(False)
        expected = '\n'.join([
            "== Processed 5/5 easyconfigs... ",
            "== Found 2 different software packages",
            '',
            "* GCC",
            "* gzip",
            '',
        ])
        self.assertTrue(txt.endswith(expected))

        args = [
            '--list-software=detailed',
            '--output-format=rst',
            '--robot-paths=%s' % test_ecs,
        ]
        self.mock_stdout(True)
        self.eb_main(args, testing=False)
        txt = self.get_stdout()
        self.mock_stdout(False)
        self.assertTrue(re.search('^\*GCC\*', txt, re.M))
        self.assertTrue(re.search('^``4.6.3``\s+``dummy``', txt, re.M))
        self.assertTrue(re.search('^\*gzip\*', txt, re.M))
        self.assertTrue(re.search('^``1.5``\s+``goolf/1.4.10``,\s+``ictce/4.1.13``', txt, re.M))

        args = [
            '--list-installed-software',
            '--output-format=rst',
            '--robot-paths=%s' % test_ecs,
        ]
        self.mock_stdout(True)
        self.eb_main(args, testing=False)
        txt = self.get_stdout()
        self.mock_stdout(False)
        self.assertTrue(re.search('== Processed 5/5 easyconfigs...', txt, re.M))
        self.assertTrue(re.search('== Found 2 different software packages', txt, re.M))
        self.assertTrue(re.search('== Retained 1 installed software packages', txt, re.M))
        self.assertTrue(re.search('^\* GCC', txt, re.M))
        self.assertFalse(re.search('gzip', txt, re.M))

        args = [
            '--list-installed-software=detailed',
            '--robot-paths=%s' % test_ecs,
        ]
        self.mock_stdout(True)
        self.eb_main(args, testing=False)
        txt = self.get_stdout()
        self.mock_stdout(False)
        self.assertTrue(re.search('^== Retained 1 installed software packages', txt, re.M))
        self.assertTrue(re.search('^\* GCC', txt, re.M))
        self.assertTrue(re.search('^\s+\* GCC v4.6.3: dummy', txt, re.M))
        self.assertFalse(re.search('gzip', txt, re.M))

<<<<<<< HEAD
    def test_parse_optarch(self):
        """Test correct parsing of optarch option."""
        # Check for EasyBuildErrors
        #
        args = ['--optarch=Intel:something;GCC']
        error_msg = "The optarch option has an incorrect syntax"
        self.assertErrorRegex(EasyBuildError, error_msg, self.eb_main, args, raise_error=True)

        args = ['--optarch=Intel:something;GCC:somethingelse;Intel:anothersomething']
        error_msg = "The optarch option contains duplicated entries for compiler"
        self.assertErrorRegex(EasyBuildError, error_msg, self.eb_main, args, raise_error=True)

        # TODO: Check for correct parsing and dictionary creation
=======
    def test_check_style(self):
        """Test --check-style."""
        args = [
            '--check-style',
            'GCC-4.9.2.eb',
            'toy-0.0.eb',
        ]
        self.mock_stdout(True)
        self.eb_main(args, raise_error=True)
        stdout = self.get_stdout()
        self.mock_stdout(False)

        regex = re.compile(r"Running style check on 2 easyconfig\(s\)", re.M)
        self.assertTrue(regex.search(stdout), "Pattern '%s' found in: %s" % (regex.pattern, stdout))

        # copy toy-0.0.eb test easyconfig, fiddle with it to make style check fail
        toy = os.path.join(self.test_prefix, 'toy.eb')
        copy_file(os.path.join(os.path.dirname(__file__), 'easyconfigs', 'test_ecs', 't', 'toy', 'toy-0.0.eb'), toy)

        toytxt = read_file(toy)
        # introduce whitespace issues
        toytxt = toytxt.replace("name = 'toy'", "name\t='toy'    ")
        # introduce long line
        toytxt = toytxt.replace('description = "Toy C program."', 'description = "%s"' % ('toy ' * 30))
        write_file(toy, toytxt)

        args = [
            '--check-style',
            toy,
        ]
        self.mock_stdout(True)
        self.assertErrorRegex(EasyBuildError, "One or more style checks FAILED!", self.eb_main, args, raise_error=True)
        stdout = self.get_stdout()
        self.mock_stdout(False)
        patterns = [
            "toy.eb:1:5: E223 tab before operator",
            "toy.eb:1:7: E225 missing whitespace around operator",
            "toy.eb:1:12: W299 trailing whitespace",
            r"toy.eb:5:121: E501 line too long \(136 > 120 characters\)",
        ]
        for pattern in patterns:
            self.assertTrue(re.search(pattern, stdout, re.M), "Pattern '%s' found in: %s" % (pattern, stdout))

>>>>>>> 1d75e61f

def suite():
    """ returns all the testcases in this module """
    return TestLoaderFiltered().loadTestsFromTestCase(CommandLineOptionsTest, sys.argv[1:])

if __name__ == '__main__':
    TextTestRunner(verbosity=1).run(suite())<|MERGE_RESOLUTION|>--- conflicted
+++ resolved
@@ -2968,7 +2968,6 @@
         self.assertTrue(re.search('^\s+\* GCC v4.6.3: dummy', txt, re.M))
         self.assertFalse(re.search('gzip', txt, re.M))
 
-<<<<<<< HEAD
     def test_parse_optarch(self):
         """Test correct parsing of optarch option."""
         # Check for EasyBuildErrors
@@ -2982,7 +2981,7 @@
         self.assertErrorRegex(EasyBuildError, error_msg, self.eb_main, args, raise_error=True)
 
         # TODO: Check for correct parsing and dictionary creation
-=======
+    
     def test_check_style(self):
         """Test --check-style."""
         args = [
@@ -3026,8 +3025,6 @@
         for pattern in patterns:
             self.assertTrue(re.search(pattern, stdout, re.M), "Pattern '%s' found in: %s" % (pattern, stdout))
 
->>>>>>> 1d75e61f
-
 def suite():
     """ returns all the testcases in this module """
     return TestLoaderFiltered().loadTestsFromTestCase(CommandLineOptionsTest, sys.argv[1:])
