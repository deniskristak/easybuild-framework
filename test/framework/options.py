--- conflicted
+++ resolved
@@ -2351,8 +2351,6 @@
             regex = re.compile(regex, re.M)
             self.assertTrue(regex.search(txt), "Pattern '%s' found in: %s" % (regex.pattern, txt))
 
-<<<<<<< HEAD
-
     def test_new_pr_dependencies(self):
         """Test use of --new-pr to delete easyconfigs."""
 
@@ -2394,7 +2392,7 @@
         for regex in regexs:
             regex = re.compile(regex, re.M)
             self.assertTrue(regex.search(txt), "Pattern '%s' found in: %s" % (regex.pattern, txt))
-=======
+
     def test_empty_pr(self):
         """Test use of --new-pr (dry run only) with no changes"""
         if self.github_token is None:
@@ -2421,7 +2419,6 @@
         self.assertErrorRegex(EasyBuildError, error_msg, self.eb_main, args, do_build=True, raise_error=True)
         self.mock_stdout(False)
 
->>>>>>> e361e7a1
 
     def test_show_config(self):
         """"Test --show-config and --show-full-config."""
