# #
# Copyright 2012-2014 Ghent University
#
# This file is part of EasyBuild,
# originally created by the HPC team of Ghent University (http://ugent.be/hpc/en),
# with support of Ghent University (http://ugent.be/hpc),
# the Flemish Supercomputer Centre (VSC) (https://vscentrum.be/nl/en),
# the Hercules foundation (http://www.herculesstichting.be/in_English)
# and the Department of Economy, Science and Innovation (EWI) (http://www.ewi-vlaanderen.be/en).
#
# http://github.com/hpcugent/easybuild
#
# EasyBuild is free software: you can redistribute it and/or modify
# it under the terms of the GNU General Public License as published by
# the Free Software Foundation v2.
#
# EasyBuild is distributed in the hope that it will be useful,
# but WITHOUT ANY WARRANTY; without even the implied warranty of
# MERCHANTABILITY or FITNESS FOR A PARTICULAR PURPOSE.  See the
# GNU General Public License for more details.
#
# You should have received a copy of the GNU General Public License
# along with EasyBuild.  If not, see <http://www.gnu.org/licenses/>.
# #
"""
Unit tests for easyconfig.py

@author: Toon Willems (Ghent University)
@author: Kenneth Hoste (Ghent University)
@author: Stijn De Weirdt (Ghent University)
"""
import copy
import os
import re
import shutil
import tempfile
from distutils.version import LooseVersion
from test.framework.utilities import EnhancedTestCase, init_config
from unittest import TestLoader, main
from vsc.utils.fancylogger import setLogLevelDebug, logToScreen

import easybuild.tools.build_log
import easybuild.framework.easyconfig as easyconfig
from easybuild.framework.easyblock import EasyBlock
from easybuild.framework.easyconfig.easyconfig import EasyConfig
from easybuild.framework.easyconfig.easyconfig import create_paths, det_installversion
from easybuild.framework.easyconfig.easyconfig import fetch_parameter_from_easyconfig_file, get_easyblock_class
from easybuild.framework.easyconfig.parser import fetch_parameters_from_easyconfig, fix_broken_easyconfig
from easybuild.framework.easyconfig.tweak import obtain_ec_for, tweak_one
from easybuild.tools.build_log import EasyBuildError
from easybuild.tools.config import module_classes
from easybuild.tools.filetools import read_file, write_file
from easybuild.tools.module_naming_scheme.toolchain import det_toolchain_compilers, det_toolchain_mpi
from easybuild.tools.module_naming_scheme.utilities import det_full_ec_version
from easybuild.tools.systemtools import get_shared_lib_ext
from easybuild.tools.utilities import quote_str
from test.framework.utilities import find_full_path


class EasyConfigTest(EnhancedTestCase):
    """ easyconfig tests """
    contents = None
    eb_file = ''

    def setUp(self):
        """Set up everything for running a unit test."""
        super(EasyConfigTest, self).setUp()

        self.cwd = os.getcwd()
        self.all_stops = [x[0] for x in EasyBlock.get_steps()]
        if os.path.exists(self.eb_file):
            os.remove(self.eb_file)

    def prep(self):
        """Prepare for test."""
        # (re)cleanup last test file
        if os.path.exists(self.eb_file):
            os.remove(self.eb_file)
        if self.contents is not None:
            fd, self.eb_file = tempfile.mkstemp(prefix='easyconfig_test_file_', suffix='.eb')
            os.close(fd)
            write_file(self.eb_file, self.contents)

    def tearDown(self):
        """ make sure to remove the temporary file """
        super(EasyConfigTest, self).tearDown()
        if os.path.exists(self.eb_file):
            os.remove(self.eb_file)

    def test_empty(self):
        """ empty files should not parse! """
        self.contents = "# empty string"
        self.prep()
        self.assertRaises(EasyBuildError, EasyConfig, self.eb_file)
        self.assertErrorRegex(EasyBuildError, "expected a valid path", EasyConfig, "")

    def test_mandatory(self):
        """ make sure all checking of mandatory parameters works """
        self.contents = '\n'.join([
            'easyblock = "ConfigureMake"',
            'name = "pi"',
            'version = "3.14"',
        ])
        self.prep()
        self.assertErrorRegex(EasyBuildError, "mandatory parameters not provided", EasyConfig, self.eb_file)

        self.contents += '\n' + '\n'.join([
            'homepage = "http://example.com"',
            'description = "test easyconfig"',
            'toolchain = {"name": "dummy", "version": "dummy"}',
        ])
        self.prep()

        eb = EasyConfig(self.eb_file)

        self.assertEqual(eb['name'], "pi")
        self.assertEqual(eb['version'], "3.14")
        self.assertEqual(eb['homepage'], "http://example.com")
        self.assertEqual(eb['toolchain'], {"name":"dummy", "version": "dummy"})
        self.assertEqual(eb['description'], "test easyconfig")

    def test_validation(self):
        """ test other validations beside mandatory parameters """
        self.contents = '\n'.join([
            'easyblock = "ConfigureMake"',
            'name = "pi"',
            'version = "3.14"',
            'homepage = "http://example.com"',
            'description = "test easyconfig"',
            'toolchain = {"name":"dummy", "version": "dummy"}',
            'stop = "notvalid"',
        ])
        self.prep()
        ec = EasyConfig(self.eb_file, validate=False)
        self.assertErrorRegex(EasyBuildError, r"\w* provided '\w*' is not valid", ec.validate)

        ec['stop'] = 'patch'
        # this should now not crash
        ec.validate()

        ec['osdependencies'] = ['non-existent-dep']
        self.assertErrorRegex(EasyBuildError, "OS dependencies were not found", ec.validate)

        # dummy toolchain, installversion == version
        self.assertEqual(det_full_ec_version(ec), "3.14")

        os.chmod(self.eb_file, 0000)
        self.assertErrorRegex(EasyBuildError, "Permission denied", EasyConfig, self.eb_file)
        os.chmod(self.eb_file, 0755)

        self.contents += "\nsyntax_error'"
        self.prep()
        self.assertErrorRegex(EasyBuildError, "SyntaxError", EasyConfig, self.eb_file)

    def test_shlib_ext(self):
        """ inside easyconfigs shared_lib_ext should be set """
        self.contents = '\n'.join([
            'easyblock = "ConfigureMake"',
            'name = "pi"',
            'version = "3.14"',
            'homepage = "http://example.com"',
            'description = "test easyconfig"',
            'toolchain = {"name":"dummy", "version": "dummy"}',
            'sanity_check_paths = { "files": ["lib/lib.%s" % SHLIB_EXT] }',
        ])
        self.prep()
        eb = EasyConfig(self.eb_file)
        self.assertEqual(eb['sanity_check_paths']['files'][0], "lib/lib.%s" % get_shared_lib_ext())

    def test_dependency(self):
        """ test all possible ways of specifying dependencies """
        self.contents = '\n'.join([
            'easyblock = "ConfigureMake"',
            'name = "pi"',
            'version = "3.14"',
            'homepage = "http://example.com"',
            'description = "test easyconfig"',
            'toolchain = {"name":"GCC", "version": "4.6.3"}',
            'dependencies = [("first", "1.1"), {"name": "second", "version": "2.2"}]',
            'builddependencies = [("first", "1.1"), {"name": "second", "version": "2.2"}]',
        ])
        self.prep()
        eb = EasyConfig(self.eb_file)
        # should include builddependencies
        self.assertEqual(len(eb.dependencies()), 4)
        self.assertEqual(len(eb.builddependencies()), 2)

        first = eb.dependencies()[0]
        second = eb.dependencies()[1]

        self.assertEqual(first['name'], "first")
        self.assertEqual(second['name'], "second")

        self.assertEqual(first['version'], "1.1")
        self.assertEqual(second['version'], "2.2")

        self.assertEqual(det_full_ec_version(first), '1.1-GCC-4.6.3')
        self.assertEqual(det_full_ec_version(second), '2.2-GCC-4.6.3')

        # same tests for builddependencies
        first = eb.builddependencies()[0]
        second = eb.builddependencies()[1]

        self.assertEqual(first['name'], "first")
        self.assertEqual(second['name'], "second")

        self.assertEqual(first['version'], "1.1")
        self.assertEqual(second['version'], "2.2")

        self.assertEqual(det_full_ec_version(first), '1.1-GCC-4.6.3')
        self.assertEqual(det_full_ec_version(second), '2.2-GCC-4.6.3')

        self.assertErrorRegex(EasyBuildError, "Dependency foo of unsupported type", eb._parse_dependency, "foo")
        self.assertErrorRegex(EasyBuildError, "without name", eb._parse_dependency, ())
        self.assertErrorRegex(EasyBuildError, "without version", eb._parse_dependency, {'name': 'test'})

    def test_extra_options(self):
        """ extra_options should allow other variables to be stored """
        self.contents = '\n'.join([
            'easyblock = "ConfigureMake"',
            'name = "pi"',
            'version = "3.14"',
            'homepage = "http://example.com"',
            'description = "test easyconfig"',
            'toolchain = {"name":"GCC", "version": "4.6.3"}',
            'toolchainopts = { "static": True}',
            'dependencies = [("first", "1.1"), {"name": "second", "version": "2.2"}]',
        ])
        self.prep()
        eb = EasyConfig(self.eb_file)
        self.assertErrorRegex(EasyBuildError, "unknown easyconfig parameter", lambda: eb['custom_key'])

        extra_vars = {'custom_key': ['default', "This is a default key", easyconfig.CUSTOM]}

        eb = EasyConfig(self.eb_file, extra_options=extra_vars)
        self.assertEqual(eb['custom_key'], 'default')

        eb['custom_key'] = "not so default"
        self.assertEqual(eb['custom_key'], 'not so default')

        self.contents += "\ncustom_key = 'test'"

        self.prep()

        eb = EasyConfig(self.eb_file, extra_options=extra_vars)
        self.assertEqual(eb['custom_key'], 'test')

        eb['custom_key'] = "not so default"
        self.assertEqual(eb['custom_key'], 'not so default')

        # test if extra toolchain options are being passed
        self.assertEqual(eb.toolchain.options['static'], True)

        # test extra mandatory parameters
        extra_vars.update({'mandatory_key': ['default', 'another mandatory key', easyconfig.MANDATORY]})
        self.assertErrorRegex(EasyBuildError, r"mandatory parameters not provided",
                              EasyConfig, self.eb_file, extra_options=extra_vars)

        self.contents += '\nmandatory_key = "value"'
        self.prep()

        eb = EasyConfig(self.eb_file, extra_options=extra_vars)

        self.assertEqual(eb['mandatory_key'], 'value')

    def test_exts_list(self):
        """Test handling of list of extensions."""
        os.environ['EASYBUILD_SOURCEPATH'] = os.path.join(os.path.dirname(os.path.abspath(__file__)), 'easyconfigs')
        init_config()
        self.contents = '\n'.join([
            'easyblock = "ConfigureMake"',
            'name = "pi"',
            'version = "3.14"',
            'homepage = "http://example.com"',
            'description = "test easyconfig"',
            'toolchain = {"name": "dummy", "version": "dummy"}',
            'exts_list = [',
            '   ("ext1", "ext_ver1", {',
            '       "source_tmpl": "gzip-1.4.eb",',  # dummy source template to avoid downloading fail
            '       "source_urls": ["http://example.com/"]',
            '   }),',
            '   ("ext2", "ext_ver2", {',
            '       "source_tmpl": "gzip-1.4.eb",',  # dummy source template to avoid downloading fail
            '       "source_urls": [("http://example.com", "suffix")],'
            '       "patches": ["toy-0.0.eb"],',  # dummy patch to avoid downloading fail
            '       "checksums": [',
            '           "787393bfc465c85607a5b24486e861c5",',  # MD5 checksum for source (gzip-1.4.eb)
            '           "ddd5161154f5db67701525123129ff09",',  # MD5 checksum for patch (toy-0.0.eb)
            '       ],',
            '   }),',
            ']',
        ])
        self.prep()
        ec = EasyConfig(self.eb_file)
        eb = EasyBlock(ec)
        exts_sources = eb.fetch_extension_sources()

    def test_suggestions(self):
        """ If a typo is present, suggestions should be provided (if possible) """
        self.contents = '\n'.join([
            'easyblock = "ConfigureMake"',
            'name = "pi"',
            'version = "3.14"',
            'homepage = "http://example.com"',
            'description = "test easyconfig"',
            'toolchain = {"name":"GCC", "version": "4.6.3"}',
            'dependencis = [("first", "1.1"), {"name": "second", "version": "2.2"}]',
            'source_uls = ["http://example.com"]',
            'source_URLs = ["http://example.com"]',
            'sourceURLs = ["http://example.com"]',
        ])
        self.prep()
        self.assertErrorRegex(EasyBuildError, "dependencis -> dependencies", EasyConfig, self.eb_file)
        self.assertErrorRegex(EasyBuildError, "source_uls -> source_urls", EasyConfig, self.eb_file)
        self.assertErrorRegex(EasyBuildError, "source_URLs -> source_urls", EasyConfig, self.eb_file)
        self.assertErrorRegex(EasyBuildError, "sourceURLs -> source_urls", EasyConfig, self.eb_file)

    def test_tweaking(self):
        """test tweaking ability of easyconfigs"""

        fd, tweaked_fn = tempfile.mkstemp(prefix='easybuild-tweaked-', suffix='.eb')
        os.close(fd)
        patches = ["t1.patch", ("t2.patch", 1), ("t3.patch", "test"), ("t4.h", "include")]
        self.contents = '\n'.join([
            'easyblock = "ConfigureMake"',
            'name = "pi"',
            'homepage = "http://www.example.com"',
            'description = "dummy description"',
            'version = "3.14"',
            'toolchain = {"name":"GCC", "version": "4.6.3"}',
            'patches = %s',
        ]) % str(patches)
        self.prep()

        ver = "1.2.3"
        verpref = "myprefix"
        versuff = "mysuffix"
        tcname = "mytc"
        tcver = "4.1.2"
        new_patches = ['t5.patch', 't6.patch']
        homepage = "http://www.justatest.com"

        tweaks = {
                  'version': ver,
                  'versionprefix': verpref,
                  'versionsuffix': versuff,
                  'toolchain_version': tcver,
                  'patches': new_patches
                 }
        tweak_one(self.eb_file, tweaked_fn, tweaks)

        eb = EasyConfig(tweaked_fn)
        self.assertEqual(eb['version'], ver)
        self.assertEqual(eb['versionprefix'], verpref)
        self.assertEqual(eb['versionsuffix'], versuff)
        self.assertEqual(eb['toolchain']['version'], tcver)
        self.assertEqual(eb['patches'], new_patches)

        eb = EasyConfig(self.eb_file)
        # eb['toolchain']['version'] = tcver does not work as expected with templating enabled
        eb.enable_templating = False
        eb['version'] = ver
        eb['toolchain']['version'] = tcver
        eb.enable_templating = True
        eb.dump(self.eb_file)

        tweaks = {
            'toolchain_name': tcname,
            'patches': new_patches[:1],
            'homepage': homepage,
            'foo': "bar"
        }

        tweak_one(self.eb_file, tweaked_fn, tweaks)

        eb = EasyConfig(tweaked_fn)
        self.assertEqual(eb['toolchain']['name'], tcname)
        self.assertEqual(eb['toolchain']['version'], tcver)
        self.assertEqual(eb['patches'], new_patches[:1])
        self.assertEqual(eb['version'], ver)
        self.assertEqual(eb['homepage'], homepage)

        # specify patches as string, eb should promote it to a list because original value was a list
        tweaks['patches'] = new_patches[0]
        eb = EasyConfig(tweaked_fn)
        self.assertEqual(eb['patches'], [new_patches[0]])

        # cleanup
        os.remove(tweaked_fn)

    def test_installversion(self):
        """Test generation of install version."""

        ver = "3.14"
        verpref = "myprefix|"
        versuff = "|mysuffix"
        tcname = "GCC"
        tcver = "4.6.3"
        dummy = "dummy"

        correct_installver = "%s%s-%s-%s%s" % (verpref, ver, tcname, tcver, versuff)
        cfg = {
            'version': ver,
            'toolchain': {'name': tcname, 'version': tcver},
            'versionprefix': verpref,
            'versionsuffix': versuff,
        }
        installver = det_full_ec_version(cfg)
        self.assertEqual(installver, "%s%s-%s-%s%s" % (verpref, ver, tcname, tcver, versuff))

        correct_installver = "%s%s%s" % (verpref, ver, versuff)
        cfg = {
            'version': ver,
            'toolchain': {'name': dummy, 'version': tcver},
            'versionprefix': verpref,
            'versionsuffix': versuff,
        }
        installver = det_full_ec_version(cfg)
        self.assertEqual(installver, correct_installver)

    def test_obtain_easyconfig(self):
        """test obtaining an easyconfig file given certain specifications"""

        tcname = 'GCC'
        tcver = '4.3.2'
        patches = ["one.patch"]

        # prepare a couple of eb files to test again
        fns = ["pi-3.14.eb",
               "pi-3.13-GCC-4.3.2.eb",
               "pi-3.15-GCC-4.3.2.eb",
               "pi-3.15-GCC-4.4.5.eb",
               "foo-1.2.3-GCC-4.3.2.eb"]
        eb_files = [(fns[0], "\n".join([
                        'easyblock = "ConfigureMake"',
                        'name = "pi"',
                        'version = "3.12"',
                        'homepage = "http://example.com"',
                        'description = "test easyconfig"',
                        'toolchain = {"name": "dummy", "version": "dummy"}',
                        'patches = %s' % patches
                    ])),
                    (fns[1], "\n".join([
                        'easyblock = "ConfigureMake"',
                        'name = "pi"',
                        'version = "3.13"',
                        'homepage = "http://example.com"',
                        'description = "test easyconfig"',
                        'toolchain = {"name": "%s", "version": "%s"}' % (tcname, tcver),
                        'patches = %s' % patches
                    ])),
                    (fns[2], "\n".join([
                        'easyblock = "ConfigureMake"',
                        'name = "pi"',
                        'version = "3.15"',
                        'homepage = "http://example.com"',
                        'description = "test easyconfig"',
                        'toolchain = {"name": "%s", "version": "%s"}' % (tcname, tcver),
                        'patches = %s' % patches
                    ])),
                    (fns[3], "\n".join([
                        'easyblock = "ConfigureMake"',
                        'name = "pi"',
                        'version = "3.15"',
                        'homepage = "http://example.com"',
                        'description = "test easyconfig"',
                        'toolchain = {"name": "%s", "version": "4.5.1"}' % tcname,
                        'patches = %s' % patches
                    ])),
                    (fns[4], "\n".join([
                        'easyblock = "ConfigureMake"',
                        'name = "foo"',
                        'version = "1.2.3"',
                        'homepage = "http://example.com"',
                        'description = "test easyconfig"',
                        'toolchain = {"name": "%s", "version": "%s"}' % (tcname, tcver),
                        'foo_extra1 = "bar"',
                    ]))
                   ]


        self.ec_dir = tempfile.mkdtemp()

        for (fn, txt) in eb_files:
            write_file(os.path.join(self.ec_dir, fn), txt)

        # should crash when no suited easyconfig file (or template) is available
        specs = {'name': 'nosuchsoftware'}
        error_regexp = ".*No easyconfig files found for software %s, and no templates available. I'm all out of ideas." % specs['name']
        self.assertErrorRegex(EasyBuildError, error_regexp, obtain_ec_for, specs, [self.ec_dir], None)

        # should find matching easyconfig file
        specs = {
            'name': 'foo',
            'version': '1.2.3'
        }
        res = obtain_ec_for(specs, [self.ec_dir], None)
        self.assertEqual(res[0], False)
        self.assertEqual(res[1], os.path.join(self.ec_dir, fns[-1]))

        # should not pick between multiple available toolchain names
        name = "pi"
        ver = "3.12"
        suff = "mysuff"
        specs.update({
            'name': name,
            'version': ver,
            'versionsuffix': suff
        })
        error_regexp = ".*No toolchain name specified, and more than one available: .*"
        self.assertErrorRegex(EasyBuildError, error_regexp, obtain_ec_for, specs, [self.ec_dir], None)

        # should be able to generate an easyconfig file that slightly differs
        ver = '3.16'
        specs.update({
            'toolchain_name': tcname,
            'toolchain_version': tcver,
            'version': ver,
            'foo': 'bar123'
        })
        res = obtain_ec_for(specs, [self.ec_dir], None)
        self.assertEqual(res[1], "%s-%s-%s-%s%s.eb" % (name, ver, tcname, tcver, suff))

        self.assertEqual(res[0], True)
        ec = EasyConfig(res[1])
        self.assertEqual(ec['name'], specs['name'])
        self.assertEqual(ec['version'], specs['version'])
        self.assertEqual(ec['versionsuffix'], specs['versionsuffix'])
        self.assertEqual(ec['toolchain'], {'name': tcname, 'version': tcver})
        # can't check for key 'foo', because EasyConfig ignores parameter names it doesn't know about
        txt = read_file(res[1])
        self.assertTrue(re.search('foo = "%s"' % specs['foo'], txt))
        os.remove(res[1])

        # should pick correct version, i.e. not newer than what's specified, if a choice needs to be made
        ver = '3.14'
        specs.update({'version': ver})
        res = obtain_ec_for(specs, [self.ec_dir], None)
        self.assertEqual(res[0], True)
        ec = EasyConfig(res[1])
        self.assertEqual(ec['version'], specs['version'])
        txt = read_file(res[1])
        self.assertTrue(re.search("^version = [\"']%s[\"']$" % ver, txt, re.M))
        os.remove(res[1])

        # should pick correct toolchain version as well, i.e. now newer than what's specified, if a choice needs to be made
        specs.update({
            'version': '3.15',
            'toolchain_version': '4.4.5',
        })
        res = obtain_ec_for(specs, [self.ec_dir], None)
        self.assertEqual(res[0], True)
        ec = EasyConfig(res[1])
        self.assertEqual(ec['version'], specs['version'])
        self.assertEqual(ec['toolchain']['version'], specs['toolchain_version'])
        txt = read_file(res[1])
        pattern = "^toolchain = .*version.*[\"']%s[\"'].*}$" % specs['toolchain_version']
        self.assertTrue(re.search(pattern, txt, re.M))
        os.remove(res[1])

        # should be able to prepend to list of patches and handle list of dependencies
        new_patches = ['two.patch', 'three.patch']
        specs.update({
            'patches': new_patches[:],
            'dependencies': [('foo', '1.2.3'), ('bar', '666', '-bleh', ('gompi', '1.4.10'))],
            'hiddendependencies': [('test', '3.2.1')],
        })
        parsed_deps = [
            {
                'name': 'foo',
                'version': '1.2.3',
                'versionsuffix': '',
                'toolchain': ec['toolchain'],
                'dummy': False,
                'short_mod_name': 'foo/1.2.3-GCC-4.4.5',
                'full_mod_name': 'foo/1.2.3-GCC-4.4.5',
                'hidden': False,
            },
            {
                'name': 'bar',
                'version': '666',
                'versionsuffix': '-bleh',
                'toolchain': {'name': 'gompi', 'version': '1.4.10'},
                'dummy': False,
                'short_mod_name': 'bar/666-gompi-1.4.10-bleh',
                'full_mod_name': 'bar/666-gompi-1.4.10-bleh',
                'hidden': False,
            },
            {
                'name': 'test',
                'version': '3.2.1',
                'versionsuffix': '',
                'toolchain': ec['toolchain'],
                'dummy': False,
                'short_mod_name': 'test/.3.2.1-GCC-4.4.5',
                'full_mod_name': 'test/.3.2.1-GCC-4.4.5',
                'hidden': True,
            },
        ]

        # hidden dependencies must be included in list of dependencies
        res = obtain_ec_for(specs, [self.ec_dir], None)
        self.assertEqual(res[0], True)
        error_pattern = "Hidden dependencies with visible module names .* not in list of dependencies: .*"
        self.assertErrorRegex(EasyBuildError, error_pattern, EasyConfig, res[1])

        specs['dependencies'].append(('test', '3.2.1'))

        res = obtain_ec_for(specs, [self.ec_dir], None)
        self.assertEqual(res[0], True)
        ec = EasyConfig(res[1])
        self.assertEqual(ec['patches'], specs['patches'])
        self.assertEqual(ec.dependencies(), parsed_deps)

        # hidden dependencies are filtered from list of dependencies
        self.assertFalse('test/3.2.1-GCC-4.4.5' in [d['full_mod_name'] for d in ec['dependencies']])
        self.assertTrue('test/.3.2.1-GCC-4.4.5' in [d['full_mod_name'] for d in ec['hiddendependencies']])
        os.remove(res[1])

        # hidden dependencies are also filtered from list of dependencies when validation is skipped
        res = obtain_ec_for(specs, [self.ec_dir], None)
        ec = EasyConfig(res[1], validate=False)
        self.assertFalse('test/3.2.1-GCC-4.4.5' in [d['full_mod_name'] for d in ec['dependencies']])
        self.assertTrue('test/.3.2.1-GCC-4.4.5' in [d['full_mod_name'] for d in ec['hiddendependencies']])
        os.remove(res[1])

        # verify append functionality for lists
        specs['patches'].insert(0, '')
        res = obtain_ec_for(specs, [self.ec_dir], None)
        self.assertEqual(res[0], True)
        ec = EasyConfig(res[1])
        self.assertEqual(ec['patches'], patches + new_patches)
        specs['patches'].remove('')
        os.remove(res[1])

        # verify prepend functionality for lists
        specs['patches'].append('')
        res = obtain_ec_for(specs, [self.ec_dir], None)
        self.assertEqual(res[0], True)
        ec = EasyConfig(res[1])
        self.assertEqual(ec['patches'], new_patches + patches)
        os.remove(res[1])

        # should use supplied filename
        fn = "my.eb"
        res = obtain_ec_for(specs, [self.ec_dir], fn)
        self.assertEqual(res[0], True)
        self.assertEqual(res[1], fn)
        os.remove(res[1])

        # should use a template if it's there
        tpl_path = os.path.join("share", "easybuild", "easyconfigs", "TEMPLATE.eb")

        def trim_path(path):
            dirs = path.split(os.path.sep)
            if len(dirs) > 3 and 'site-packages' in dirs:
                if path.endswith('.egg'):
                    path = os.path.join(*dirs[:-4])  # strip of lib/python2.7/site-packages/*.egg part
                else:
                    path = os.path.join(*dirs[:-3])  # strip of lib/python2.7/site-packages part

            return path

        tpl_full_path = find_full_path(tpl_path, trim=trim_path)

        # only run this test if the TEMPLATE.eb file is available
        # TODO: use unittest.skip for this (but only works from Python 2.7)
        if tpl_full_path:
            shutil.copy2(tpl_full_path, self.ec_dir)
            specs.update({'name': 'nosuchsoftware'})
            res = obtain_ec_for(specs, [self.ec_dir], None)
            self.assertEqual(res[0], True)
            ec = EasyConfig(res[1])
            self.assertEqual(ec['name'], specs['name'])
            os.remove(res[1])

        # cleanup
        shutil.rmtree(self.ec_dir)

    def test_templating(self):
        """ test easyconfig templating """
        inp = {
           'name': 'PI',
           'version': '3.14',
           'namelower': 'pi',
           'cmd': 'tar xfvz %s',
        }
        # don't use any escaping insanity here, since it is templated itself
        self.contents = '\n'.join([
            'easyblock = "ConfigureMake"',
            'name = "%(name)s"',
            'version = "%(version)s"',
            'homepage = "http://example.com/%%(nameletter)s/%%(nameletterlower)s"',
            'description = "test easyconfig %%(name)s"',
            'toolchain = {"name":"dummy", "version": "dummy2"}',
            'source_urls = [(GOOGLECODE_SOURCE)]',
            'sources = [SOURCE_TAR_GZ, (SOURCELOWER_TAR_GZ, "%(cmd)s")]',
            'sanity_check_paths = {"files": [], "dirs": ["libfoo.%%s" %% SHLIB_EXT]}',
        ]) % inp
        self.prep()
        eb = EasyConfig(self.eb_file, validate=False)
        eb.validate()
        eb.generate_template_values()

        self.assertEqual(eb['description'], "test easyconfig PI")
        const_dict = dict([(x[0], x[1]) for x in easyconfig.templates.TEMPLATE_CONSTANTS])
        self.assertEqual(eb['sources'][0], const_dict['SOURCE_TAR_GZ'] % inp)
        self.assertEqual(eb['sources'][1][0], const_dict['SOURCELOWER_TAR_GZ'] % inp)
        self.assertEqual(eb['sources'][1][1], 'tar xfvz %s')
        self.assertEqual(eb['source_urls'][0], const_dict['GOOGLECODE_SOURCE'] % inp)
        self.assertEqual(eb['sanity_check_paths']['dirs'][0], 'libfoo.%s' % get_shared_lib_ext())
        self.assertEqual(eb['homepage'], "http://example.com/P/p")

        # test the escaping insanity here (ie all the crap we allow in easyconfigs)
        eb['description'] = "test easyconfig % %% %s% %%% %(name)s %%(name)s %%%(name)s %%%%(name)s"
        self.assertEqual(eb['description'], "test easyconfig % %% %s% %%% PI %(name)s %PI %%(name)s")

    def test_templating_doc(self):
        """test templating documentation"""
        doc = easyconfig.templates.template_documentation()
        # expected length: 1 per constant and 1 extra per constantgroup
        temps = [
                 easyconfig.templates.TEMPLATE_NAMES_EASYCONFIG,
                 easyconfig.templates.TEMPLATE_NAMES_CONFIG,
                 easyconfig.templates.TEMPLATE_NAMES_LOWER,
                 easyconfig.templates.TEMPLATE_NAMES_EASYBLOCK_RUN_STEP,
                 easyconfig.templates.TEMPLATE_CONSTANTS,
                ]
        self.assertEqual(len(doc.split('\n')), sum([len(temps)] + [len(x) for x in temps]))

    def test_constant_doc(self):
        """test constant documentation"""
        doc = easyconfig.constants.constant_documentation()
        # expected length: 1 per constant and 1 extra per constantgroup
        temps = [
                 easyconfig.constants.EASYCONFIG_CONSTANTS,
                ]
        self.assertEqual(len(doc.split('\n')), sum([len(temps)] + [len(x) for x in temps]))

    def test_build_options(self):
        """Test configure/build/install options, both strings and lists."""
        orig_contents = '\n'.join([
            'easyblock = "ConfigureMake"',
            'name = "pi"',
            'version = "3.14"',
            'homepage = "http://example.com"',
            'description = "test easyconfig"',
            'toolchain = {"name":"dummy", "version": "dummy"}',
        ])
        self.contents = orig_contents
        self.prep()

        # configopts as string
        configopts = '--opt1 --opt2=foo'
        self.contents = orig_contents + "\nconfigopts = '%s'" % configopts
        self.prep()
        eb = EasyConfig(self.eb_file)

        self.assertEqual(eb['configopts'], configopts)

        # configopts as list
        configopts = ['--opt1 --opt2=foo', '--opt1 --opt2=bar']
        self.contents = orig_contents + "\nconfigopts = %s" % str(configopts)
        self.prep()
        eb = EasyConfig(self.eb_file)

        self.assertEqual(eb['configopts'][0], configopts[0])
        self.assertEqual(eb['configopts'][1], configopts[1])

        # also buildopts and installopts as lists
        buildopts = ['CC=foo' , 'CC=bar']
        installopts = ['FOO=foo' , 'BAR=bar']
        self.contents = orig_contents + '\n' + '\n'.join([
            "configopts = %s" % str(configopts),
            "buildopts = %s" % str(buildopts),
            "installopts = %s" % str(installopts),
        ])
        self.prep()
        eb = EasyConfig(self.eb_file)

        self.assertEqual(eb['configopts'][0], configopts[0])
        self.assertEqual(eb['configopts'][1], configopts[1])
        self.assertEqual(eb['buildopts'][0], buildopts[0])
        self.assertEqual(eb['buildopts'][1], buildopts[1])
        self.assertEqual(eb['installopts'][0], installopts[0])
        self.assertEqual(eb['installopts'][1], installopts[1])

        # error should be thrown if lists are not equal
        installopts = ['FOO=foo', 'BAR=bar', 'BAZ=baz']
        self.contents = orig_contents + '\n' + '\n'.join([
            "configopts = %s" % str(configopts),
            "buildopts = %s" % str(buildopts),
            "installopts = %s" % str(installopts),
        ])
        self.prep()
        eb = EasyConfig(self.eb_file, validate=False)
        self.assertErrorRegex(EasyBuildError, "Build option lists for iterated build should have same length",
                              eb.validate)

        # list with a single element is OK, is treated as a string
        installopts = ['FOO=foo']
        self.contents = orig_contents + '\n' + '\n'.join([
            "configopts = %s" % str(configopts),
            "buildopts = %s" % str(buildopts),
            "installopts = %s" % str(installopts),
        ])
        self.prep()
        eb = EasyConfig(self.eb_file)

    def test_buildininstalldir(self):
        """Test specifying build in install dir."""
        self.contents = '\n'.join([
            'easyblock = "ConfigureMake"',
            'name = "pi"',
            'version = "3.14"',
            'homepage = "http://example.com"',
            'description = "test easyconfig"',
            'toolchain = {"name": "dummy", "version": "dummy"}',
            'buildininstalldir = True',
        ])
        self.prep()
        ec = EasyConfig(self.eb_file)
        eb = EasyBlock(ec)
        eb.gen_builddir()
        eb.gen_installdir()
        eb.make_builddir()
        eb.make_installdir()
        self.assertEqual(eb.builddir, eb.installdir)
        self.assertTrue(os.path.isdir(eb.builddir))

    def test_format_equivalence_basic(self):
        """Test whether easyconfigs in different formats are equivalent."""
        # hard enable experimental
        orig_experimental = easybuild.tools.build_log.EXPERIMENTAL
        easybuild.tools.build_log.EXPERIMENTAL = True

        easyconfigs_path = os.path.join(os.path.dirname(__file__), 'easyconfigs')

        # set max diff high enough to make sure the difference is shown in case of problems
        self.maxDiff = 10000

        for eb_file1, eb_file2, specs in [
            ('gzip-1.4.eb', 'gzip.eb', {}),
            ('gzip-1.4.eb', 'gzip.eb', {'version': '1.4'}),
            ('gzip-1.4.eb', 'gzip.eb', {'version': '1.4', 'toolchain': {'name': 'dummy', 'version': 'dummy'}}),
            ('gzip-1.4-GCC-4.6.3.eb', 'gzip.eb', {'version': '1.4', 'toolchain': {'name': 'GCC', 'version': '4.6.3'}}),
            ('gzip-1.5-goolf-1.4.10.eb', 'gzip.eb', {'version': '1.5', 'toolchain': {'name': 'goolf', 'version': '1.4.10'}}),
            ('gzip-1.5-ictce-4.1.13.eb', 'gzip.eb', {'version': '1.5', 'toolchain': {'name': 'ictce', 'version': '4.1.13'}}),
        ]:
            ec1 = EasyConfig(os.path.join(easyconfigs_path, 'v1.0', eb_file1), validate=False)
            ec2 = EasyConfig(os.path.join(easyconfigs_path, 'v2.0', eb_file2), validate=False, build_specs=specs)

            ec2_dict = ec2.asdict()
            # reset mandatory attributes from format2 that are not in format 1
            for attr in ['docurls', 'software_license', 'software_license_urls']:
                ec2_dict[attr] = None

            self.assertEqual(ec1.asdict(), ec2_dict)

        # restore
        easybuild.tools.build_log.EXPERIMENTAL = orig_experimental

    def test_fetch_parameters_from_easyconfig(self):
        """Test fetch_parameters_from_easyconfig function."""
        test_ecs_dir = os.path.join(os.path.abspath(os.path.dirname(__file__)), 'easyconfigs')
        toy_ec_file = os.path.join(test_ecs_dir, 'toy-0.0.eb')

        for ec_file, correct_name, correct_easyblock in [
            (toy_ec_file, 'toy', None),
            (os.path.join(test_ecs_dir, 'goolf-1.4.10.eb'), 'goolf', 'Toolchain'),
        ]:
            name, easyblock = fetch_parameters_from_easyconfig(read_file(ec_file), ['name', 'easyblock'])
            self.assertEqual(name, correct_name)
            self.assertEqual(easyblock, correct_easyblock)

        self.assertEqual(fetch_parameters_from_easyconfig(read_file(toy_ec_file), ['description'])[0], "Toy C program.")

        # also check deprecated function fetch_parameter_from_easyconfig_file
        os.environ['EASYBUILD_DEPRECATED'] = '2.0'
        init_config()
        self.assertEqual(fetch_parameter_from_easyconfig_file(toy_ec_file, 'description'), "Toy C program.")

    def test_get_easyblock_class(self):
        """Test get_easyblock_class function."""
        from easybuild.easyblocks.generic.configuremake import ConfigureMake
        from easybuild.easyblocks.generic.toolchain import Toolchain
        from easybuild.easyblocks.toy import EB_toy
        for easyblock, easyblock_class in [
            ('ConfigureMake', ConfigureMake),
            ('easybuild.easyblocks.generic.configuremake.ConfigureMake', ConfigureMake),
            ('Toolchain', Toolchain),
            ('EB_toy', EB_toy),
        ]:
            self.assertEqual(get_easyblock_class(easyblock), easyblock_class)

        self.assertEqual(get_easyblock_class(None, name='gzip', default_fallback=False), None)
        self.assertEqual(get_easyblock_class(None, name='toy'), EB_toy)
        self.assertErrorRegex(EasyBuildError, "Failed to import EB_TOY", get_easyblock_class, None, name='TOY')
        self.assertEqual(get_easyblock_class(None, name='TOY', error_on_failed_import=False), None)

    def test_easyconfig_paths(self):
        """Test create_paths function."""
        cand_paths = create_paths("/some/path", "Foo", "1.2.3")
        expected_paths = [
            "/some/path/Foo/1.2.3.eb",
            "/some/path/Foo/Foo-1.2.3.eb",
            "/some/path/f/Foo/Foo-1.2.3.eb",
            "/some/path/Foo-1.2.3.eb",
        ]
        self.assertEqual(cand_paths, expected_paths)

    def test_toolchain_inspection(self):
        """Test whether available toolchain inspection functionality is working."""
        build_options = {
            'robot_path': os.path.join(os.path.dirname(os.path.abspath(__file__)), 'easyconfigs'),
            'valid_module_classes': module_classes(),
        }
        init_config(build_options=build_options)

        ec = EasyConfig(os.path.join(os.path.dirname(__file__), 'easyconfigs', 'gzip-1.5-goolf-1.4.10.eb'))
        self.assertEqual(['/'.join([x['name'], x['version']]) for x in det_toolchain_compilers(ec)], ['GCC/4.7.2'])
        self.assertEqual(det_toolchain_mpi(ec)['name'], 'OpenMPI')

        ec = EasyConfig(os.path.join(os.path.dirname(__file__), 'easyconfigs', 'hwloc-1.6.2-GCC-4.6.4.eb'))
        tc_comps = det_toolchain_compilers(ec)
        self.assertEqual(['/'.join([x['name'], x['version']]) for x in tc_comps], ['GCC/4.6.4'])
        self.assertEqual(det_toolchain_mpi(ec), None)

        ec = EasyConfig(os.path.join(os.path.dirname(__file__), 'easyconfigs', 'toy-0.0.eb'))
        self.assertEqual(det_toolchain_compilers(ec), None)
        self.assertEqual(det_toolchain_mpi(ec), None)

    def test_filter_deps(self):
        """Test filtered dependencies."""
        test_ecs_dir = os.path.join(os.path.abspath(os.path.dirname(__file__)), 'easyconfigs')
        ec_file = os.path.join(test_ecs_dir, 'goolf-1.4.10.eb')
        ec = EasyConfig(ec_file)
        deps = sorted([dep['name'] for dep in ec.dependencies()])
        self.assertEqual(deps, ['FFTW', 'GCC', 'OpenBLAS', 'OpenMPI', 'ScaLAPACK'])

        # test filtering multiple deps
        init_config(build_options={'filter_deps': ['FFTW', 'ScaLAPACK']})
        deps = sorted([dep['name'] for dep in ec.dependencies()])
        self.assertEqual(deps, ['GCC', 'OpenBLAS', 'OpenMPI'])

        # test filtering of non-existing dep
        init_config(build_options={'filter_deps': ['zlib']})
        deps = sorted([dep['name'] for dep in ec.dependencies()])
        self.assertEqual(deps, ['FFTW', 'GCC', 'OpenBLAS', 'OpenMPI', 'ScaLAPACK'])

        # test parsing of value passed to --filter-deps
        opts = init_config(args=[])
        self.assertEqual(opts.filter_deps, None)
        opts = init_config(args=['--filter-deps=zlib'])
        self.assertEqual(opts.filter_deps, ['zlib'])
        opts = init_config(args=['--filter-deps=zlib,ncurses'])
        self.assertEqual(opts.filter_deps, ['zlib', 'ncurses'])

    def test_replaced_easyconfig_parameters(self):
        """Test handling of replaced easyconfig parameters."""
        test_ecs_dir = os.path.join(os.path.abspath(os.path.dirname(__file__)), 'easyconfigs')
        ec = EasyConfig(os.path.join(test_ecs_dir, 'toy-0.0.eb'))
        replaced_parameters = {
            'license': ('license_file', '2.0'),
            'makeopts': ('buildopts', '2.0'),
            'premakeopts': ('prebuildopts', '2.0'),
        }
        for key, (newkey, ver) in replaced_parameters.items():
            error_regex = "NO LONGER SUPPORTED since v%s.*'%s' is replaced by '%s'" % (ver, key, newkey)
            self.assertErrorRegex(EasyBuildError, error_regex, ec.get, key)
            self.assertErrorRegex(EasyBuildError, error_regex, lambda k: ec[k], key)
            def foo(key):
                ec[key] = 'foo'
            self.assertErrorRegex(EasyBuildError, error_regex, foo, key)

    def test_deprecated_easyconfig_parameters(self):
        """Test handling of replaced easyconfig parameters."""
        os.environ.pop('EASYBUILD_DEPRECATED')
        easybuild.tools.build_log.CURRENT_VERSION = self.orig_current_version
        init_config()

        test_ecs_dir = os.path.join(os.path.abspath(os.path.dirname(__file__)), 'easyconfigs')
        ec = EasyConfig(os.path.join(test_ecs_dir, 'toy-0.0.eb'))

        orig_deprecated_parameters = copy.deepcopy(easyconfig.parser.DEPRECATED_PARAMETERS)
        easyconfig.parser.DEPRECATED_PARAMETERS.update({
            'foobar': ('barfoo', '0.0'),  # deprecated since forever
            'foobarbarfoo': ('barfoofoobar', '1000000000'),  # won't be actually deprecated for a while
        })

        # copy classes before reloading, so we can restore them (other isinstance checks fail)
        orig_EasyConfig = copy.deepcopy(easyconfig.easyconfig.EasyConfig)
        orig_ActiveMNS = copy.deepcopy(easyconfig.easyconfig.ActiveMNS)
        reload(easyconfig.parser)

        for key, (newkey, depr_ver) in easyconfig.parser.DEPRECATED_PARAMETERS.items():
            if LooseVersion(depr_ver) <= easybuild.tools.build_log.CURRENT_VERSION:
                # deprecation error
                error_regex = "DEPRECATED.*since v%s.*'%s' is deprecated.*use '%s' instead" % (depr_ver, key, newkey)
                self.assertErrorRegex(EasyBuildError, error_regex, ec.get, key)
                self.assertErrorRegex(EasyBuildError, error_regex, lambda k: ec[k], key)
                def foo(key):
                    ec[key] = 'foo'
                self.assertErrorRegex(EasyBuildError, error_regex, foo, key)
            else:
                # only deprecation warning, but key is replaced when getting/setting
                ec[key] = 'test123'
                self.assertEqual(ec[newkey], 'test123')
                self.assertEqual(ec[key], 'test123')
                ec[newkey] = '123test'
                self.assertEqual(ec[newkey], '123test')
                self.assertEqual(ec[key], '123test')

        easyconfig.parser.DEPRECATED_PARAMETERS = orig_deprecated_parameters
        reload(easyconfig.parser)
        easyconfig.easyconfig.EasyConfig = orig_EasyConfig
        easyconfig.easyconfig.ActiveMNS = orig_ActiveMNS

<<<<<<< HEAD
    def test_fix_broken_easyconfig(self):
        """Test fix_broken_easyconfig function."""
        # local import, since test easyblocks need to be made available first by setUp
        from easybuild.easyblocks.toy import EB_toy

        broken_ec_txt = '\n'.join([
            "# licenseheader",
            "name = 'foo'",
            "version = '1.2.3'",
            '',
            "description = 'foo'",
            "homepage = 'http://example.com'",
            '',
            "toolchain = {'name': 'bar', 'version': '3.2.1'}",
            '',
            "premakeopts = 'FOO=libfoo.%s' % shared_lib_ext",
            "makeopts = 'CC=gcc'",
            '',
            "license = 'foo.lic'",
        ])
        fixed_ec_txt = '\n'.join([
            "# licenseheader",
            "name = 'foo'",
            "version = '1.2.3'",
            '',
            "description = 'foo'",
            "homepage = 'http://example.com'",
            '',
            "toolchain = {'name': 'bar', 'version': '3.2.1'}",
            '',
            "prebuildopts = 'FOO=libfoo.%s' % SHLIB_EXT",
            "buildopts = 'CC=gcc'",
            '',
            "license_file = 'foo.lic'",
        ])
        self.assertEqual(fix_broken_easyconfig(broken_ec_txt, EB_toy), fixed_ec_txt)

        lines = fixed_ec_txt.split('\n')
        fixed_ec_txt = '\n'.join([lines[0], "easyblock = 'ConfigureMake'", ''] + lines[1:])
        self.assertEqual(fix_broken_easyconfig(broken_ec_txt, None), fixed_ec_txt)
=======
    def test_unknown_easyconfig_parameter(self):
        """Check behaviour when unknown easyconfig parameters are used."""
        self.contents = '\n'.join([
            'easyblock = "ConfigureMake"',
            'name = "pi"',
            'version = "3.14"',
            'homepage = "http://example.com"',
            'description = "test easyconfig"',
            'toolchain = {"name": "dummy", "version": "dummy"}',
        ])
        self.prep()
        ec = EasyConfig(self.eb_file)
        self.assertFalse('therenosucheasyconfigparameterlikethis' in ec)
        error_regex = "unknown easyconfig parameter"
        self.assertErrorRegex(EasyBuildError, error_regex, lambda k: ec[k], 'therenosucheasyconfigparameterlikethis')
        def set_ec_key(key):
            """Dummy function to set easyconfig parameter in 'ec' EasyConfig instance"""
            ec[key] = 'foobar'
        self.assertErrorRegex(EasyBuildError, error_regex, set_ec_key, 'therenosucheasyconfigparameterlikethis')

>>>>>>> f2d7b3fd

def suite():
    """ returns all the testcases in this module """
    return TestLoader().loadTestsFromTestCase(EasyConfigTest)


if __name__ == '__main__':
    # also check the setUp for debug
    # logToScreen(enable=True)
    # setLogLevelDebug()
    main()<|MERGE_RESOLUTION|>--- conflicted
+++ resolved
@@ -1016,7 +1016,6 @@
         easyconfig.easyconfig.EasyConfig = orig_EasyConfig
         easyconfig.easyconfig.ActiveMNS = orig_ActiveMNS
 
-<<<<<<< HEAD
     def test_fix_broken_easyconfig(self):
         """Test fix_broken_easyconfig function."""
         # local import, since test easyblocks need to be made available first by setUp
@@ -1057,7 +1056,7 @@
         lines = fixed_ec_txt.split('\n')
         fixed_ec_txt = '\n'.join([lines[0], "easyblock = 'ConfigureMake'", ''] + lines[1:])
         self.assertEqual(fix_broken_easyconfig(broken_ec_txt, None), fixed_ec_txt)
-=======
+
     def test_unknown_easyconfig_parameter(self):
         """Check behaviour when unknown easyconfig parameters are used."""
         self.contents = '\n'.join([
@@ -1078,7 +1077,6 @@
             ec[key] = 'foobar'
         self.assertErrorRegex(EasyBuildError, error_regex, set_ec_key, 'therenosucheasyconfigparameterlikethis')
 
->>>>>>> f2d7b3fd
 
 def suite():
     """ returns all the testcases in this module """
