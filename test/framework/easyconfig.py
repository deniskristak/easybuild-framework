--- conflicted
+++ resolved
@@ -1332,13 +1332,9 @@
             r"# #\n# some header comment\n# #",
             r"name = 'Foo'  # name comment",
             r"# comment on the homepage\nhomepage = 'http://foo.com/'",
-<<<<<<< HEAD
-            r"# toolchain comment with newline\n\ntoolchain = {",
+            r'description = "foo description with a # in it"  # test',
+            r"# toolchain comment\ntoolchain = {",
             r"'files': \['files/foobar'\],  # comment on files",
-=======
-            r'description = "foo description with a # in it"  # test',
-            r"# toolchain comment\ntoolchain = {'version': 'dummy', 'name': 'dummy'}"
->>>>>>> c7a3777e
         ]
 
         for pattern in patterns:
