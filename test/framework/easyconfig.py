# #
# Copyright 2012-2015 Ghent University
#
# This file is part of EasyBuild,
# originally created by the HPC team of Ghent University (http://ugent.be/hpc/en),
# with support of Ghent University (http://ugent.be/hpc),
# the Flemish Supercomputer Centre (VSC) (https://vscentrum.be/nl/en),
# the Hercules foundation (http://www.herculesstichting.be/in_English)
# and the Department of Economy, Science and Innovation (EWI) (http://www.ewi-vlaanderen.be/en).
#
# http://github.com/hpcugent/easybuild
#
# EasyBuild is free software: you can redistribute it and/or modify
# it under the terms of the GNU General Public License as published by
# the Free Software Foundation v2.
#
# EasyBuild is distributed in the hope that it will be useful,
# but WITHOUT ANY WARRANTY; without even the implied warranty of
# MERCHANTABILITY or FITNESS FOR A PARTICULAR PURPOSE.  See the
# GNU General Public License for more details.
#
# You should have received a copy of the GNU General Public License
# along with EasyBuild.  If not, see <http://www.gnu.org/licenses/>.
# #
"""
Unit tests for easyconfig.py

@author: Toon Willems (Ghent University)
@author: Kenneth Hoste (Ghent University)
@author: Stijn De Weirdt (Ghent University)
"""
import copy
import os
import re
import shutil
import tempfile
from distutils.version import LooseVersion
from test.framework.utilities import EnhancedTestCase, init_config
from unittest import TestLoader, main
from vsc.utils.fancylogger import setLogLevelDebug, logToScreen

import easybuild.tools.build_log
import easybuild.framework.easyconfig as easyconfig
from easybuild.framework.easyblock import EasyBlock
from easybuild.framework.easyconfig.constants import EXTERNAL_MODULE_MARKER
from easybuild.framework.easyconfig.easyconfig import ActiveMNS, EasyConfig
from easybuild.framework.easyconfig.easyconfig import create_paths
from easybuild.framework.easyconfig.easyconfig import get_easyblock_class
from easybuild.framework.easyconfig.parser import fetch_parameters_from_easyconfig
from easybuild.framework.easyconfig.templates import to_template_str
from easybuild.framework.easyconfig.tools import dep_graph, parse_easyconfigs
from easybuild.framework.easyconfig.tweak import obtain_ec_for, tweak_one
from easybuild.tools.build_log import EasyBuildError
from easybuild.tools.config import module_classes
from easybuild.tools.configobj import ConfigObj
from easybuild.tools.filetools import read_file, write_file
from easybuild.tools.module_naming_scheme.toolchain import det_toolchain_compilers, det_toolchain_mpi
from easybuild.tools.module_naming_scheme.utilities import det_full_ec_version
from easybuild.tools.robot import resolve_dependencies
from easybuild.tools.systemtools import get_shared_lib_ext
from easybuild.tools.utilities import quote_str
from test.framework.utilities import find_full_path


EXPECTED_DOTTXT_TOY_DEPS = """digraph graphname {
"GCC/4.7.2 (EXT)";
toy;
ictce;
toy -> ictce;
toy -> "GCC/4.7.2 (EXT)";
}
"""


class EasyConfigTest(EnhancedTestCase):
    """ easyconfig tests """
    contents = None
    eb_file = ''

    def setUp(self):
        """Set up everything for running a unit test."""
        super(EasyConfigTest, self).setUp()

        self.cwd = os.getcwd()
        self.all_stops = [x[0] for x in EasyBlock.get_steps()]
        if os.path.exists(self.eb_file):
            os.remove(self.eb_file)

    def prep(self):
        """Prepare for test."""
        # (re)cleanup last test file
        if os.path.exists(self.eb_file):
            os.remove(self.eb_file)
        if self.contents is not None:
            fd, self.eb_file = tempfile.mkstemp(prefix='easyconfig_test_file_', suffix='.eb')
            os.close(fd)
            write_file(self.eb_file, self.contents)

    def tearDown(self):
        """ make sure to remove the temporary file """
        super(EasyConfigTest, self).tearDown()
        if os.path.exists(self.eb_file):
            os.remove(self.eb_file)

    def test_empty(self):
        """ empty files should not parse! """
        self.contents = "# empty string"
        self.prep()
        self.assertRaises(EasyBuildError, EasyConfig, self.eb_file)
        self.assertErrorRegex(EasyBuildError, "expected a valid path", EasyConfig, "")

    def test_mandatory(self):
        """ make sure all checking of mandatory parameters works """
        self.contents = '\n'.join([
            'easyblock = "ConfigureMake"',
            'name = "pi"',
            'version = "3.14"',
        ])
        self.prep()
        self.assertErrorRegex(EasyBuildError, "mandatory parameters not provided", EasyConfig, self.eb_file)

        self.contents += '\n' + '\n'.join([
            'homepage = "http://example.com"',
            'description = "test easyconfig"',
            'toolchain = {"name": "dummy", "version": "dummy"}',
        ])
        self.prep()

        eb = EasyConfig(self.eb_file)

        self.assertEqual(eb['name'], "pi")
        self.assertEqual(eb['version'], "3.14")
        self.assertEqual(eb['homepage'], "http://example.com")
        self.assertEqual(eb['toolchain'], {"name":"dummy", "version": "dummy"})
        self.assertEqual(eb['description'], "test easyconfig")

    def test_validation(self):
        """ test other validations beside mandatory parameters """
        self.contents = '\n'.join([
            'easyblock = "ConfigureMake"',
            'name = "pi"',
            'version = "3.14"',
            'homepage = "http://example.com"',
            'description = "test easyconfig"',
            'toolchain = {"name":"dummy", "version": "dummy"}',
            'stop = "notvalid"',
        ])
        self.prep()
        ec = EasyConfig(self.eb_file, validate=False)
        self.assertErrorRegex(EasyBuildError, r"\w* provided '\w*' is not valid", ec.validate)

        ec['stop'] = 'patch'
        # this should now not crash
        ec.validate()

        ec['osdependencies'] = ['non-existent-dep']
        self.assertErrorRegex(EasyBuildError, "OS dependencies were not found", ec.validate)

        # dummy toolchain, installversion == version
        self.assertEqual(det_full_ec_version(ec), "3.14")

        os.chmod(self.eb_file, 0000)
        self.assertErrorRegex(EasyBuildError, "Permission denied", EasyConfig, self.eb_file)
        os.chmod(self.eb_file, 0755)

        self.contents += "\nsyntax_error'"
        self.prep()
        self.assertErrorRegex(EasyBuildError, "SyntaxError", EasyConfig, self.eb_file)

    def test_shlib_ext(self):
        """ inside easyconfigs shared_lib_ext should be set """
        self.contents = '\n'.join([
            'easyblock = "ConfigureMake"',
            'name = "pi"',
            'version = "3.14"',
            'homepage = "http://example.com"',
            'description = "test easyconfig"',
            'toolchain = {"name":"dummy", "version": "dummy"}',
            'sanity_check_paths = { "files": ["lib/lib.%s" % SHLIB_EXT] }',
        ])
        self.prep()
        eb = EasyConfig(self.eb_file)
        self.assertEqual(eb['sanity_check_paths']['files'][0], "lib/lib.%s" % get_shared_lib_ext())

    def test_dependency(self):
        """ test all possible ways of specifying dependencies """
        self.contents = '\n'.join([
            'easyblock = "ConfigureMake"',
            'name = "pi"',
            'version = "3.14"',
            'homepage = "http://example.com"',
            'description = "test easyconfig"',
            'toolchain = {"name":"GCC", "version": "4.6.3"}',
            'dependencies = [("first", "1.1"), {"name": "second", "version": "2.2"}]',
            'builddependencies = [("first", "1.1"), {"name": "second", "version": "2.2"}]',
        ])
        self.prep()
        eb = EasyConfig(self.eb_file)
        # should include builddependencies
        self.assertEqual(len(eb.dependencies()), 4)
        self.assertEqual(len(eb.builddependencies()), 2)

        first = eb.dependencies()[0]
        second = eb.dependencies()[1]

        self.assertEqual(first['name'], "first")
        self.assertEqual(second['name'], "second")

        self.assertEqual(first['version'], "1.1")
        self.assertEqual(second['version'], "2.2")

        self.assertEqual(det_full_ec_version(first), '1.1-GCC-4.6.3')
        self.assertEqual(det_full_ec_version(second), '2.2-GCC-4.6.3')

        # same tests for builddependencies
        first = eb.builddependencies()[0]
        second = eb.builddependencies()[1]

        self.assertEqual(first['name'], "first")
        self.assertEqual(second['name'], "second")

        self.assertEqual(first['version'], "1.1")
        self.assertEqual(second['version'], "2.2")

        self.assertEqual(det_full_ec_version(first), '1.1-GCC-4.6.3')
        self.assertEqual(det_full_ec_version(second), '2.2-GCC-4.6.3')

        self.assertErrorRegex(EasyBuildError, "Dependency foo of unsupported type", eb._parse_dependency, "foo")
        self.assertErrorRegex(EasyBuildError, "without name", eb._parse_dependency, ())
        self.assertErrorRegex(EasyBuildError, "without version", eb._parse_dependency, {'name': 'test'})
        err_msg = "Incorrect external dependency specification"
        self.assertErrorRegex(EasyBuildError, err_msg, eb._parse_dependency, (EXTERNAL_MODULE_MARKER,))
        self.assertErrorRegex(EasyBuildError, err_msg, eb._parse_dependency, ('foo', '1.2.3', EXTERNAL_MODULE_MARKER))

    def test_extra_options(self):
        """ extra_options should allow other variables to be stored """
        self.contents = '\n'.join([
            'easyblock = "ConfigureMake"',
            'name = "pi"',
            'version = "3.14"',
            'homepage = "http://example.com"',
            'description = "test easyconfig"',
            'toolchain = {"name":"GCC", "version": "4.6.3"}',
            'toolchainopts = { "static": True}',
            'dependencies = [("first", "1.1"), {"name": "second", "version": "2.2"}]',
        ])
        self.prep()
        eb = EasyConfig(self.eb_file)
        self.assertErrorRegex(EasyBuildError, "unknown easyconfig parameter", lambda: eb['custom_key'])

        extra_vars = {'custom_key': ['default', "This is a default key", easyconfig.CUSTOM]}

        eb = EasyConfig(self.eb_file, extra_options=extra_vars)
        self.assertEqual(eb['custom_key'], 'default')

        eb['custom_key'] = "not so default"
        self.assertEqual(eb['custom_key'], 'not so default')

        self.contents += "\ncustom_key = 'test'"

        self.prep()

        eb = EasyConfig(self.eb_file, extra_options=extra_vars)
        self.assertEqual(eb['custom_key'], 'test')

        eb['custom_key'] = "not so default"
        self.assertEqual(eb['custom_key'], 'not so default')

        # test if extra toolchain options are being passed
        self.assertEqual(eb.toolchain.options['static'], True)

        # test extra mandatory parameters
        extra_vars.update({'mandatory_key': ['default', 'another mandatory key', easyconfig.MANDATORY]})
        self.assertErrorRegex(EasyBuildError, r"mandatory parameters not provided",
                              EasyConfig, self.eb_file, extra_options=extra_vars)

        self.contents += '\nmandatory_key = "value"'
        self.prep()

        eb = EasyConfig(self.eb_file, extra_options=extra_vars)

        self.assertEqual(eb['mandatory_key'], 'value')

    def test_exts_list(self):
        """Test handling of list of extensions."""
        os.environ['EASYBUILD_SOURCEPATH'] = os.path.join(os.path.dirname(os.path.abspath(__file__)), 'easyconfigs')
        init_config()
        self.contents = '\n'.join([
            'easyblock = "ConfigureMake"',
            'name = "pi"',
            'version = "3.14"',
            'homepage = "http://example.com"',
            'description = "test easyconfig"',
            'toolchain = {"name": "dummy", "version": "dummy"}',
            'exts_list = [',
            '   ("ext1", "ext_ver1", {',
            '       "source_tmpl": "gzip-1.4.eb",',  # dummy source template to avoid downloading fail
            '       "source_urls": ["http://example.com/"]',
            '   }),',
            '   ("ext2", "ext_ver2", {',
            '       "source_tmpl": "gzip-1.4.eb",',  # dummy source template to avoid downloading fail
            '       "source_urls": [("http://example.com", "suffix")],'
            '       "patches": ["toy-0.0.eb"],',  # dummy patch to avoid downloading fail
            '       "checksums": [',
            '           "787393bfc465c85607a5b24486e861c5",',  # MD5 checksum for source (gzip-1.4.eb)
            '           "ddd5161154f5db67701525123129ff09",',  # MD5 checksum for patch (toy-0.0.eb)
            '       ],',
            '   }),',
            ']',
        ])
        self.prep()
        ec = EasyConfig(self.eb_file)
        eb = EasyBlock(ec)
        exts_sources = eb.fetch_extension_sources()

    def test_suggestions(self):
        """ If a typo is present, suggestions should be provided (if possible) """
        self.contents = '\n'.join([
            'easyblock = "ConfigureMake"',
            'name = "pi"',
            'version = "3.14"',
            'homepage = "http://example.com"',
            'description = "test easyconfig"',
            'toolchain = {"name":"GCC", "version": "4.6.3"}',
            'dependencis = [("first", "1.1"), {"name": "second", "version": "2.2"}]',
            'source_uls = ["http://example.com"]',
            'source_URLs = ["http://example.com"]',
            'sourceURLs = ["http://example.com"]',
        ])
        self.prep()
        self.assertErrorRegex(EasyBuildError, "dependencis -> dependencies", EasyConfig, self.eb_file)
        self.assertErrorRegex(EasyBuildError, "source_uls -> source_urls", EasyConfig, self.eb_file)
        self.assertErrorRegex(EasyBuildError, "source_URLs -> source_urls", EasyConfig, self.eb_file)
        self.assertErrorRegex(EasyBuildError, "sourceURLs -> source_urls", EasyConfig, self.eb_file)

    def test_tweaking(self):
        """test tweaking ability of easyconfigs"""

        fd, tweaked_fn = tempfile.mkstemp(prefix='easybuild-tweaked-', suffix='.eb')
        os.close(fd)
        patches = ["t1.patch", ("t2.patch", 1), ("t3.patch", "test"), ("t4.h", "include")]
        self.contents = '\n'.join([
            'easyblock = "ConfigureMake"',
            'name = "pi"',
            'homepage = "http://www.example.com"',
            'description = "dummy description"',
            'version = "3.14"',
            'toolchain = {"name": "GCC", "version": "4.6.3"}',
            'patches = %s',
        ]) % str(patches)
        self.prep()

        ver = "1.2.3"
        verpref = "myprefix"
        versuff = "mysuffix"
        tcname = "mytc"
        tcver = "4.1.2"
        new_patches = ['t5.patch', 't6.patch']
        homepage = "http://www.justatest.com"

        tweaks = {
                  'version': ver,
                  'versionprefix': verpref,
                  'versionsuffix': versuff,
                  'toolchain_version': tcver,
                  'patches': new_patches
                 }
        tweak_one(self.eb_file, tweaked_fn, tweaks)

        eb = EasyConfig(tweaked_fn)
        self.assertEqual(eb['version'], ver)
        self.assertEqual(eb['versionprefix'], verpref)
        self.assertEqual(eb['versionsuffix'], versuff)
        self.assertEqual(eb['toolchain']['version'], tcver)
        self.assertEqual(eb['patches'], new_patches)

        eb = EasyConfig(self.eb_file)
        # eb['toolchain']['version'] = tcver does not work as expected with templating enabled
        eb.enable_templating = False
        eb['version'] = ver
        eb['toolchain']['version'] = tcver
        eb.enable_templating = True
        eb.dump(self.eb_file)

        tweaks = {
            'toolchain_name': tcname,
            'patches': new_patches[:1],
            'homepage': homepage,
        }

        tweak_one(self.eb_file, tweaked_fn, tweaks)

        eb = EasyConfig(tweaked_fn)
        self.assertEqual(eb['toolchain']['name'], tcname)
        self.assertEqual(eb['toolchain']['version'], tcver)
        self.assertEqual(eb['patches'], new_patches[:1])
        self.assertEqual(eb['version'], ver)
        self.assertEqual(eb['homepage'], homepage)

        # specify patches as string, eb should promote it to a list because original value was a list
        tweaks['patches'] = new_patches[0]
        eb = EasyConfig(tweaked_fn)
        self.assertEqual(eb['patches'], [new_patches[0]])

        # cleanup
        os.remove(tweaked_fn)

    def test_installversion(self):
        """Test generation of install version."""

        ver = "3.14"
        verpref = "myprefix|"
        versuff = "|mysuffix"
        tcname = "GCC"
        tcver = "4.6.3"
        dummy = "dummy"

        correct_installver = "%s%s-%s-%s%s" % (verpref, ver, tcname, tcver, versuff)
        cfg = {
            'version': ver,
            'toolchain': {'name': tcname, 'version': tcver},
            'versionprefix': verpref,
            'versionsuffix': versuff,
        }
        installver = det_full_ec_version(cfg)
        self.assertEqual(installver, "%s%s-%s-%s%s" % (verpref, ver, tcname, tcver, versuff))

        correct_installver = "%s%s%s" % (verpref, ver, versuff)
        cfg = {
            'version': ver,
            'toolchain': {'name': dummy, 'version': tcver},
            'versionprefix': verpref,
            'versionsuffix': versuff,
        }
        installver = det_full_ec_version(cfg)
        self.assertEqual(installver, correct_installver)

    def test_obtain_easyconfig(self):
        """test obtaining an easyconfig file given certain specifications"""

        tcname = 'GCC'
        tcver = '4.3.2'
        patches = ["one.patch"]

        # prepare a couple of eb files to test again
        fns = ["pi-3.14.eb",
               "pi-3.13-GCC-4.3.2.eb",
               "pi-3.15-GCC-4.3.2.eb",
               "pi-3.15-GCC-4.4.5.eb",
               "foo-1.2.3-GCC-4.3.2.eb"]
        eb_files = [(fns[0], "\n".join([
                        'easyblock = "ConfigureMake"',
                        'name = "pi"',
                        'version = "3.12"',
                        'homepage = "http://example.com"',
                        'description = "test easyconfig"',
                        'toolchain = {"name": "dummy", "version": "dummy"}',
                        'patches = %s' % patches
                    ])),
                    (fns[1], "\n".join([
                        'easyblock = "ConfigureMake"',
                        'name = "pi"',
                        'version = "3.13"',
                        'homepage = "http://example.com"',
                        'description = "test easyconfig"',
                        'toolchain = {"name": "%s", "version": "%s"}' % (tcname, tcver),
                        'patches = %s' % patches
                    ])),
                    (fns[2], "\n".join([
                        'easyblock = "ConfigureMake"',
                        'name = "pi"',
                        'version = "3.15"',
                        'homepage = "http://example.com"',
                        'description = "test easyconfig"',
                        'toolchain = {"name": "%s", "version": "%s"}' % (tcname, tcver),
                        'patches = %s' % patches
                    ])),
                    (fns[3], "\n".join([
                        'easyblock = "ConfigureMake"',
                        'name = "pi"',
                        'version = "3.15"',
                        'homepage = "http://example.com"',
                        'description = "test easyconfig"',
                        'toolchain = {"name": "%s", "version": "4.5.1"}' % tcname,
                        'patches = %s' % patches
                    ])),
                    (fns[4], "\n".join([
                        'easyblock = "ConfigureMake"',
                        'name = "foo"',
                        'version = "1.2.3"',
                        'homepage = "http://example.com"',
                        'description = "test easyconfig"',
                        'toolchain = {"name": "%s", "version": "%s"}' % (tcname, tcver),
                        'foo_extra1 = "bar"',
                    ]))
                   ]


        self.ec_dir = tempfile.mkdtemp()

        for (fn, txt) in eb_files:
            write_file(os.path.join(self.ec_dir, fn), txt)

        # should crash when no suited easyconfig file (or template) is available
        specs = {'name': 'nosuchsoftware'}
        error_regexp = ".*No easyconfig files found for software %s, and no templates available. I'm all out of ideas." % specs['name']
        self.assertErrorRegex(EasyBuildError, error_regexp, obtain_ec_for, specs, [self.ec_dir], None)

        # should find matching easyconfig file
        specs = {
            'name': 'foo',
            'version': '1.2.3'
        }
        res = obtain_ec_for(specs, [self.ec_dir], None)
        self.assertEqual(res[0], False)
        self.assertEqual(res[1], os.path.join(self.ec_dir, fns[-1]))

        # should not pick between multiple available toolchain names
        name = "pi"
        ver = "3.12"
        suff = "mysuff"
        specs.update({
            'name': name,
            'version': ver,
            'versionsuffix': suff
        })
        error_regexp = ".*No toolchain name specified, and more than one available: .*"
        self.assertErrorRegex(EasyBuildError, error_regexp, obtain_ec_for, specs, [self.ec_dir], None)

        # should be able to generate an easyconfig file that slightly differs
        ver = '3.16'
        specs.update({
            'toolchain_name': tcname,
            'toolchain_version': tcver,
            'version': ver,
            'start_dir': 'bar123'
        })
        res = obtain_ec_for(specs, [self.ec_dir], None)
        self.assertEqual(res[1], "%s-%s-%s-%s%s.eb" % (name, ver, tcname, tcver, suff))

        self.assertEqual(res[0], True)
        ec = EasyConfig(res[1])
        self.assertEqual(ec['name'], specs['name'])
        self.assertEqual(ec['version'], specs['version'])
        self.assertEqual(ec['versionsuffix'], specs['versionsuffix'])
        self.assertEqual(ec['toolchain'], {'name': tcname, 'version': tcver})
        self.assertEqual(ec['start_dir'], specs['start_dir'])
        os.remove(res[1])

        specs.update({
            'foo': 'bar123'
        })
        self.assertErrorRegex(EasyBuildError, "Unkown easyconfig parameter: foo",
                              obtain_ec_for, specs, [self.ec_dir], None)
        del specs['foo']

        # should pick correct version, i.e. not newer than what's specified, if a choice needs to be made
        ver = '3.14'
        specs.update({'version': ver})
        res = obtain_ec_for(specs, [self.ec_dir], None)
        self.assertEqual(res[0], True)
        ec = EasyConfig(res[1])
        self.assertEqual(ec['version'], specs['version'])
        txt = read_file(res[1])
        self.assertTrue(re.search("^version = [\"']%s[\"']$" % ver, txt, re.M))
        os.remove(res[1])

        # should pick correct toolchain version as well, i.e. now newer than what's specified, if a choice needs to be made
        specs.update({
            'version': '3.15',
            'toolchain_version': '4.4.5',
        })
        res = obtain_ec_for(specs, [self.ec_dir], None)
        self.assertEqual(res[0], True)
        ec = EasyConfig(res[1])
        self.assertEqual(ec['version'], specs['version'])
        self.assertEqual(ec['toolchain']['version'], specs['toolchain_version'])
        txt = read_file(res[1])
        pattern = "^toolchain = .*version.*[\"']%s[\"'].*}$" % specs['toolchain_version']
        self.assertTrue(re.search(pattern, txt, re.M))
        os.remove(res[1])

        # should be able to prepend to list of patches and handle list of dependencies
        new_patches = ['two.patch', 'three.patch']
        specs.update({
            'patches': new_patches[:],
            'dependencies': [('foo', '1.2.3'), ('bar', '666', '-bleh', ('gompi', '1.4.10'))],
            'hiddendependencies': [('test', '3.2.1')],
        })
        parsed_deps = [
            {
                'name': 'foo',
                'version': '1.2.3',
                'versionsuffix': '',
                'toolchain': ec['toolchain'],
                'dummy': False,
                'short_mod_name': 'foo/1.2.3-GCC-4.4.5',
                'full_mod_name': 'foo/1.2.3-GCC-4.4.5',
                'hidden': False,
                'external_module': False,
                'external_module_metadata': {},
            },
            {
                'name': 'bar',
                'version': '666',
                'versionsuffix': '-bleh',
                'toolchain': {'name': 'gompi', 'version': '1.4.10'},
                'dummy': False,
                'short_mod_name': 'bar/666-gompi-1.4.10-bleh',
                'full_mod_name': 'bar/666-gompi-1.4.10-bleh',
                'hidden': False,
                'external_module': False,
                'external_module_metadata': {},
            },
            {
                'name': 'test',
                'version': '3.2.1',
                'versionsuffix': '',
                'toolchain': ec['toolchain'],
                'dummy': False,
                'short_mod_name': 'test/.3.2.1-GCC-4.4.5',
                'full_mod_name': 'test/.3.2.1-GCC-4.4.5',
                'hidden': True,
                'external_module': False,
                'external_module_metadata': {},
            },
        ]

        # hidden dependencies must be included in list of dependencies
        res = obtain_ec_for(specs, [self.ec_dir], None)
        self.assertEqual(res[0], True)
        error_pattern = "Hidden dependencies with visible module names .* not in list of dependencies: .*"
        self.assertErrorRegex(EasyBuildError, error_pattern, EasyConfig, res[1])

        specs['dependencies'].append(('test', '3.2.1'))

        res = obtain_ec_for(specs, [self.ec_dir], None)
        self.assertEqual(res[0], True)
        ec = EasyConfig(res[1])
        self.assertEqual(ec['patches'], specs['patches'])
        self.assertEqual(ec.dependencies(), parsed_deps)

        # hidden dependencies are filtered from list of dependencies
        self.assertFalse('test/3.2.1-GCC-4.4.5' in [d['full_mod_name'] for d in ec['dependencies']])
        self.assertTrue('test/.3.2.1-GCC-4.4.5' in [d['full_mod_name'] for d in ec['hiddendependencies']])
        os.remove(res[1])

        # hidden dependencies are also filtered from list of dependencies when validation is skipped
        res = obtain_ec_for(specs, [self.ec_dir], None)
        ec = EasyConfig(res[1], validate=False)
        self.assertFalse('test/3.2.1-GCC-4.4.5' in [d['full_mod_name'] for d in ec['dependencies']])
        self.assertTrue('test/.3.2.1-GCC-4.4.5' in [d['full_mod_name'] for d in ec['hiddendependencies']])
        os.remove(res[1])

        # verify append functionality for lists
        specs['patches'].insert(0, '')
        res = obtain_ec_for(specs, [self.ec_dir], None)
        self.assertEqual(res[0], True)
        ec = EasyConfig(res[1])
        self.assertEqual(ec['patches'], patches + new_patches)
        specs['patches'].remove('')
        os.remove(res[1])

        # verify prepend functionality for lists
        specs['patches'].append('')
        res = obtain_ec_for(specs, [self.ec_dir], None)
        self.assertEqual(res[0], True)
        ec = EasyConfig(res[1])
        self.assertEqual(ec['patches'], new_patches + patches)
        os.remove(res[1])

        # should use supplied filename
        fn = "my.eb"
        res = obtain_ec_for(specs, [self.ec_dir], fn)
        self.assertEqual(res[0], True)
        self.assertEqual(res[1], fn)
        os.remove(res[1])

        # should use a template if it's there
        tpl_path = os.path.join("share", "easybuild", "easyconfigs", "TEMPLATE.eb")

        def trim_path(path):
            dirs = path.split(os.path.sep)
            if len(dirs) > 3 and 'site-packages' in dirs:
                if path.endswith('.egg'):
                    path = os.path.join(*dirs[:-4])  # strip of lib/python2.7/site-packages/*.egg part
                else:
                    path = os.path.join(*dirs[:-3])  # strip of lib/python2.7/site-packages part

            return path

        tpl_full_path = find_full_path(tpl_path, trim=trim_path)

        # only run this test if the TEMPLATE.eb file is available
        # TODO: use unittest.skip for this (but only works from Python 2.7)
        if tpl_full_path:
            shutil.copy2(tpl_full_path, self.ec_dir)
            specs.update({'name': 'nosuchsoftware'})
            res = obtain_ec_for(specs, [self.ec_dir], None)
            self.assertEqual(res[0], True)
            ec = EasyConfig(res[1])
            self.assertEqual(ec['name'], specs['name'])
            os.remove(res[1])

        # cleanup
        shutil.rmtree(self.ec_dir)

    def test_templating(self):
        """ test easyconfig templating """
        inp = {
           'name': 'PI',
           'version': '3.14',
           'namelower': 'pi',
           'cmd': 'tar xfvz %s',
        }
        # don't use any escaping insanity here, since it is templated itself
        self.contents = '\n'.join([
            'easyblock = "ConfigureMake"',
            'name = "%(name)s"',
            'version = "%(version)s"',
            'homepage = "http://example.com/%%(nameletter)s/%%(nameletterlower)s"',
            'description = "test easyconfig %%(name)s"',
            'toolchain = {"name":"dummy", "version": "dummy2"}',
            'source_urls = [(GOOGLECODE_SOURCE)]',
            'sources = [SOURCE_TAR_GZ, (SOURCELOWER_TAR_GZ, "%(cmd)s")]',
            'sanity_check_paths = {"files": [], "dirs": ["libfoo.%%s" %% SHLIB_EXT]}',
        ]) % inp
        self.prep()
        eb = EasyConfig(self.eb_file, validate=False)
        eb.validate()
        eb.generate_template_values()

        self.assertEqual(eb['description'], "test easyconfig PI")
        const_dict = dict([(x[0], x[1]) for x in easyconfig.templates.TEMPLATE_CONSTANTS])
        self.assertEqual(eb['sources'][0], const_dict['SOURCE_TAR_GZ'] % inp)
        self.assertEqual(eb['sources'][1][0], const_dict['SOURCELOWER_TAR_GZ'] % inp)
        self.assertEqual(eb['sources'][1][1], 'tar xfvz %s')
        self.assertEqual(eb['source_urls'][0], const_dict['GOOGLECODE_SOURCE'] % inp)
        self.assertEqual(eb['sanity_check_paths']['dirs'][0], 'libfoo.%s' % get_shared_lib_ext())
        self.assertEqual(eb['homepage'], "http://example.com/P/p")

        # test the escaping insanity here (ie all the crap we allow in easyconfigs)
        eb['description'] = "test easyconfig % %% %s% %%% %(name)s %%(name)s %%%(name)s %%%%(name)s"
        self.assertEqual(eb['description'], "test easyconfig % %% %s% %%% PI %(name)s %PI %%(name)s")

    def test_templating_doc(self):
        """test templating documentation"""
        doc = easyconfig.templates.template_documentation()
        # expected length: 1 per constant and 1 extra per constantgroup
        temps = [
                 easyconfig.templates.TEMPLATE_NAMES_EASYCONFIG,
                 easyconfig.templates.TEMPLATE_NAMES_CONFIG,
                 easyconfig.templates.TEMPLATE_NAMES_LOWER,
                 easyconfig.templates.TEMPLATE_NAMES_EASYBLOCK_RUN_STEP,
                 easyconfig.templates.TEMPLATE_CONSTANTS,
                ]
        self.assertEqual(len(doc.split('\n')), sum([len(temps)] + [len(x) for x in temps]))

    def test_constant_doc(self):
        """test constant documentation"""
        doc = easyconfig.constants.constant_documentation()
        # expected length: 1 per constant and 1 extra per constantgroup
        temps = [
                 easyconfig.constants.EASYCONFIG_CONSTANTS,
                ]
        self.assertEqual(len(doc.split('\n')), sum([len(temps)] + [len(x) for x in temps]))

    def test_build_options(self):
        """Test configure/build/install options, both strings and lists."""
        orig_contents = '\n'.join([
            'easyblock = "ConfigureMake"',
            'name = "pi"',
            'version = "3.14"',
            'homepage = "http://example.com"',
            'description = "test easyconfig"',
            'toolchain = {"name":"dummy", "version": "dummy"}',
        ])
        self.contents = orig_contents
        self.prep()

        # configopts as string
        configopts = '--opt1 --opt2=foo'
        self.contents = orig_contents + "\nconfigopts = '%s'" % configopts
        self.prep()
        eb = EasyConfig(self.eb_file)

        self.assertEqual(eb['configopts'], configopts)

        # configopts as list
        configopts = ['--opt1 --opt2=foo', '--opt1 --opt2=bar']
        self.contents = orig_contents + "\nconfigopts = %s" % str(configopts)
        self.prep()
        eb = EasyConfig(self.eb_file)

        self.assertEqual(eb['configopts'][0], configopts[0])
        self.assertEqual(eb['configopts'][1], configopts[1])

        # also buildopts and installopts as lists
        buildopts = ['CC=foo' , 'CC=bar']
        installopts = ['FOO=foo' , 'BAR=bar']
        self.contents = orig_contents + '\n' + '\n'.join([
            "configopts = %s" % str(configopts),
            "buildopts = %s" % str(buildopts),
            "installopts = %s" % str(installopts),
        ])
        self.prep()
        eb = EasyConfig(self.eb_file)

        self.assertEqual(eb['configopts'][0], configopts[0])
        self.assertEqual(eb['configopts'][1], configopts[1])
        self.assertEqual(eb['buildopts'][0], buildopts[0])
        self.assertEqual(eb['buildopts'][1], buildopts[1])
        self.assertEqual(eb['installopts'][0], installopts[0])
        self.assertEqual(eb['installopts'][1], installopts[1])

        # error should be thrown if lists are not equal
        installopts = ['FOO=foo', 'BAR=bar', 'BAZ=baz']
        self.contents = orig_contents + '\n' + '\n'.join([
            "configopts = %s" % str(configopts),
            "buildopts = %s" % str(buildopts),
            "installopts = %s" % str(installopts),
        ])
        self.prep()
        eb = EasyConfig(self.eb_file, validate=False)
        self.assertErrorRegex(EasyBuildError, "Build option lists for iterated build should have same length",
                              eb.validate)

        # list with a single element is OK, is treated as a string
        installopts = ['FOO=foo']
        self.contents = orig_contents + '\n' + '\n'.join([
            "configopts = %s" % str(configopts),
            "buildopts = %s" % str(buildopts),
            "installopts = %s" % str(installopts),
        ])
        self.prep()
        eb = EasyConfig(self.eb_file)

    def test_buildininstalldir(self):
        """Test specifying build in install dir."""
        self.contents = '\n'.join([
            'easyblock = "ConfigureMake"',
            'name = "pi"',
            'version = "3.14"',
            'homepage = "http://example.com"',
            'description = "test easyconfig"',
            'toolchain = {"name": "dummy", "version": "dummy"}',
            'buildininstalldir = True',
        ])
        self.prep()
        ec = EasyConfig(self.eb_file)
        eb = EasyBlock(ec)
        eb.gen_builddir()
        eb.gen_installdir()
        eb.make_builddir()
        eb.make_installdir()
        self.assertEqual(eb.builddir, eb.installdir)
        self.assertTrue(os.path.isdir(eb.builddir))

    def test_format_equivalence_basic(self):
        """Test whether easyconfigs in different formats are equivalent."""
        # hard enable experimental
        orig_experimental = easybuild.tools.build_log.EXPERIMENTAL
        easybuild.tools.build_log.EXPERIMENTAL = True

        easyconfigs_path = os.path.join(os.path.dirname(__file__), 'easyconfigs')

        # set max diff high enough to make sure the difference is shown in case of problems
        self.maxDiff = 10000

        for eb_file1, eb_file2, specs in [
            ('gzip-1.4.eb', 'gzip.eb', {}),
            ('gzip-1.4.eb', 'gzip.eb', {'version': '1.4'}),
            ('gzip-1.4.eb', 'gzip.eb', {'version': '1.4', 'toolchain': {'name': 'dummy', 'version': 'dummy'}}),
            ('gzip-1.4-GCC-4.6.3.eb', 'gzip.eb', {'version': '1.4', 'toolchain': {'name': 'GCC', 'version': '4.6.3'}}),
            ('gzip-1.5-goolf-1.4.10.eb', 'gzip.eb', {'version': '1.5', 'toolchain': {'name': 'goolf', 'version': '1.4.10'}}),
            ('gzip-1.5-ictce-4.1.13.eb', 'gzip.eb', {'version': '1.5', 'toolchain': {'name': 'ictce', 'version': '4.1.13'}}),
        ]:
            ec1 = EasyConfig(os.path.join(easyconfigs_path, 'v1.0', eb_file1), validate=False)
            ec2 = EasyConfig(os.path.join(easyconfigs_path, 'v2.0', eb_file2), validate=False, build_specs=specs)

            ec2_dict = ec2.asdict()
            # reset mandatory attributes from format2 that are not in format 1
            for attr in ['docurls', 'software_license', 'software_license_urls']:
                ec2_dict[attr] = None

            self.assertEqual(ec1.asdict(), ec2_dict)

        # restore
        easybuild.tools.build_log.EXPERIMENTAL = orig_experimental

    def test_fetch_parameters_from_easyconfig(self):
        """Test fetch_parameters_from_easyconfig function."""
        test_ecs_dir = os.path.join(os.path.abspath(os.path.dirname(__file__)), 'easyconfigs')
        toy_ec_file = os.path.join(test_ecs_dir, 'toy-0.0.eb')

        for ec_file, correct_name, correct_easyblock in [
            (toy_ec_file, 'toy', None),
            (os.path.join(test_ecs_dir, 'goolf-1.4.10.eb'), 'goolf', 'Toolchain'),
        ]:
            name, easyblock = fetch_parameters_from_easyconfig(read_file(ec_file), ['name', 'easyblock'])
            self.assertEqual(name, correct_name)
            self.assertEqual(easyblock, correct_easyblock)

        self.assertEqual(fetch_parameters_from_easyconfig(read_file(toy_ec_file), ['description'])[0], "Toy C program.")

    def test_get_easyblock_class(self):
        """Test get_easyblock_class function."""
        from easybuild.easyblocks.generic.configuremake import ConfigureMake
        from easybuild.easyblocks.generic.toolchain import Toolchain
        from easybuild.easyblocks.toy import EB_toy
        for easyblock, easyblock_class in [
            ('ConfigureMake', ConfigureMake),
            ('easybuild.easyblocks.generic.configuremake.ConfigureMake', ConfigureMake),
            ('Toolchain', Toolchain),
            ('EB_toy', EB_toy),
        ]:
            self.assertEqual(get_easyblock_class(easyblock), easyblock_class)

        self.assertEqual(get_easyblock_class(None, name='gzip', default_fallback=False), None)
        self.assertEqual(get_easyblock_class(None, name='toy'), EB_toy)
        self.assertErrorRegex(EasyBuildError, "Failed to import EB_TOY", get_easyblock_class, None, name='TOY')
        self.assertEqual(get_easyblock_class(None, name='TOY', error_on_failed_import=False), None)

    def test_easyconfig_paths(self):
        """Test create_paths function."""
        cand_paths = create_paths("/some/path", "Foo", "1.2.3")
        expected_paths = [
            "/some/path/Foo/1.2.3.eb",
            "/some/path/Foo/Foo-1.2.3.eb",
            "/some/path/f/Foo/Foo-1.2.3.eb",
            "/some/path/Foo-1.2.3.eb",
        ]
        self.assertEqual(cand_paths, expected_paths)

    def test_toolchain_inspection(self):
        """Test whether available toolchain inspection functionality is working."""
        build_options = {
            'robot_path': os.path.join(os.path.dirname(os.path.abspath(__file__)), 'easyconfigs'),
            'valid_module_classes': module_classes(),
        }
        init_config(build_options=build_options)

        ec = EasyConfig(os.path.join(os.path.dirname(__file__), 'easyconfigs', 'gzip-1.5-goolf-1.4.10.eb'))
        self.assertEqual(['/'.join([x['name'], x['version']]) for x in det_toolchain_compilers(ec)], ['GCC/4.7.2'])
        self.assertEqual(det_toolchain_mpi(ec)['name'], 'OpenMPI')

        ec = EasyConfig(os.path.join(os.path.dirname(__file__), 'easyconfigs', 'hwloc-1.6.2-GCC-4.6.4.eb'))
        tc_comps = det_toolchain_compilers(ec)
        self.assertEqual(['/'.join([x['name'], x['version']]) for x in tc_comps], ['GCC/4.6.4'])
        self.assertEqual(det_toolchain_mpi(ec), None)

        ec = EasyConfig(os.path.join(os.path.dirname(__file__), 'easyconfigs', 'toy-0.0.eb'))
        self.assertEqual(det_toolchain_compilers(ec), None)
        self.assertEqual(det_toolchain_mpi(ec), None)

    def test_filter_deps(self):
        """Test filtered dependencies."""
        test_ecs_dir = os.path.join(os.path.abspath(os.path.dirname(__file__)), 'easyconfigs')
        ec_file = os.path.join(test_ecs_dir, 'goolf-1.4.10.eb')
        ec = EasyConfig(ec_file)
        deps = sorted([dep['name'] for dep in ec.dependencies()])
        self.assertEqual(deps, ['FFTW', 'GCC', 'OpenBLAS', 'OpenMPI', 'ScaLAPACK'])

        # test filtering multiple deps
        init_config(build_options={'filter_deps': ['FFTW', 'ScaLAPACK']})
        deps = sorted([dep['name'] for dep in ec.dependencies()])
        self.assertEqual(deps, ['GCC', 'OpenBLAS', 'OpenMPI'])

        # test filtering of non-existing dep
        init_config(build_options={'filter_deps': ['zlib']})
        deps = sorted([dep['name'] for dep in ec.dependencies()])
        self.assertEqual(deps, ['FFTW', 'GCC', 'OpenBLAS', 'OpenMPI', 'ScaLAPACK'])

        # test parsing of value passed to --filter-deps
        opts = init_config(args=[])
        self.assertEqual(opts.filter_deps, None)
        opts = init_config(args=['--filter-deps=zlib'])
        self.assertEqual(opts.filter_deps, ['zlib'])
        opts = init_config(args=['--filter-deps=zlib,ncurses'])
        self.assertEqual(opts.filter_deps, ['zlib', 'ncurses'])

    def test_replaced_easyconfig_parameters(self):
        """Test handling of replaced easyconfig parameters."""
        test_ecs_dir = os.path.join(os.path.abspath(os.path.dirname(__file__)), 'easyconfigs')
        ec = EasyConfig(os.path.join(test_ecs_dir, 'toy-0.0.eb'))
        replaced_parameters = {
            'license': ('license_file', '2.0'),
            'makeopts': ('buildopts', '2.0'),
            'premakeopts': ('prebuildopts', '2.0'),
        }
        for key, (newkey, ver) in replaced_parameters.items():
            error_regex = "NO LONGER SUPPORTED since v%s.*'%s' is replaced by '%s'" % (ver, key, newkey)
            self.assertErrorRegex(EasyBuildError, error_regex, ec.get, key)
            self.assertErrorRegex(EasyBuildError, error_regex, lambda k: ec[k], key)
            def foo(key):
                ec[key] = 'foo'
            self.assertErrorRegex(EasyBuildError, error_regex, foo, key)

    def test_deprecated_easyconfig_parameters(self):
        """Test handling of replaced easyconfig parameters."""
        os.environ.pop('EASYBUILD_DEPRECATED')
        easybuild.tools.build_log.CURRENT_VERSION = self.orig_current_version
        init_config()

        test_ecs_dir = os.path.join(os.path.abspath(os.path.dirname(__file__)), 'easyconfigs')
        ec = EasyConfig(os.path.join(test_ecs_dir, 'toy-0.0.eb'))

        orig_deprecated_parameters = copy.deepcopy(easyconfig.parser.DEPRECATED_PARAMETERS)
        easyconfig.parser.DEPRECATED_PARAMETERS.update({
            'foobar': ('barfoo', '0.0'),  # deprecated since forever
            'foobarbarfoo': ('barfoofoobar', '1000000000'),  # won't be actually deprecated for a while
        })

        # copy classes before reloading, so we can restore them (other isinstance checks fail)
        orig_EasyConfig = copy.deepcopy(easyconfig.easyconfig.EasyConfig)
        orig_ActiveMNS = copy.deepcopy(easyconfig.easyconfig.ActiveMNS)
        reload(easyconfig.parser)

        for key, (newkey, depr_ver) in easyconfig.parser.DEPRECATED_PARAMETERS.items():
            if LooseVersion(depr_ver) <= easybuild.tools.build_log.CURRENT_VERSION:
                # deprecation error
                error_regex = "DEPRECATED.*since v%s.*'%s' is deprecated.*use '%s' instead" % (depr_ver, key, newkey)
                self.assertErrorRegex(EasyBuildError, error_regex, ec.get, key)
                self.assertErrorRegex(EasyBuildError, error_regex, lambda k: ec[k], key)
                def foo(key):
                    ec[key] = 'foo'
                self.assertErrorRegex(EasyBuildError, error_regex, foo, key)
            else:
                # only deprecation warning, but key is replaced when getting/setting
                ec[key] = 'test123'
                self.assertEqual(ec[newkey], 'test123')
                self.assertEqual(ec[key], 'test123')
                ec[newkey] = '123test'
                self.assertEqual(ec[newkey], '123test')
                self.assertEqual(ec[key], '123test')

        easyconfig.parser.DEPRECATED_PARAMETERS = orig_deprecated_parameters
        reload(easyconfig.parser)
        easyconfig.easyconfig.EasyConfig = orig_EasyConfig
        easyconfig.easyconfig.ActiveMNS = orig_ActiveMNS

    def test_unknown_easyconfig_parameter(self):
        """Check behaviour when unknown easyconfig parameters are used."""
        self.contents = '\n'.join([
            'easyblock = "ConfigureMake"',
            'name = "pi"',
            'version = "3.14"',
            'homepage = "http://example.com"',
            'description = "test easyconfig"',
            'toolchain = {"name": "dummy", "version": "dummy"}',
        ])
        self.prep()
        ec = EasyConfig(self.eb_file)
        self.assertFalse('therenosucheasyconfigparameterlikethis' in ec)
        error_regex = "unknown easyconfig parameter"
        self.assertErrorRegex(EasyBuildError, error_regex, lambda k: ec[k], 'therenosucheasyconfigparameterlikethis')
        def set_ec_key(key):
            """Dummy function to set easyconfig parameter in 'ec' EasyConfig instance"""
            ec[key] = 'foobar'
        self.assertErrorRegex(EasyBuildError, error_regex, set_ec_key, 'therenosucheasyconfigparameterlikethis')

    def test_external_dependencies(self):
        """Test specifying external (build) dependencies."""
        ectxt = read_file(os.path.join(os.path.dirname(__file__), 'easyconfigs', 'toy-0.0-deps.eb'))
        toy_ec = os.path.join(self.test_prefix, 'toy-0.0-external-deps.eb')

        # just specify some of the test modules we ship, doesn't matter where they come from
        ectxt += "\ndependencies += [('foobar/1.2.3', EXTERNAL_MODULE)]"
        ectxt += "\nbuilddependencies = [('somebuilddep/0.1', EXTERNAL_MODULE)]"
        write_file(toy_ec, ectxt)

        ec = EasyConfig(toy_ec)

        builddeps = ec.builddependencies()
        self.assertEqual(len(builddeps), 1)
        self.assertEqual(builddeps[0]['short_mod_name'], 'somebuilddep/0.1')
        self.assertEqual(builddeps[0]['full_mod_name'], 'somebuilddep/0.1')
        self.assertEqual(builddeps[0]['external_module'], True)

        deps = ec.dependencies()
        self.assertEqual(len(deps), 4)
        correct_deps = ['ictce/4.1.13', 'GCC/4.7.2', 'foobar/1.2.3', 'somebuilddep/0.1']
        self.assertEqual([d['short_mod_name'] for d in deps], correct_deps)
        self.assertEqual([d['full_mod_name'] for d in deps], correct_deps)
        self.assertEqual([d['external_module'] for d in deps], [False, True, True, True])

        metadata = os.path.join(self.test_prefix, 'external_modules_metadata.cfg')
        metadatatxt = '\n'.join(['[foobar/1.2.3]', 'name = foo,bar', 'version = 1.2.3,3.2.1', 'prefix = /foo/bar'])
        write_file(metadata, metadatatxt)
        cfg = init_config(args=['--external-modules-metadata=%s' % metadata])
        build_options = {
            'external_modules_metadata': cfg.external_modules_metadata,
            'valid_module_classes': module_classes(),
        }
        init_config(build_options=build_options)
        ec = EasyConfig(toy_ec)
        self.assertEqual(ec.dependencies()[2]['short_mod_name'], 'foobar/1.2.3')
        self.assertEqual(ec.dependencies()[2]['external_module'], True)
        metadata = {
            'name': ['foo', 'bar'],
            'version': ['1.2.3', '3.2.1'],
            'prefix': '/foo/bar',
        }
        self.assertEqual(ec.dependencies()[2]['external_module_metadata'], metadata)

    def test_update(self):
        """Test use of update() method for EasyConfig instances."""
        toy_ebfile = os.path.join(os.path.abspath(os.path.dirname(__file__)), 'easyconfigs', 'toy-0.0.eb')
        ec = EasyConfig(toy_ebfile)

        # for string values: append
        ec.update('unpack_options', '--strip-components=1')
        self.assertEqual(ec['unpack_options'].strip(), '--strip-components=1')

        ec.update('description', "- just a test")
        self.assertEqual(ec['description'].strip(), "Toy C program. - just a test")

        # spaces in between multiple updates for stirng values
        ec.update('configopts', 'CC="$CC"')
        ec.update('configopts', 'CXX="$CXX"')
        self.assertTrue(ec['configopts'].strip().endswith('CC="$CC"  CXX="$CXX"'))

        # for list values: extend
        ec.update('patches', ['foo.patch', 'bar.patch'])
        self.assertEqual(ec['patches'], ['toy-0.0_typo.patch', 'foo.patch', 'bar.patch'])

    def test_hide_hidden_deps(self):
        """Test use of --hide-deps on hiddendependencies."""
        test_dir = os.path.dirname(os.path.abspath(__file__))
        ec_file = os.path.join(test_dir, 'easyconfigs', 'gzip-1.4-GCC-4.6.3.eb')
        ec = EasyConfig(ec_file)
        self.assertEqual(ec['hiddendependencies'][0]['full_mod_name'], 'toy/.0.0-deps')
        self.assertEqual(ec['dependencies'], [])

        build_options = {
            'hide_deps': ['toy'],
            'valid_module_classes': module_classes(),
        }
        init_config(build_options=build_options)
        ec = EasyConfig(ec_file)
        self.assertEqual(ec['hiddendependencies'][0]['full_mod_name'], 'toy/.0.0-deps')
        self.assertEqual(ec['dependencies'], [])

    def test_quote_str(self):
        """Test quote_str function."""
        teststrings = {
            'foo' : '"foo"',
            'foo\'bar' : '"foo\'bar"',
            'foo\'bar"baz' : '"""foo\'bar"baz"""',
            "foo'bar\"baz" : '"""foo\'bar"baz"""',
            "foo\nbar" : '"foo\nbar"',
            'foo bar' : '"foo bar"'
        }

        for t in teststrings:
            self.assertEqual(quote_str(t), teststrings[t])

        # test escape_newline
        self.assertEqual(quote_str("foo\nbar", escape_newline=False), '"foo\nbar"')
        self.assertEqual(quote_str("foo\nbar", escape_newline=True), '"""foo\nbar"""')

        # test prefer_single_quotes
        self.assertEqual(quote_str("foo", prefer_single_quotes=True), "'foo'")
        self.assertEqual(quote_str('foo bar', prefer_single_quotes=True), '"foo bar"')
        self.assertEqual(quote_str("foo'bar", prefer_single_quotes=True), '"foo\'bar"')

        # non-string values
        n = 42
        self.assertEqual(quote_str(n), 42)
        self.assertEqual(quote_str(["foo", "bar"]), ["foo", "bar"])
        self.assertEqual(quote_str(('foo', 'bar')), ('foo', 'bar'))

    def test_dump(self):
        """Test EasyConfig's dump() method."""
        test_ecs_dir = os.path.join(os.path.dirname(os.path.abspath(__file__)), 'easyconfigs')
        ecfiles = [
            'toy-0.0.eb',
            'goolf-1.4.10.eb',
            'ScaLAPACK-2.0.2-gompi-1.4.10-OpenBLAS-0.2.6-LAPACK-3.4.2.eb',
            'gzip-1.4-GCC-4.6.3.eb',
        ]
        for ecfile in ecfiles:
            test_ec = os.path.join(self.test_prefix, 'test.eb')

            ec = EasyConfig(os.path.join(test_ecs_dir, ecfile))
            ec.dump(test_ec)
            ectxt = read_file(test_ec)

            patterns = [r"^name = ['\"]", r"^version = ['0-9\.]", r'^description = ["\']']
            for pattern in patterns:
                regex = re.compile(pattern, re.M)
                self.assertTrue(regex.search(ectxt), "Pattern '%s' found in: %s" % (regex.pattern, ectxt))

            # parse result again
            dumped_ec = EasyConfig(test_ec)

            # check that selected parameters still have the same value
            params = [
                'name',
                'toolchain',
                'dependencies',  # checking this is important w.r.t. filtered hidden dependencies being restored in dump
            ]
            for param in params:
                self.assertEqual(ec[param], dumped_ec[param])

    def test_dump_autopep8(self):
        """Test dump() with autopep8 usage enabled (only if autopep8 is available)."""
        try:
            import autopep8
            os.environ['EASYBUILD_DUMP_AUTOPEP8'] = '1'
            init_config()
            self.test_dump()
            del os.environ['EASYBUILD_DUMP_AUTOPEP8']
        except ImportError:
            print "Skipping test_dump_autopep8, since autopep8 is not available"

    def test_dump_extra(self):
        """Test EasyConfig's dump() method for files containing extra values"""
        rawtxt = '\n'.join([
            "easyblock = 'EB_foo'",
            '',
            "name = 'foo'",
            "version = '0.0.1'",
            "versionsuffix = '_bar'",
            '',
            "homepage = 'http://foo.com/'",
            'description = "foo description"',
            '',
            "toolchain = {'version': 'dummy', 'name': 'dummy'}",
            '',
            "dependencies = [",
            "    ('GCC', '4.6.4', '-test'),",
            "    ('MPICH', '1.8', '', ('GCC', '4.6.4')),",
            "    ('bar', '1.0'),",
            "    ('foobar/1.2.3', EXTERNAL_MODULE),",
            "]",
            '',
            "foo_extra1 = 'foobar'",
        ])

        handle, testec = tempfile.mkstemp(prefix=self.test_prefix, suffix='.eb')
        os.close(handle)

        ec = EasyConfig(None, rawtxt=rawtxt)
        ec.dump(testec)
        ectxt = read_file(testec)
        self.assertEqual(rawtxt, ectxt)

        dumped_ec = EasyConfig(testec)

    def test_dump_template(self):
        """ Test EasyConfig's dump() method for files containing templates"""
        rawtxt = '\n'.join([
            "easyblock = 'EB_foo'",
            '',
            "name = 'Foo'",
            "version = '0.0.1'",
            "versionsuffix = '-test'",
            '',
            "homepage = 'http://foo.com/'",
            'description = "foo description"',
            '',
            "toolchain = {",
            "    'version': 'dummy',",
            "    'name': 'dummy',",
            '}',
            '',
            "sources = [",
            "    'foo-0.0.1.tar.gz',",
            ']',
            '',
            "dependencies = [",
            "    ('bar', '1.2.3', '-test'),",
            ']',
            '',
            "preconfigopts = '--opt1=%s' % name",
            "configopts = '--opt2=0.0.1'",
            '',
            "sanity_check_paths = {",
            "    'files': ['files/foo/foobar', 'files/x-test'],",
            "    'dirs':[],",
            '}',
            '',
            "foo_extra1 = 'foobar'"
        ])

        handle, testec = tempfile.mkstemp(prefix=self.test_prefix, suffix='.eb')
        os.close(handle)

        ec = EasyConfig(None, rawtxt=rawtxt)
        ec.dump(testec)
        ectxt = read_file(testec)

        self.assertTrue(ec.enable_templating)  # templating should still be enabled after calling dump()

        patterns = [
            r"easyblock = 'EB_foo'",
            r"name = 'Foo'",
            r"version = '0.0.1'",
            r"versionsuffix = '-test'",
            r"homepage = 'http://foo.com/'",
            r'description = "foo description"',  # no templating for description
            r"sources = \[SOURCELOWER_TAR_GZ\]",
            r"dependencies = \[\n    \('bar', '1.2.3', '%\(versionsuffix\)s'\),\n\]",
            r"preconfigopts = '--opt1=%\(name\)s'",
            r"configopts = '--opt2=%\(version\)s'",
            r"sanity_check_paths = {\n    'files': \['files/%\(namelower\)s/foobar', 'files/x-test'\]",
        ]

        for pattern in patterns:
            regex = re.compile(pattern, re.M)
            self.assertTrue(regex.search(ectxt), "Pattern '%s' found in: %s" % (regex.pattern, ectxt))

        # reparsing the dumped easyconfig file should work
        ecbis = EasyConfig(testec)

    def test_dump_comments(self):
        """ Test dump() method for files containing comments """
        rawtxt = '\n'.join([
            "# #",
            "# some header comment",
            "# #",
            "easyblock = 'EB_foo'",
            '',
            "name = 'Foo'  # name comment",
            "version = '0.0.1'",
            "versionsuffix = '-test'",
            '',
            "# comment on the homepage",
            "homepage = 'http://foo.com/'",
            'description = "foo description with a # in it"  # test',
            '',
            "# toolchain comment",
            '',
            "toolchain = {",
            "    'version': 'dummy',",
            "    'name': 'dummy'",
            '}',
            '',
            "sanity_check_paths = {",
            "    'files': ['files/foobar'],  # comment on files",
            "    'dirs':[]",
            '}',
            '',
            "foo_extra1 = 'foobar'",
        ])

        handle, testec = tempfile.mkstemp(prefix=self.test_prefix, suffix='.eb')
        os.close(handle)

        ec = EasyConfig(None, rawtxt=rawtxt)
        ec.dump(testec)
        ectxt = read_file(testec)

        patterns = [
            r"# #\n# some header comment\n# #",
            r"name = 'Foo'  # name comment",
            r"# comment on the homepage\nhomepage = 'http://foo.com/'",
            r'description = "foo description with a # in it"  # test',
            r"# toolchain comment\ntoolchain = {",
            r"    'files': \['files/foobar'\],  # comment on files",
            r"    'dirs': \[\],",
        ]

        for pattern in patterns:
            regex = re.compile(pattern, re.M)
            self.assertTrue(regex.search(ectxt), "Pattern '%s' found in: %s" % (regex.pattern, ectxt))

        # reparsing the dumped easyconfig file should work
        ecbis = EasyConfig(testec)

    def test_to_template_str(self):
        """ Test for to_template_str method """

        # reverse dict of known template constants; template values (which are keys here) must be 'string-in-string
        templ_const = {
            "template":'TEMPLATE_VALUE',
            "%(name)s-%(version)s": 'NAME_VERSION',
        }

        templ_val = {
            'foo':'name',
            '0.0.1':'version',
            '-test':'special_char',
        }

        self.assertEqual(to_template_str("template", templ_const, templ_val), 'TEMPLATE_VALUE')
        self.assertEqual(to_template_str("foo/bar/0.0.1/", templ_const, templ_val), "%(name)s/bar/%(version)s/")
        self.assertEqual(to_template_str("foo-0.0.1", templ_const, templ_val), 'NAME_VERSION')
        templ_list = to_template_str("['-test', 'dontreplacenamehere']", templ_const, templ_val)
        self.assertEqual(templ_list, "['%(special_char)s', 'dontreplacenamehere']")
        templ_dict = to_template_str("{'a': 'foo', 'b': 'notemplate'}", templ_const, templ_val)
        self.assertEqual(templ_dict, "{'a': '%(name)s', 'b': 'notemplate'}")
        self.assertEqual(to_template_str("('foo', '0.0.1')", templ_const, templ_val), "('%(name)s', '%(version)s')")

<<<<<<< HEAD
    def test_dep_graph(self):
        """Test for dep_graph."""
        try:
            import pygraph

            test_easyconfigs = os.path.join(os.path.dirname(os.path.abspath(__file__)), 'easyconfigs')
            build_options = {
                'external_modules_metadata': ConfigObj(),
                'valid_module_classes': module_classes(),
                'robot_path': [test_easyconfigs],
                'silent': True,
            }
            init_config(build_options=build_options)

            ec_file = os.path.join(test_easyconfigs, 'toy-0.0-deps.eb')
            ec_files = [(ec_file, False)]
            ecs, _ = parse_easyconfigs(ec_files)

            dot_file = os.path.join(self.test_prefix, 'test.dot')
            ordered_ecs = resolve_dependencies(ecs, retain_all_deps=True)
            dep_graph(dot_file, ordered_ecs)

            # hard check for expect .dot file contents
            # 3 nodes should be there: 'GCC/4.7.2 (EXT)', 'toy', and 'ictce/4.1.13'
            # and 2 edges: 'toy -> ictce' and 'toy -> "GCC/4.7.2 (EXT)"'
            dottxt = read_file(dot_file)
            self.assertEqual(dottxt, EXPECTED_DOTTXT_TOY_DEPS)

        except ImportError:
            print "Skipping test_dep_graph, since pygraph is not available"
=======
    def test_ActiveMNS_det_full_module_name(self):
        """Test det_full_module_name method of ActiveMNS."""
        build_options = {
            'valid_module_classes': module_classes(),
            'external_modules_metadata': ConfigObj(),
        }

        init_config(build_options=build_options)
        ec_file = os.path.join(os.path.dirname(os.path.abspath(__file__)), 'easyconfigs', 'toy-0.0-deps.eb')
        ec = EasyConfig(ec_file)

        self.assertEqual(ActiveMNS().det_full_module_name(ec), 'toy/0.0-deps')
        self.assertEqual(ActiveMNS().det_full_module_name(ec['dependencies'][0]), 'ictce/4.1.13')
        self.assertEqual(ActiveMNS().det_full_module_name(ec['dependencies'][1]), 'GCC/4.7.2')

        ec_file = os.path.join(os.path.dirname(os.path.abspath(__file__)), 'easyconfigs', 'gzip-1.4-GCC-4.6.3.eb')
        ec = EasyConfig(ec_file)
        hiddendep = ec['hiddendependencies'][0]
        self.assertEqual(ActiveMNS().det_full_module_name(hiddendep), 'toy/.0.0-deps')
        self.assertEqual(ActiveMNS().det_full_module_name(hiddendep, force_visible=True), 'toy/0.0-deps')
>>>>>>> 383e0469


def suite():
    """ returns all the testcases in this module """
    return TestLoader().loadTestsFromTestCase(EasyConfigTest)


if __name__ == '__main__':
    # also check the setUp for debug
    # logToScreen(enable=True)
    # setLogLevelDebug()
    main()<|MERGE_RESOLUTION|>--- conflicted
+++ resolved
@@ -1393,7 +1393,6 @@
         self.assertEqual(templ_dict, "{'a': '%(name)s', 'b': 'notemplate'}")
         self.assertEqual(to_template_str("('foo', '0.0.1')", templ_const, templ_val), "('%(name)s', '%(version)s')")
 
-<<<<<<< HEAD
     def test_dep_graph(self):
         """Test for dep_graph."""
         try:
@@ -1424,7 +1423,7 @@
 
         except ImportError:
             print "Skipping test_dep_graph, since pygraph is not available"
-=======
+
     def test_ActiveMNS_det_full_module_name(self):
         """Test det_full_module_name method of ActiveMNS."""
         build_options = {
@@ -1445,7 +1444,6 @@
         hiddendep = ec['hiddendependencies'][0]
         self.assertEqual(ActiveMNS().det_full_module_name(hiddendep), 'toy/.0.0-deps')
         self.assertEqual(ActiveMNS().det_full_module_name(hiddendep, force_visible=True), 'toy/0.0-deps')
->>>>>>> 383e0469
 
 
 def suite():
