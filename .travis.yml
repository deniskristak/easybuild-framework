--- conflicted
+++ resolved
@@ -22,35 +22,42 @@
     # also test default configuration with Python 2.7
     - python: 2.7
       env: LMOD_VERSION=6.6.3
-<<<<<<< HEAD
+      dist: xenial
     # also test with Python 3.6
     - python: 3.6
       env: LMOD_VERSION=6.6.3
+      dist: xenial
     - python: 3.6
       env: LMOD_VERSION=6.5.1 TEST_EASYBUILD_MODULE_SYNTAX=Tcl
+      dist: xenial
     - python: 3.6
       env: LMOD_VERSION=7.8.22
+      dist: xenial
     - python: 3.6
       env: LMOD_VERSION=7.8.22 TEST_EASYBUILD_MODULE_SYNTAX=Tcl
+      dist: xenial
     - python: 3.6
       env: LMOD_VERSION=8.0.9
+      dist: xenial
     - python: 3.6
       env: LMOD_VERSION=8.0.9 TEST_EASYBUILD_MODULE_SYNTAX=Tcl
+      dist: xenial
     - python: 3.6
       env: ENV_MOD_VERSION=3.2.10 TEST_EASYBUILD_MODULES_TOOL=EnvironmentModulesC TEST_EASYBUILD_MODULE_SYNTAX=Tcl
+      dist: xenial
     - python: 3.6
       env: ENV_MOD_TCL_VERSION=1.147 TEST_EASYBUILD_MODULES_TOOL=EnvironmentModulesTcl TEST_EASYBUILD_MODULE_SYNTAX=Tcl
+      dist: xenial
     - python: 3.6
       env: ENV_MOD_VERSION=4.1.4 TEST_EASYBUILD_MODULE_SYNTAX=Tcl TEST_EASYBUILD_MODULES_TOOL=EnvironmentModules  # Tmod 4.1.4 is used in RHEL8
+      dist: xenial
     # also test most common configuration with Python 3.5 and 3.7
     - python: 3.5
       env: LMOD_VERSION=7.8.22
+      dist: xenial
     - python: 3.7
       dist: xenial
       env: LMOD_VERSION=7.8.22
-=======
-      dist: xenial
->>>>>>> 1a1b5562
 addons:
   apt:
     packages:
