##
# Copyright 2009-2012 Stijn De Weirdt
# Copyright 2010 Dries Verdegem
# Copyright 2010-2012 Kenneth Hoste
# Copyright 2011 Pieter De Baets
# Copyright 2011-2012 Jens Timmerman
#
# This file is part of EasyBuild,
# originally created by the HPC team of Ghent University (http://ugent.be/hpc/en),
# with support of Ghent University (http://ugent.be/hpc),
# the Flemish Supercomputer Centre (VSC) (https://vscentrum.be/nl/en),
# the Hercules foundation (http://www.herculesstichting.be/in_English)
# and the Department of Economy, Science and Innovation (EWI) (http://www.ewi-vlaanderen.be/en).
#
# http://github.com/hpcugent/easybuild
#
# EasyBuild is free software: you can redistribute it and/or modify
# it under the terms of the GNU General Public License as published by
# the Free Software Foundation v2.
#
# EasyBuild is distributed in the hope that it will be useful,
# but WITHOUT ANY WARRANTY; without even the implied warranty of
# MERCHANTABILITY or FITNESS FOR A PARTICULAR PURPOSE.  See the
# GNU General Public License for more details.
#
# You should have received a copy of the GNU General Public License
# along with EasyBuild.  If not, see <http://www.gnu.org/licenses/>.
##
<<<<<<< HEAD
"""
This initializes EasyBuild.
The EasyBuild version is defined here in VERSION,
appended by the git commit id in VERBOSE_VERSION.
"""
from distutils.version import LooseVersion
import os
import sys
from pkgutil import extend_path

# we're not the only ones in this namespace
__path__ = extend_path(__path__, __name__)
=======
from pkgutil import extend_path
>>>>>>> 96c5921b

# we're not the only ones in this namespace
__path__ = extend_path(__path__, __name__)<|MERGE_RESOLUTION|>--- conflicted
+++ resolved
@@ -26,7 +26,6 @@
 # You should have received a copy of the GNU General Public License
 # along with EasyBuild.  If not, see <http://www.gnu.org/licenses/>.
 ##
-<<<<<<< HEAD
 """
 This initializes EasyBuild.
 The EasyBuild version is defined here in VERSION,
@@ -38,10 +37,4 @@
 from pkgutil import extend_path
 
 # we're not the only ones in this namespace
-__path__ = extend_path(__path__, __name__)
-=======
-from pkgutil import extend_path
->>>>>>> 96c5921b
-
-# we're not the only ones in this namespace
 __path__ = extend_path(__path__, __name__)