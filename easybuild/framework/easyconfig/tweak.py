--- conflicted
+++ resolved
@@ -77,7 +77,6 @@
     if len(toolchains) > 1:
         _log.error("Multiple toolchains featured in easyconfigs, --try-X not supported in that case: %s" % toolchains)
 
-<<<<<<< HEAD
     if 'name' in build_specs or 'version' in build_specs:
         # no recursion if software name/version build specification are included
         # in that case, do not construct full dependency graph
@@ -89,14 +88,13 @@
         # easyconfigs will be ordered 'top-to-bottom': toolchain dependencies and toolchain first
         _log.debug("Applying build specifications recursively (no software name/version found): %s" % build_specs)
         orig_ecs = resolve_dependencies(easyconfigs, retain_all_deps=True)
-=======
+
     # keep track of originally listed easyconfigs (via their path)
     listed_ec_paths = [ec['spec'] for ec in easyconfigs]
 
     # obtain full dependency graph for specified easyconfigs
     # easyconfigs will be ordered 'top-to-bottom': toolchain dependencies and toolchain first
     orig_ecs = resolve_dependencies(easyconfigs, retain_all_deps=True)
->>>>>>> 59e7f632
 
     # determine toolchain based on last easyconfigs
     toolchain = orig_ecs[-1]['ec']['toolchain']
