# #
# Copyright 2013-2015 Ghent University
#
# This file is part of EasyBuild,
# originally created by the HPC team of Ghent University (http://ugent.be/hpc/en),
# with support of Ghent University (http://ugent.be/hpc),
# the Flemish Supercomputer Centre (VSC) (https://vscentrum.be/nl/en),
# the Hercules foundation (http://www.herculesstichting.be/in_English)
# and the Department of Economy, Science and Innovation (EWI) (http://www.ewi-vlaanderen.be/en).
#
# http://github.com/hpcugent/easybuild
#
# EasyBuild is free software: you can redistribute it and/or modify
# it under the terms of the GNU General Public License as published by
# the Free Software Foundation v2.
#
# EasyBuild is distributed in the hope that it will be useful,
# but WITHOUT ANY WARRANTY; without even the implied warranty of
# MERCHANTABILITY or FITNESS FOR A PARTICULAR PURPOSE.  See the
# GNU General Public License for more details.
#
# You should have received a copy of the GNU General Public License
# along with EasyBuild.  If not, see <http://www.gnu.org/licenses/>.
# #
"""
YAML easyconfig format (.yeb)
Useful: http://www.yaml.org/spec/1.2/spec.html

@author: Caroline De Brouwer (Ghent University)
@author: Kenneth Hoste (Ghent University)
"""
import os
from vsc.utils import fancylogger

from easybuild.framework.easyconfig.format.format import INDENT_4SPACES, EasyConfigFormat
from easybuild.framework.easyconfig.format.pyheaderconfigobj import build_easyconfig_constants_dict
from easybuild.framework.easyconfig.format.pyheaderconfigobj import build_easyconfig_variables_dict
from easybuild.framework.easyconfig.types import to_dependencies, to_osdependencies
from easybuild.framework.easyconfig.types import to_dependency
from easybuild.tools.build_log import EasyBuildError
from easybuild.tools.filetools import read_file
from easybuild.tools.utilities import only_if_module_is_available, quote_str


_log = fancylogger.getLogger('easyconfig.format.yeb', fname=False)


YAML_DIR = r'%YAML'
YAML_SEP = '---'
YEB_FORMAT_EXTENSION = '.yeb'


def yaml_join(loader, node):
    """
    defines custom YAML join function.
    see http://stackoverflow.com/questions/5484016/how-can-i-do-string-concatenation-or-string-replacement-in-yaml/23212524#23212524
    @param loader: the YAML Loader
    @param node: the YAML (sequence) node
    """
    seq = loader.construct_sequence(node)
    return ''.join([str(i) for i in seq])


try:
    import yaml
    # register the tag handlers
    yaml.add_constructor('!join', yaml_join)
except ImportError:
    pass


class FormatYeb(EasyConfigFormat):
    """Support for easyconfig YAML format"""
    USABLE = True

    def __init__(self):
        """FormatYeb constructor"""
        super(FormatYeb, self).__init__()
        self.log.experimental("Parsing .yeb easyconfigs")

    def validate(self):
        """Format validation"""
        _log.info(".yeb format validation isn't implemented (yet) - validation always passes")
        return True

    def get_config_dict(self):
        """
        Return parsed easyconfig as a dictionary, based on specified arguments.
        """
        return self.parsed_yeb

    @only_if_module_is_available('yaml')
    def parse(self, txt):
        """
        Process YAML file
        """
        txt = self._inject_constants_dict(txt)
        self.parsed_yeb = yaml.load(txt)
<<<<<<< HEAD
        # make sure dependencies are in a format that can be handled by the EasyConfig class
        # detecting that auto-converting the list-of-dicts value that results from parsing a .yeb is needed is tricky
        if 'dependencies' in self.parsed_yeb:
            self.parsed_yeb['dependencies'] = to_dependencies(self.parsed_yeb['dependencies'])
=======
>>>>>>> bc0f15de

    def _inject_constants_dict(self, txt):
        """Inject constants so they are resolved when actually parsing the YAML text."""
        constants_dict = build_easyconfig_constants_dict()

        lines = txt.splitlines()

        # extract possible YAML header, for example
        # %YAML 1.2
        # ---
        yaml_header = []
        for i, line in enumerate(lines):
            if line.startswith(YAML_DIR):
                if lines[i+1].startswith(YAML_SEP):
                    yaml_header.extend([lines.pop(i), lines.pop(i)])

        injected_constants = ['__CONSTANTS__: ']
        for key, value in constants_dict.items():
            injected_constants.append('%s- &%s %s' % (INDENT_4SPACES, key, quote_str(value)))

        full_txt = '\n'.join(yaml_header + injected_constants + lines)

        return full_txt

    def dump(self, ecfg, default_values, templ_const, templ_val):
        """Dump parsed easyconfig in .yeb format"""
        raise NotImplementedError("Dumping of .yeb easyconfigs not supported yet")

    def extract_comments(self, txt):
        """Extract comments from easyconfig file"""
        self.log.debug("Not extracting comments from .yeb easyconfigs")


def is_yeb_format(filename, rawcontent):
    """
    Determine whether easyconfig is in .yeb format.
    If filename is None, rawcontent will be used to check the format.
    """
    isyeb = False
    if filename:
        isyeb = os.path.splitext(filename)[-1] == YEB_FORMAT_EXTENSION
    else:
        # if one line like 'name: ' is found, this must be YAML format
        for line in rawcontent.splitlines():
            if line.startswith('name: '):
                isyeb = True
    return isyeb<|MERGE_RESOLUTION|>--- conflicted
+++ resolved
@@ -96,13 +96,6 @@
         """
         txt = self._inject_constants_dict(txt)
         self.parsed_yeb = yaml.load(txt)
-<<<<<<< HEAD
-        # make sure dependencies are in a format that can be handled by the EasyConfig class
-        # detecting that auto-converting the list-of-dicts value that results from parsing a .yeb is needed is tricky
-        if 'dependencies' in self.parsed_yeb:
-            self.parsed_yeb['dependencies'] = to_dependencies(self.parsed_yeb['dependencies'])
-=======
->>>>>>> bc0f15de
 
     def _inject_constants_dict(self, txt):
         """Inject constants so they are resolved when actually parsing the YAML text."""
