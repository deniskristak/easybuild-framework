--- conflicted
+++ resolved
@@ -193,24 +193,14 @@
         Parse the file and set options
         mandatory requirements are checked here
         """
-<<<<<<< HEAD
-        # TODO change the methods to select specific version
-        parser = EasyConfigParser(path)
-        local_vars = parser.format.get_config_dict()
-=======
         global_vars = {"shared_lib_ext": get_shared_lib_ext()}
         _log.deprecated("shared_lib_ext global variable when parsing easyconfigs (use SHLIB_EXT constant)", "2.0")
         const_dict = build_easyconfig_constants_dict()
         global_vars.update(const_dict)
-        local_vars = {}
-
-        try:
-            execfile(path, global_vars, local_vars)
-        except IOError, err:
-            self.log.exception("Unexpected IOError during execfile(): %s" % err)
-        except SyntaxError, err:
-            self.log.exception("SyntaxError in easyblock %s: %s" % (path, err))
->>>>>>> 87670285
+
+        # TODO change the methods to select specific version
+        parser = EasyConfigParser(path)
+        local_vars = parser.format.get_config_dict()
 
         # validate mandatory keys
         missing_keys = [key for key in self.mandatory if key not in local_vars]
