--- conflicted
+++ resolved
@@ -1328,7 +1328,6 @@
                 fil[DEFAULT_CHECKSUM] = check_sum
                 self.log.info("%s checksum for %s: %s" % (DEFAULT_CHECKSUM, fil['path'], fil[DEFAULT_CHECKSUM]))
 
-<<<<<<< HEAD
         # fetch extensions
         if len(self.cfg['exts_list']) > 0:
             self.exts = self.fetch_extension_sources()
@@ -1337,8 +1336,6 @@
         self.cfg['parallel'] = det_parallelism(self.cfg['parallel'], self.cfg['maxparallel'])
         self.log.info("Setting parallelism: %s" % self.cfg['parallel'])
 
-=======
->>>>>>> 3cca774d
         # create parent dirs in install and modules path already
         # this is required when building in parallel
         mod_path_suffix = build_option('suffix_modules_path')
