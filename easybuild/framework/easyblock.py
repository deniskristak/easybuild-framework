# #
# Copyright 2009-2014 Ghent University
#
# This file is part of EasyBuild,
# originally created by the HPC team of Ghent University (http://ugent.be/hpc/en),
# with support of Ghent University (http://ugent.be/hpc),
# the Flemish Supercomputer Centre (VSC) (https://vscentrum.be/nl/en),
# the Hercules foundation (http://www.herculesstichting.be/in_English)
# and the Department of Economy, Science and Innovation (EWI) (http://www.ewi-vlaanderen.be/en).
#
# http://github.com/hpcugent/easybuild
#
# EasyBuild is free software: you can redistribute it and/or modify
# it under the terms of the GNU General Public License as published by
# the Free Software Foundation v2.
#
# EasyBuild is distributed in the hope that it will be useful,
# but WITHOUT ANY WARRANTY; without even the implied warranty of
# MERCHANTABILITY or FITNESS FOR A PARTICULAR PURPOSE.  See the
# GNU General Public License for more details.
#
# You should have received a copy of the GNU General Public License
# along with EasyBuild.  If not, see <http://www.gnu.org/licenses/>.
# #
"""
Generic EasyBuild support for building and installing software.
The EasyBlock class should serve as a base class for all easyblocks.

@author: Stijn De Weirdt (Ghent University)
@author: Dries Verdegem (Ghent University)
@author: Kenneth Hoste (Ghent University)
@author: Pieter De Baets (Ghent University)
@author: Jens Timmerman (Ghent University)
@author: Toon Willems (Ghent University)
@author: Ward Poelmans (Ghent University)
@author: Fotis Georgatos (Uni.Lu, NTUA)
"""

import copy
import glob
import inspect
import os
import shutil
import stat
import time
import traceback
from distutils.version import LooseVersion
from vsc.utils import fancylogger
from vsc.utils.missing import get_class_for

import easybuild.tools.environment as env
from easybuild.tools import config, filetools
from easybuild.framework.easyconfig import EASYCONFIGS_PKG_SUBDIR
from easybuild.framework.easyconfig.easyconfig import ITERATE_OPTIONS, EasyConfig, ActiveMNS
from easybuild.framework.easyconfig.easyconfig import fetch_parameter_from_easyconfig_file
from easybuild.framework.easyconfig.easyconfig import get_easyblock_class, get_module_path, resolve_template
from easybuild.framework.easyconfig.tools import get_paths_for
from easybuild.framework.easyconfig.templates import TEMPLATE_NAMES_EASYBLOCK_RUN_STEP
from easybuild.tools.build_details import get_build_stats
from easybuild.tools.build_log import EasyBuildError, print_error, print_msg
from easybuild.tools.config import build_option, build_path, get_log_filename, get_repository, get_repositorypath
from easybuild.tools.config import install_path, log_path, read_only_installdir, source_paths
from easybuild.tools.environment import restore_env
from easybuild.tools.filetools import DEFAULT_CHECKSUM
from easybuild.tools.filetools import adjust_permissions, apply_patch, convert_name, download_file, encode_class_name
from easybuild.tools.filetools import extract_file, mkdir, read_file, rmtree2
from easybuild.tools.filetools import write_file, compute_checksum, verify_checksum
from easybuild.tools.run import run_cmd
from easybuild.tools.jenkins import write_to_xml
from easybuild.tools.module_generator import ModuleGeneratorLua
from easybuild.tools.module_naming_scheme.utilities import det_full_ec_version
from easybuild.tools.modules import ROOT_ENV_VAR_NAME_PREFIX, VERSION_ENV_VAR_NAME_PREFIX, DEVEL_ENV_VAR_NAME_PREFIX
from easybuild.tools.modules import get_software_root, modules_tool
from easybuild.tools.repository.repository import init_repository
from easybuild.tools.toolchain import DUMMY_TOOLCHAIN_NAME
from easybuild.tools.systemtools import det_parallelism, use_group
from easybuild.tools.utilities import remove_unwanted_chars
from easybuild.tools.version import this_is_easybuild, VERBOSE_VERSION, VERSION


_log = fancylogger.getLogger('easyblock')


class EasyBlock(object):
    """Generic support for building and installing software, base class for actual easyblocks."""

    # static class method for extra easyconfig parameter definitions
    # this makes it easy to access the information without needing an instance
    # subclasses of EasyBlock should call this method with a dictionary

    @staticmethod
    def extra_options(extra=None):
        """
        Extra options method which will be passed to the EasyConfig constructor.
        """
        if extra is None:
            extra = {}

        if not isinstance(extra, dict):
            _log.nosupport("Obtained 'extra' value of type '%s' in extra_options, should be 'dict'" % type(extra), '2.0')

        return extra

    #
    # INIT
    #
    def __init__(self, ec):
        """
        Initialize the EasyBlock instance.
        @param ec: a parsed easyconfig file (EasyConfig instance)
        """

        # keep track of original working directory, so we can go back there
        self.orig_workdir = os.getcwd()

        # list of patch/source files, along with checksums
        self.patches = []
        self.src = []
        self.checksums = []

        # build/install directories
        self.builddir = None
        self.installdir = None

        # extensions
        self.exts = None
        self.exts_all = None
        self.ext_instances = []
        self.skip = None
        self.module_extra_extensions = ''  # extra stuff for module file required by extensions

        # modules interface with default MODULEPATH
        self.modules_tool = modules_tool()
        # module generator
<<<<<<< HEAD
        self.moduleGenerator = ModuleGeneratorLua(self, fake=True)
=======
        self.module_generator = ModuleGenerator(self, fake=True)
>>>>>>> e280ab0a

        # modules footer
        self.modules_footer = None
        modules_footer_path = build_option('modules_footer')
        if modules_footer_path is not None:
            self.modules_footer = read_file(modules_footer_path)

        # easyconfig for this application
        if isinstance(ec, EasyConfig):
            self.cfg = ec
        else:
            _log.error("Value of incorrect type passed to EasyBlock constructor: %s ('%s')" % (type(ec), ec))

        # determine install subdirectory, based on module name
        self.install_subdir = None

        # indicates whether build should be performed in installation dir
        self.build_in_installdir = self.cfg['buildininstalldir']

        # logging
        self.log = None
        self.logfile = None
        self.logdebug = build_option('debug')
        self.postmsg = ''  # allow a post message to be set, which can be shown as last output

        # original environ will be set later
        self.orig_environ = {}

        # list of loaded modules
        self.loaded_modules = []

        # iterate configure/build/options
        self.iter_opts = {}

        # sanity check fail error messages to report (if any)
        self.sanity_check_fail_msgs = []

        # robot path
        self.robot_path = build_option('robot_path')

        # original module path
        self.orig_modulepath = os.getenv('MODULEPATH')

        # keep track of original environment, so we restore it if needed
        self.orig_environ = copy.deepcopy(os.environ)

        # initialize logger
        self._init_log()

        # should we keep quiet?
        self.silent = build_option('silent')

        # try and use the specified group (if any)
        group_name = build_option('group')
        if self.cfg['group'] is not None:
            self.log.warning("Group spec '%s' is overriding config group '%s'." % (self.cfg['group'], group_name))
            group_name = self.cfg['group']

        self.group = None
        if group_name is not None:
            self.group = use_group(group_name)

        # generate build/install directories
        self.gen_builddir()
        self.gen_installdir()

        self.log.info("Init completed for application name %s version %s" % (self.name, self.version))

    # INIT/CLOSE LOG
    def _init_log(self):
        """
        Initialize the logger.
        """
        if not self.log is None:
            return

        self.logfile = get_log_filename(self.name, self.version, add_salt=True)
        fancylogger.logToFile(self.logfile)

        self.log = fancylogger.getLogger(name=self.__class__.__name__, fname=False)

        self.log.info(this_is_easybuild())

        this_module = inspect.getmodule(self)
        tup = (self.__class__.__name__, this_module.__name__, this_module.__file__)
        self.log.info("This is easyblock %s from module %s (%s)" % tup)

    def close_log(self):
        """
        Shutdown the logger.
        """
        self.log.info("Closing log for application name %s version %s" % (self.name, self.version))
        fancylogger.logToFile(self.logfile, enable=False)

    #
    # FETCH UTILITY FUNCTIONS
    #
    def get_checksum_for(self, checksums, filename=None, index=None):
        """
        Obtain checksum for given filename.

        @param checksums: a list or tuple of checksums (or None)
        @param filename: name of the file to obtain checksum for
        @param index: index of file in list
        """
        # if checksums are provided as a dict, lookup by source filename as key
        if isinstance(checksums, (list, tuple)):
            if index is not None and index < len(checksums) and (index >= 0 or abs(index) <= len(checksums)):
                return checksums[index]
            else:
                return None
        elif checksums is None:
            return None
        else:
            self.log.error("Invalid type for checksums (%s), should be list, tuple or None." % type(checksums))

    def fetch_sources(self, list_of_sources, checksums=None):
        """
        Add a list of source files (can be tarballs, isos, urls).
        All source files will be checked if a file exists (or can be located)
        """

        for index, src_entry in enumerate(list_of_sources):
            if isinstance(src_entry, (list, tuple)):
                cmd = src_entry[1]
                source = src_entry[0]
            elif isinstance(src_entry, basestring):
                cmd = None
                source = src_entry

            # check if the sources can be located
            path = self.obtain_file(source)
            if path:
                self.log.debug('File %s found for source %s' % (path, source))
                self.src.append({
                    'name': source,
                    'path': path,
                    'cmd': cmd,
                    'checksum': self.get_checksum_for(checksums, filename=source, index=index),
                    # always set a finalpath
                    'finalpath': self.builddir,
                })
            else:
                self.log.error('No file found for source %s' % source)

        self.log.info("Added sources: %s" % self.src)

    def fetch_patches(self, patch_specs=None, extension=False, checksums=None):
        """
        Add a list of patches.
        All patches will be checked if a file exists (or can be located)
        """
        if patch_specs is None:
            patch_specs = self.cfg['patches']

        patches = []
        for index, patch_spec in enumerate(patch_specs):

            # check if the patches can be located
            copy_file = False
            suff = None
            level = None
            if isinstance(patch_spec, (list, tuple)):
                if not len(patch_spec) == 2:
                    self.log.error("Unknown patch specification '%s', only two-element lists/tuples are supported!",
                                   str(patch_spec))
                patch_file = patch_spec[0]

                # this *must* be of typ int, nothing else
                # no 'isinstance(..., int)', since that would make True/False also acceptable
                if type(patch_spec[1]) == int:
                    level = patch_spec[1]
                elif isinstance(patch_spec[1], basestring):
                    # non-patch files are assumed to be files to copy
                    if not patch_spec[0].endswith('.patch'):
                        copy_file = True
                    suff = patch_spec[1]
                else:
                    self.log.error("Wrong patch spec '%s', only int/string are supported as 2nd element" % str(patch_spec))
            else:
                patch_file = patch_spec

            path = self.obtain_file(patch_file, extension=extension)
            if path:
                self.log.debug('File %s found for patch %s' % (path, patch_spec))
                patchspec = {
                    'name': patch_file,
                    'path': path,
                    'checksum': self.get_checksum_for(checksums, filename=patch_file, index=index),
                }
                if suff:
                    if copy_file:
                        patchspec['copy'] = suff
                    else:
                        patchspec['sourcepath'] = suff
                if level is not None:
                    patchspec['level'] = level

                if extension:
                    patches.append(patchspec)
                else:
                    self.patches.append(patchspec)
            else:
                self.log.error('No file found for patch %s' % patch_spec)

        if extension:
            self.log.info("Fetched extension patches: %s" % patches)
            return [patch['path'] for patch in patches]
        else:
            self.log.info("Added patches: %s" % self.patches)

    def fetch_extension_sources(self):
        """
        Find source file for extensions.
        """
        exts_sources = []
        self.cfg.enable_templating = False
        exts_list = self.cfg['exts_list']
        self.cfg.enable_templating = True
        for ext in exts_list:
            if (isinstance(ext, list) or isinstance(ext, tuple)) and ext:

                # expected format: (name, version, options (dict))

                ext_name = ext[0]
                if len(ext) == 1:
                    exts_sources.append({'name': ext_name})
                else:
                    ext_version = ext[1]
                    ext_options = {}

                    def_src_tmpl = "%(name)s-%(version)s.tar.gz"

                    if len(ext) == 3:
                        ext_options = ext[2]

                        if not isinstance(ext_options, dict):
                            self.log.error("Unexpected type (non-dict) for 3rd element of %s" % ext)
                    elif len(ext) > 3:
                        self.log.error('Extension specified in unknown format (list/tuple too long)')

                    ext_src = {
                        'name': ext_name,
                        'version': ext_version,
                        'options': ext_options,
                    }

                    checksums = ext_options.get('checksums', None)

                    if ext_options.get('source_tmpl', None):
                        fn = resolve_template(ext_options['source_tmpl'], ext_src)
                    else:
                        fn = resolve_template(def_src_tmpl, ext_src)

                    if ext_options.get('nosource', None):
                        exts_sources.append(ext_src)
                    else:
                        source_urls = [resolve_template(url, ext_src) for url in ext_options.get('source_urls', [])]
                        src_fn = self.obtain_file(fn, extension=True, urls=source_urls)

                        if src_fn:
                            ext_src.update({'src': src_fn})

                            if checksums:
                                fn_checksum = self.get_checksum_for(checksums, filename=src_fn, index=0)
                                if verify_checksum(src_fn, fn_checksum):
                                    self.log.info('Checksum for ext source %s verified' % fn)
                                else:
                                    self.log.error('Checksum for ext source %s failed' % fn)

                            ext_patches = self.fetch_patches(patch_specs=ext_options.get('patches', []), extension=True)
                            if ext_patches:
                                self.log.debug('Found patches for extension %s: %s' % (ext_name, ext_patches))
                                ext_src.update({'patches': ext_patches})

                                if checksums:
                                    self.log.debug('Verifying checksums for extension patches...')
                                    for index, ext_patch in enumerate(ext_patches):
                                        checksum = self.get_checksum_for(checksums[1:], filename=ext_patch, index=index)
                                        if verify_checksum(ext_patch, checksum):
                                            self.log.info('Checksum for extension patch %s verified' % ext_patch)
                                        else:
                                            self.log.error('Checksum for extension patch %s failed' % ext_patch)
                            else:
                                self.log.debug('No patches found for extension %s.' % ext_name)

                            exts_sources.append(ext_src)

                        else:
                            self.log.error("Source for extension %s not found.")

            elif isinstance(ext, basestring):
                exts_sources.append({'name': ext})

            else:
                self.log.error("Extension specified in unknown format (not a string/list/tuple)")

        return exts_sources

    def obtain_file(self, filename, extension=False, urls=None):
        """
        Locate the file with the given name
        - searches in different subdirectories of source path
        - supports fetching file from the web if path is specified as an url (i.e. starts with "http://:")
        """
        srcpaths = source_paths()

        # should we download or just try and find it?
        if filename.startswith("http://") or filename.startswith("ftp://"):

            # URL detected, so let's try and download it

            url = filename
            filename = url.split('/')[-1]

            # figure out where to download the file to
            filepath = os.path.join(srcpaths[0], self.name[0].lower(), self.name)
            if extension:
                filepath = os.path.join(filepath, "extensions")
            self.log.info("Creating path %s to download file to" % filepath)
            mkdir(filepath, parents=True)

            try:
                fullpath = os.path.join(filepath, filename)

                # only download when it's not there yet
                if os.path.exists(fullpath):
                    self.log.info("Found file %s at %s, no need to download it." % (filename, filepath))
                    return fullpath

                else:
                    if download_file(filename, url, fullpath):
                        return fullpath

            except IOError, err:
                self.log.exception("Downloading file %s from url %s to %s failed: %s" % (filename, url, fullpath, err))

        else:
            # try and find file in various locations
            foundfile = None
            failedpaths = []

            # always look first in the dir of the current eb file
            ebpath = [os.path.dirname(self.cfg.path)]

            # always consider robot + easyconfigs install paths as a fall back (e.g. for patch files, test cases, ...)
            common_filepaths = []
            if self.robot_path:
                common_filepaths.extend(self.robot_path)
            common_filepaths.extend(get_paths_for(subdir=EASYCONFIGS_PKG_SUBDIR, robot_path=self.robot_path))

            for path in ebpath + common_filepaths + srcpaths:
                # create list of candidate filepaths
                namepath = os.path.join(path, self.name)
                letterpath = os.path.join(path, self.name.lower()[0], self.name)

                # most likely paths
                candidate_filepaths = [
                    letterpath,  # easyblocks-style subdir
                    namepath,  # subdir with software name
                    path,  # directly in directory
                ]

                # see if file can be found at that location
                for cfp in candidate_filepaths:

                    fullpath = os.path.join(cfp, filename)

                    # also check in 'extensions' subdir for extensions
                    if extension:
                        fullpaths = [
                            os.path.join(cfp, "extensions", filename),
                            os.path.join(cfp, "packages", filename),  # legacy
                            fullpath
                        ]
                    else:
                        fullpaths = [fullpath]

                    for fp in fullpaths:
                        if os.path.isfile(fp):
                            self.log.info("Found file %s at %s" % (filename, fp))
                            foundfile = os.path.abspath(fp)
                            break  # no need to try further
                        else:
                            failedpaths.append(fp)

                if foundfile:
                    break  # no need to try other source paths

            if foundfile:
                return foundfile
            else:
                # try and download source files from specified source URLs
                if urls:
                    source_urls = urls
                else:
                    source_urls = []
                source_urls.extend(self.cfg['source_urls'])

                targetdir = os.path.join(srcpaths[0], self.name.lower()[0], self.name)
                mkdir(targetdir, parents=True)

                for url in source_urls:

                    if extension:
                        targetpath = os.path.join(targetdir, "extensions", filename)
                    else:
                        targetpath = os.path.join(targetdir, filename)

                    if isinstance(url, basestring):
                        if url[-1] in ['=', '/']:
                            fullurl = "%s%s" % (url, filename)
                        else:
                            fullurl = "%s/%s" % (url, filename)
                    elif isinstance(url, tuple):
                        # URLs that require a suffix, e.g., SourceForge download links
                        # e.g. http://sourceforge.net/projects/math-atlas/files/Stable/3.8.4/atlas3.8.4.tar.bz2/download
                        fullurl = "%s/%s/%s" % (url[0], filename, url[1])
                    else:
                        self.log.warning("Source URL %s is of unknown type, so ignoring it." % url)
                        continue

                    self.log.debug("Trying to download file %s from %s to %s ..." % (filename, fullurl, targetpath))
                    downloaded = False
                    try:
                        if download_file(filename, fullurl, targetpath):
                            downloaded = True

                    except IOError, err:
                        self.log.debug("Failed to download %s from %s: %s" % (filename, url, err))
                        failedpaths.append(fullurl)
                        continue

                    if downloaded:
                        # if fetching from source URL worked, we're done
                        self.log.info("Successfully downloaded source file %s from %s" % (filename, fullurl))
                        return targetpath
                    else:
                        failedpaths.append(fullurl)

                self.log.error("Couldn't find file %s anywhere, and downloading it didn't work either...\nPaths attempted (in order): %s " % (filename, ', '.join(failedpaths)))

    #
    # GETTER/SETTER UTILITY FUNCTIONS
    #
    @property
    def name(self):
        """
        Shortcut the get the module name.
        """
        return self.cfg['name']

    @property
    def version(self):
        """
        Shortcut the get the module version.
        """
        return self.cfg['version']

    @property
    def toolchain(self):
        """
        Toolchain used to build this easyblock
        """
        return self.cfg.toolchain

    @property
    def full_mod_name(self):
        """
        Full module name (including subdirectory in module install path)
        """
        return self.cfg.full_mod_name

    @property
    def short_mod_name(self):
        """
        Short module name (not including subdirectory in module install path)
        """
        return self.cfg.short_mod_name

    @property
    def moduleGenerator(self):
        """
        Module generator (DEPRECATED, use self.module_generator instead).
        """
        self.log.nosupport("self.moduleGenerator is replaced by self.module_generator", '2.0')

    #
    # DIRECTORY UTILITY FUNCTIONS
    #
    def gen_builddir(self):
        """Generate the (unique) name for the builddir"""
        clean_name = remove_unwanted_chars(self.name)

        # if a toolchain version starts with a -, remove the - so prevent a -- in the path name
        tcversion = self.toolchain.version.lstrip('-')
        lastdir = "%s%s-%s%s" % (self.cfg['versionprefix'], self.toolchain.name, tcversion, self.cfg['versionsuffix'])

        builddir = os.path.join(os.path.abspath(build_path()), clean_name, self.version, lastdir)

        # make sure build dir is unique if cleanupoldbuild is False or not set
        if not self.cfg.get('cleanupoldbuild', False):
            uniq_builddir = builddir
            suff = 0
            while(os.path.isdir(uniq_builddir)):
                uniq_builddir = "%s.%d" % (builddir, suff)
                suff += 1
            builddir = uniq_builddir

        self.builddir = builddir
        self.log.info("Build dir set to %s" % self.builddir)

    def make_builddir(self):
        """
        Create the build directory.
        """
        if not self.build_in_installdir:
            # self.builddir should be already set by gen_builddir()
            if not self.builddir:
                self.log.error("self.builddir not set, make sure gen_builddir() is called first!")
            self.log.debug("Creating the build directory %s (cleanup: %s)" % (self.builddir, self.cfg['cleanupoldbuild']))
        else:
            self.log.info("Changing build dir to %s" % self.installdir)
            self.builddir = self.installdir

            self.log.info("Overriding 'cleanupoldinstall' (to False), 'cleanupoldbuild' (to True) "
                          "and 'keeppreviousinstall' because we're building in the installation directory.")
            # force cleanup before installation
            self.cfg['cleanupoldbuild'] = True
            self.cfg['keeppreviousinstall'] = False
            # avoid cleanup after installation
            self.cfg['cleanupoldinstall'] = False

        # always make build dir
        self.make_dir(self.builddir, self.cfg['cleanupoldbuild'])

    def gen_installdir(self):
        """
        Generate the name of the installation directory.
        """
        basepath = install_path()
        if basepath:
            self.install_subdir = ActiveMNS().det_full_module_name(self.cfg, force_visible=True)
            installdir = os.path.join(basepath, self.install_subdir)
            self.installdir = os.path.abspath(installdir)
            self.log.info("Install dir set to %s" % self.installdir)
        else:
            self.log.error("Can't set installation directory")

    def make_installdir(self, dontcreate=None):
        """
        Create the installation directory.
        """
        self.log.debug("Creating the installation directory %s (cleanup: %s)" % (self.installdir,
                                                                                 self.cfg['cleanupoldinstall']))
        if self.build_in_installdir:
            self.cfg['keeppreviousinstall'] = True
        dontcreate = (dontcreate is None and self.cfg['dontcreateinstalldir']) or dontcreate
        self.make_dir(self.installdir, self.cfg['cleanupoldinstall'], dontcreateinstalldir=dontcreate)

    def make_dir(self, dir_name, clean, dontcreateinstalldir=False):
        """
        Create the directory.
        """
        if os.path.exists(dir_name):
            self.log.info("Found old directory %s" % dir_name)
            if self.cfg['keeppreviousinstall']:
                self.log.info("Keeping old directory %s (hopefully you know what you are doing)" % dir_name)
                return
            elif clean:
                try:
                    rmtree2(dir_name)
                    self.log.info("Removed old directory %s" % dir_name)
                except OSError, err:
                    self.log.exception("Removal of old directory %s failed: %s" % (dir_name, err))
            else:
                try:
                    timestamp = time.strftime("%Y%m%d-%H%M%S")
                    backupdir = "%s.%s" % (dir_name, timestamp)
                    shutil.move(dir_name, backupdir)
                    self.log.info("Moved old directory %s to %s" % (dir_name, backupdir))
                except OSError, err:
                    self.log.exception("Moving old directory to backup %s %s failed: %s" % (dir_name, backupdir, err))

        if dontcreateinstalldir:
            olddir = dir_name
            dir_name = os.path.dirname(dir_name)
            self.log.info("Cleaning only, no actual creation of %s, only verification/defining of dirname %s" % (olddir, dir_name))
            if os.path.exists(dir_name):
                return
            # if not, create dir as usual

        mkdir(dir_name, parents=True)

    #
    # MODULE UTILITY FUNCTIONS
    #

    def make_devel_module(self, create_in_builddir=False):
        """
        Create a develop module file which sets environment based on the build
        Usage: module load name, which loads the module you want to use. $EBDEVELNAME should then be the full path
        to the devel module file. So now you can module load $EBDEVELNAME.

        WARNING: you cannot unload using $EBDEVELNAME (for now: use module unload `basename $EBDEVELNAME`)
        """

        self.log.info("Making devel module...")

        # load fake module
        fake_mod_data = self.load_fake_module(purge=True)

        mod_gen = ModuleGeneratorLua(self)
        header = "#%Module\n"

        env_txt = ""
        for (key, val) in env.get_changes().items():
            # check if non-empty string
            # TODO: add unset for empty vars?
            if val.strip():
                env_txt += mod_gen.set_environment(key, val)

        load_txt = ""
        # capture all the EBDEVEL vars
        # these should be all the dependencies and we should load them
        for key in os.environ:
            # legacy support
            if key.startswith(DEVEL_ENV_VAR_NAME_PREFIX):
                if not key.endswith(convert_name(self.name, upper=True)):
                    path = os.environ[key]
                    if os.path.isfile(path):
                        mod_name = path.rsplit(os.path.sep, 1)[-1]
                        load_txt += mod_gen.load_module(mod_name)
            elif key.startswith('SOFTDEVEL'):
                self.log.nosupport("Environment variable SOFTDEVEL* being relied on", '2.0')

        if create_in_builddir:
            output_dir = self.builddir
        else:
            output_dir = os.path.join(self.installdir, log_path())
            mkdir(output_dir, parents=True)

        filename = os.path.join(output_dir, ActiveMNS().det_devel_module_filename(self.cfg))
        self.log.debug("Writing devel module to %s" % filename)

        write_file(filename, header + load_txt + env_txt)

        # cleanup: unload fake module, remove fake module dir
        self.clean_up_fake_module(fake_mod_data)

    def make_module_dep(self):
        """
        Make the dependencies for the module file.
        """
        deps = []
        mns = ActiveMNS()

        # include load statements for toolchain, either directly or for toolchain dependencies
        if self.toolchain.name != DUMMY_TOOLCHAIN_NAME:
            if mns.expand_toolchain_load():
                mod_names = self.toolchain.toolchain_dep_mods
                deps.extend(mod_names)
                self.log.debug("Adding toolchain components as module dependencies: %s" % mod_names)
            else:
                deps.append(self.toolchain.det_short_module_name())
                self.log.debug("Adding toolchain %s as a module dependency" % deps[-1])

        # include load/unload statements for dependencies
        builddeps = self.cfg.builddependencies()
        # include 'module load' statements for dependencies in reverse order
        for dep in self.toolchain.dependencies:
            if not dep in builddeps:
                modname = dep['short_mod_name']
                self.log.debug("Adding %s as a module dependency" % modname)
                deps.append(modname)
            else:
                self.log.debug("Skipping build dependency %s" % str(dep))

        self.log.debug("Full list of dependencies: %s" % deps)

        # exclude dependencies that extend $MODULEPATH and form the path to the top of the module tree (if any)
        mod_install_path = os.path.join(install_path('mod'), build_option('suffix_modules_path'))
        full_mod_subdir = os.path.join(mod_install_path, self.cfg.mod_subdir)
        init_modpaths = mns.det_init_modulepaths(self.cfg)
        top_paths = [mod_install_path] + [os.path.join(mod_install_path, p) for p in init_modpaths]
        excluded_deps = self.modules_tool.path_to_top_of_module_tree(top_paths, self.cfg.short_mod_name,
                                                                     full_mod_subdir, deps)

        deps = [d for d in deps if d not in excluded_deps]
        self.log.debug("List of retained dependencies: %s" % deps)
        loads = [self.module_generator.load_module(d) for d in deps]
        unloads = [self.module_generator.unload_module(d) for d in deps[::-1]]

        # Force unloading any other modules
        if self.cfg['moduleforceunload']:
            return ''.join(unloads) + ''.join(loads)
        else:
            return ''.join(loads)

    def make_module_description(self):
        """
        Create the module description.
        """
        return self.module_generator.get_description()

    def make_module_extra(self):
        """
        Sets optional variables (EBROOT, MPI tuning variables).
        """
        txt = "\n"

        # EBROOT + EBVERSION + EBDEVEL
        environment_name = convert_name(self.name, upper=True)
<<<<<<< HEAD
        #todo this is only valid for Lua now
        # This is a bit different in Lua due to string quoting rules in Lua and in Tcl - so $root cannot be used easily.
        # so we resort to rendering our internal variables and quote them in the set_environment() like all other values.
        txt += self.moduleGenerator.set_environment(ROOT_ENV_VAR_NAME_PREFIX + environment_name, self.installdir)
        txt += self.moduleGenerator.set_environment(VERSION_ENV_VAR_NAME_PREFIX + environment_name, self.version)
        devel_path = os.path.join(self.installdir, log_path(), ActiveMNS().det_devel_module_filename(self.cfg))
        txt += self.moduleGenerator.set_environment(DEVEL_ENV_VAR_NAME_PREFIX + environment_name, devel_path)
=======
        txt += self.module_generator.set_environment(ROOT_ENV_VAR_NAME_PREFIX + environment_name, "$root")
        txt += self.module_generator.set_environment(VERSION_ENV_VAR_NAME_PREFIX + environment_name, self.version)
        devel_path = os.path.join("$root", log_path(), ActiveMNS().det_devel_module_filename(self.cfg))
        txt += self.module_generator.set_environment(DEVEL_ENV_VAR_NAME_PREFIX + environment_name, devel_path)
>>>>>>> e280ab0a

        txt += "\n"
        for (key, value) in self.cfg['modextravars'].items():
            txt += self.module_generator.set_environment(key, value)
        for (key, value) in self.cfg['modextrapaths'].items():
            if isinstance(value, basestring):
                value = [value]
            elif not isinstance(value, (tuple, list)):
                self.log.error("modextrapaths dict value %s (type: %s) is not a list or tuple" % (value, type(value)))
            txt += self.module_generator.prepend_paths(key, value)
        if self.cfg['modloadmsg']:
            txt += self.module_generator.msg_on_load(self.cfg['modloadmsg'])
        if self.cfg['modtclfooter']:
            txt += self.module_generator.add_tcl_footer(self.cfg['modtclfooter'])
        for (key, value) in self.cfg['modaliases'].items():
            txt += self.module_generator.set_alias(key, value)

        self.log.debug("make_module_extra added this: %s" % txt)

        return txt

    def make_module_extra_extensions(self):
        """
        Sets optional variables for extensions.
        """
        # add stuff specific to individual extensions
        txt = self.module_extra_extensions

        # set environment variable that specifies list of extensions
        if self.exts_all:
            exts_list = ','.join(['%s-%s' % (ext['name'], ext.get('version', '')) for ext in self.exts_all])
            env_var_name = convert_name(self.name, upper=True)
            txt += self.module_generator.set_environment('EBEXTSLIST%s' % env_var_name, exts_list)

        return txt

    def make_module_footer(self):
        """
        Insert a footer section in the modulefile, primarily meant for contextual information
        """
        #@todo fix this as it is lua specific
        txt = '\n -- Built with EasyBuild version %s\n' % VERBOSE_VERSION

        # add extra stuff for extensions (if any)
        if self.cfg['exts_list']:
            txt += self.make_module_extra_extensions()

        # include modules footer if one is specified
        if self.modules_footer is not None:
            self.log.debug("Including specified footer into module: '%s'" % self.modules_footer)
            txt += self.modules_footer

        return txt

    def make_module_extend_modpath(self):
        """
        Include prepend-path statements for extending $MODULEPATH.
        """
        txt = ''
        if self.cfg['include_modpath_extensions']:
            top_modpath = install_path('mod')
            mod_path_suffix = build_option('suffix_modules_path')
            modpath_exts = ActiveMNS().det_modpath_extensions(self.cfg)
            self.log.debug("Including module path extensions returned by module naming scheme: %s" % modpath_exts)
            full_path_modpath_extensions = [os.path.join(top_modpath, mod_path_suffix, ext) for ext in modpath_exts]
            # module path extensions must exist, otherwise loading this module file will fail
            for modpath_extension in full_path_modpath_extensions:
                mkdir(modpath_extension, parents=True)
            txt = self.module_generator.use(full_path_modpath_extensions)
        else:
            self.log.debug("Not including module path extensions, as specified.")
        return txt

    def make_module_req(self):
        """
        Generate the environment-variables to run the module.
        """
        requirements = self.make_module_req_guess()

        if os.path.exists(self.installdir):
            try:
                os.chdir(self.installdir)
            except OSError, err:
                self.log.error("Failed to change to %s: %s" % (self.installdir, err))

            txt = "\n"
            for key in sorted(requirements):
                for path in requirements[key]:
                    paths = glob.glob(path)
                    if paths:
                        txt += self.module_generator.prepend_paths(key, paths)
            try:
                os.chdir(self.orig_workdir)
            except OSError, err:
                self.log.error("Failed to change back to %s: %s" % (self.orig_workdir, err))
        else:
            txt = ""
        return txt

    def make_module_req_guess(self):
        """
        A dictionary of possible directories to look for.
        """
        return {
            'PATH': ['bin', 'sbin'],
            'LD_LIBRARY_PATH': ['lib', 'lib64', 'lib32'],
            'LIBRARY_PATH': ['lib', 'lib64', 'lib32'],
            'CPATH': ['include'],
            'MANPATH': ['man', 'share/man'],
            'PKG_CONFIG_PATH': ['lib/pkgconfig', 'share/pkgconfig'],
            'ACLOCAL_PATH': ['share/aclocal'],
            'CLASSPATH': ['*.jar'],
        }

    def load_module(self, mod_paths=None, purge=True):
        """
        Load module for this software package/version, after purging all currently loaded modules.
        """
        # self.full_mod_name might not be set (e.g. during unit tests)
        if self.full_mod_name is not None:
            if mod_paths is None:
                mod_paths = []
            all_mod_paths = mod_paths + ActiveMNS().det_init_modulepaths(self.cfg)
            mods = [self.full_mod_name]
            self.modules_tool.load(mods, mod_paths=all_mod_paths, purge=purge, orig_env=self.orig_environ)
        else:
            self.log.warning("Not loading module, since self.full_mod_name is not set.")

    def load_fake_module(self, purge=False):
        """
        Create and load fake module.
        """

        # take a copy of the environment before loading the fake module, so we can restore it
        orig_env = copy.deepcopy(os.environ)

        # create fake module
        fake_mod_path = self.make_module_step(True)

        # load fake module
        modtool = modules_tool()
        modtool.prepend_module_path(fake_mod_path)
        self.load_module(purge=purge)

        return (fake_mod_path, orig_env)

    def clean_up_fake_module(self, fake_mod_data):
        """
        Clean up fake module.
        """
        fake_mod_path, orig_env = fake_mod_data
        # unload module and remove temporary module directory
        # self.full_mod_name might not be set (e.g. during unit tests)
        if fake_mod_path and self.full_mod_name is not None:
            try:
                modtool = modules_tool()
                modtool.unload([self.full_mod_name])
                modtool.remove_module_path(fake_mod_path)
                rmtree2(os.path.dirname(fake_mod_path))
            except OSError, err:
                self.log.error("Failed to clean up fake module dir %s: %s" % (fake_mod_path, err))
        elif self.full_mod_name is None:
            self.log.warning("Not unloading module, since self.full_mod_name is not set.")

        # restore original environment
        restore_env(orig_env)

    def load_dependency_modules(self):
        """Load dependency modules."""
        self.modules_tool.load([ActiveMNS().det_full_module_name(dep) for dep in self.cfg.dependencies()])

    #
    # EXTENSIONS UTILITY FUNCTIONS
    #

    def prepare_for_extensions(self):
        """
        Also do this before (eg to set the template)
        """
        pass

    def skip_extensions(self):
        """
        Called when self.skip is True
        - use this to detect existing extensions and to remove them from self.exts
        - based on initial R version
        """
        # disabling templating is required here to support legacy string templates like name/version
        self.cfg.enable_templating = False
        exts_filter = self.cfg['exts_filter']
        self.cfg.enable_templating = True

        if not exts_filter or len(exts_filter) == 0:
            self.log.error("Skipping of extensions, but no exts_filter set in easyconfig")
        elif isinstance(exts_filter, basestring) or len(exts_filter) != 2:
            self.log.error('exts_filter should be a list or tuple of ("command","input")')
        cmdtmpl = exts_filter[0]
        cmdinputtmpl = exts_filter[1]
        if not self.exts:
            self.exts = []

        res = []
        for ext in self.exts:
            name = ext['name']
            if 'options' in ext and 'modulename' in ext['options']:
                modname = ext['options']['modulename']
            else:
                modname = name
            tmpldict = {
                'ext_name': modname,
                'ext_version': ext.get('version'),
                'src': ext.get('source'),
            }

            try:
                cmd = cmdtmpl % tmpldict
            except KeyError, err:
                msg = "KeyError occured on completing extension filter template: %s; "
                msg += "'name'/'version' keys are no longer supported, should use 'ext_name'/'ext_version' instead"
                self.log.nosupport(msg, '2.0')

            if cmdinputtmpl:
                stdin = cmdinputtmpl % tmpldict
                (cmdstdouterr, ec) = run_cmd(cmd, log_all=False, log_ok=False, simple=False, inp=stdin, regexp=False)
            else:
                (cmdstdouterr, ec) = run_cmd(cmd, log_all=False, log_ok=False, simple=False, regexp=False)
            self.log.info("exts_filter result %s %s", cmdstdouterr, ec)
            if ec:
                self.log.info("Not skipping %s" % name)
                self.log.debug("exit code: %s, stdout/err: %s" % (ec, cmdstdouterr))
                res.append(ext)
            else:
                self.log.info("Skipping %s" % name)
        self.exts = res

    #
    # MISCELLANEOUS UTILITY FUNCTIONS
    #

    def guess_start_dir(self):
        """
        Return the directory where to start the whole configure/make/make install cycle from
        - typically self.src[0]['finalpath']
        - start_dir option
        -- if abspath: use that
        -- else, treat it as subdir for regular procedure
        """
        tmpdir = ''
        if self.cfg['start_dir']:
            tmpdir = self.cfg['start_dir']

        if not os.path.isabs(tmpdir):
            if len(self.src) > 0 and not self.skip and self.src[0]['finalpath']:
                self.cfg['start_dir'] = os.path.join(self.src[0]['finalpath'], tmpdir)
            else:
                self.cfg['start_dir'] = os.path.join(self.builddir, tmpdir)

        try:
            os.chdir(self.cfg['start_dir'])
            self.log.debug("Changed to real build directory %s" % (self.cfg['start_dir']))
        except OSError, err:
            self.log.exception("Can't change to real build directory %s: %s" % (self.cfg['start_dir'], err))

    def handle_iterate_opts(self):
        """Handle options relevant during iterated part of build/install procedure."""

        # disable templating in this function, since we're messing about with values in self.cfg
        self.cfg.enable_templating = False

        # handle configure/build/install options that are specified as lists
        # set first element to be used, keep track of list in *_list options dictionary
        # this will only be done during first iteration, since after that the options won't be lists anymore
        suffix = "_list"
        sufflen = len(suffix)
        for opt in ITERATE_OPTIONS:
            # keep track of list, supply first element as first option to handle
            if isinstance(self.cfg[opt], (list, tuple)):
                self.iter_opts[opt + suffix] = self.cfg[opt]  # copy
                self.log.debug("Found list for %s: %s" % (opt, self.iter_opts[opt + suffix]))

        # pop first element from all *_list options as next value to use
        for (lsname, ls) in self.iter_opts.items():
            opt = lsname[:-sufflen]  # drop '_list' part from name to get option name
            if len(self.iter_opts[lsname]) > 0:
                self.cfg[opt] = self.iter_opts[lsname].pop(0)  # first element will be used next
            else:
                self.cfg[opt] = ''  # empty list => empty option as next value
            self.log.debug("Next value for %s: %s" % (opt, str(self.cfg[opt])))

        # re-enable templating before self.cfg values are used
        self.cfg.enable_templating = True

    def det_iter_cnt(self):
        """Determine iteration count based on configure/build/install options that may be lists."""
        iter_cnt = max([1] + [len(self.cfg[opt]) for opt in ITERATE_OPTIONS
                              if isinstance(self.cfg[opt], (list, tuple))])
        return iter_cnt

    #
    # STEP FUNCTIONS
    #
    def check_readiness_step(self):
        """
        Verify if all is ok to start build.
        """
        # check whether modules are loaded
        loadedmods = self.modules_tool.loaded_modules()
        if len(loadedmods) > 0:
            self.log.warning("Loaded modules detected: %s" % loadedmods)

        # do all dependencies have a toolchain version?
        self.toolchain.add_dependencies(self.cfg.dependencies())
        if not len(self.cfg.dependencies()) == len(self.toolchain.dependencies):
            self.log.debug("dep %s (%s)" % (len(self.cfg.dependencies()), self.cfg.dependencies()))
            self.log.debug("tc.dep %s (%s)" % (len(self.toolchain.dependencies), self.toolchain.dependencies))
            self.log.error('Not all dependencies have a matching toolchain version')

        # check if the application is not loaded at the moment
        (root, env_var) = get_software_root(self.name, with_env_var=True)
        if root:
            self.log.error("Module is already loaded (%s is set), installation cannot continue." % env_var)

        # check if main install needs to be skipped
        # - if a current module can be found, skip is ok
        # -- this is potentially very dangerous
        if self.cfg['skip']:
            if self.modules_tool.exist([self.full_mod_name])[0]:
                self.skip = True
                self.log.info("Module %s found." % self.full_mod_name)
                self.log.info("Going to skip actual main build and potential existing extensions. Expert only.")
            else:
                self.log.info("No module %s found. Not skipping anything." % self.full_mod_name)

    def fetch_step(self, skip_checksums=False):
        """
        prepare for building
        """
        # check EasyBuild version
        easybuild_version = self.cfg['easybuild_version']
        if not easybuild_version:
            self.log.warn("Easyconfig does not specify an EasyBuild-version (key 'easybuild_version')! Assuming the latest version")
        else:
            if LooseVersion(easybuild_version) < VERSION:
                self.log.warn("EasyBuild-version %s is older than the currently running one. Proceed with caution!" % easybuild_version)
            elif LooseVersion(easybuild_version) > VERSION:
                self.log.error("EasyBuild-version %s is newer than the currently running one. Aborting!" % easybuild_version)

        # fetch sources
        if self.cfg['sources']:
            self.fetch_sources(self.cfg['sources'], checksums=self.cfg['checksums'])
        else:
            self.log.info('no sources provided')

        # fetch extensions
        if len(self.cfg['exts_list']) > 0:
            self.exts = self.fetch_extension_sources()

        # fetch patches
        if self.cfg['patches']:
            if isinstance(self.cfg['checksums'], (list, tuple)):
                # if checksums are provided as a list, first entries are assumed to be for sources
                patches_checksums = self.cfg['checksums'][len(self.cfg['sources']):]
            else:
                patches_checksums = self.cfg['checksums']
            self.fetch_patches(checksums=patches_checksums)
        else:
            self.log.info('no patches provided')

        # compute checksums for all source and patch files
        if not skip_checksums:
            for fil in self.src + self.patches:
                check_sum = compute_checksum(fil['path'], checksum_type=DEFAULT_CHECKSUM)
                fil[DEFAULT_CHECKSUM] = check_sum
                self.log.info("%s checksum for %s: %s" % (DEFAULT_CHECKSUM, fil['path'], fil[DEFAULT_CHECKSUM]))

        # set level of parallelism for build
        self.cfg['parallel'] = det_parallelism(self.cfg['parallel'], self.cfg['maxparallel'])
        self.log.info("Setting parallelism: %s" % self.cfg['parallel'])

        # create parent dirs in install and modules path already
        # this is required when building in parallel
        mod_path_suffix = build_option('suffix_modules_path')
        mod_symlink_paths = ActiveMNS().det_module_symlink_paths(self.cfg)
        parent_subdir = os.path.dirname(self.install_subdir)
        pardirs = [
            os.path.join(install_path(), parent_subdir),
            os.path.join(install_path('mod'), mod_path_suffix, parent_subdir),
        ]
        for mod_symlink_path in mod_symlink_paths:
            pardirs.append(os.path.join(install_path('mod'), mod_symlink_path, parent_subdir))

        self.log.info("Checking dirs that need to be created: %s" % pardirs)
        for pardir in pardirs:
            mkdir(pardir, parents=True)

    def checksum_step(self):
        """Verify checksum of sources and patches, if a checksum is available."""
        for fil in self.src + self.patches:
            ok = verify_checksum(fil['path'], fil['checksum'])
            if not ok:
                self.log.error("Checksum verification for %s using %s failed." % (fil['path'], fil['checksum']))
            else:
                self.log.info("Checksum verification for %s using %s passed." % (fil['path'], fil['checksum']))

    def extract_step(self):
        """
        Unpack the source files.
        """
        for src in self.src:
            self.log.info("Unpacking source %s" % src['name'])
            srcdir = extract_file(src['path'], self.builddir, cmd=src['cmd'], extra_options=self.cfg['unpack_options'])
            if srcdir:
                self.src[self.src.index(src)]['finalpath'] = srcdir
            else:
                self.log.error("Unpacking source %s failed" % src['name'])

    def patch_step(self, beginpath=None):
        """
        Apply the patches
        """
        for patch in self.patches:
            self.log.info("Applying patch %s" % patch['name'])

            # patch source at specified index (first source if not specified)
            srcind = patch.get('source', 0)
            # if patch level is specified, use that (otherwise let apply_patch derive patch level)
            level = patch.get('level', None)
            # determine suffix of source path to apply patch in (if any)
            srcpathsuffix = patch.get('sourcepath', patch.get('copy', ''))
            # determine whether 'patch' file should be copied rather than applied
            copy_patch = 'copy' in patch and not 'sourcepath' in patch

            tup = (srcind, level, srcpathsuffix, copy)
            self.log.debug("Source index: %s; patch level: %s; source path suffix: %s; copy patch: %s" % tup)

            if beginpath is None:
                try:
                    beginpath = self.src[srcind]['finalpath']
                    self.log.debug("Determine begin path for patch %s: %s" % (patch['name'], beginpath))
                except IndexError, err:
                    tup = (patch['name'], srcind, self.src, err)
                    self.log.error("Can't apply patch %s to source at index %s of list %s: %s" % tup)
            else:
                self.log.debug("Using specified begin path for patch %s: %s" % (patch['name'], beginpath))

            src = os.path.abspath("%s/%s" % (beginpath, srcpathsuffix))
            self.log.debug("Applying patch %s in path %s" % (patch, src))

            if not apply_patch(patch['path'], src, copy=copy_patch, level=level):
                self.log.error("Applying patch %s failed" % patch['name'])

    def prepare_step(self):
        """
        Pre-configure step. Set's up the builddir just before starting configure
        """
        self.cfg['unwanted_env_vars'] = env.unset_env_vars(self.cfg['unwanted_env_vars'])
        self.toolchain.prepare(self.cfg['onlytcmod'])
        self.guess_start_dir()

    def configure_step(self):
        """Configure build  (abstract method)."""
        raise NotImplementedError

    def build_step(self):
        """Build software  (abstract method)."""
        raise NotImplementedError

    def test_step(self):
        """Run unit tests provided by software (if any)."""
        if self.cfg['runtest']:

            self.log.debug("Trying to execute %s as a command for running unit tests...")
            (out, _) = run_cmd(self.cfg['runtest'], log_all=True, simple=False)

            return out

    def stage_install_step(self):
        """
        Install in a stage directory before actual installation.
        """
        pass

    def install_step(self):
        """Install built software (abstract method)."""
        raise NotImplementedError

    def extensions_step(self, fetch=False):
        """
        After make install, run this.
        - only if variable len(exts_list) > 0
        - optionally: load module that was just created using temp module file
        - find source for extensions, in 'extensions' (and 'packages' for legacy reasons)
        - run extra_extensions
        """
        if len(self.cfg['exts_list']) == 0:
            self.log.debug("No extensions in exts_list")
            return

        # load fake module
        fake_mod_data = self.load_fake_module(purge=True)

        self.prepare_for_extensions()

        if fetch:
            self.exts = self.fetch_extension_sources()

        self.exts_all = self.exts[:]  # retain a copy of all extensions, regardless of filtering/skipping

        if self.skip:
            self.skip_extensions()

        # actually install extensions
        self.log.debug("Installing extensions")
        exts_defaultclass = self.cfg['exts_defaultclass']
        exts_classmap = self.cfg['exts_classmap']

        # we really need a default class
        if not exts_defaultclass:
            self.clean_up_fake_module(fake_mod_data)
            self.log.error("ERROR: No default extension class set for %s" % self.name)

        # obtain name and module path for default extention class
        if hasattr(exts_defaultclass, '__iter__'):
            self.log.nosupport("Module path for default class is explicitly defined", '2.0')

        elif isinstance(exts_defaultclass, basestring):
            # proper way: derive module path from specified class name
            default_class = exts_defaultclass
            default_class_modpath = get_module_path(default_class, generic=True)

        else:
            self.log.error("Improper default extension class specification, should be list/tuple or string.")

        # get class instances for all extensions
        for ext in self.exts:
            self.log.debug("Starting extension %s" % ext['name'])

            # always go back to original work dir to avoid running stuff from a dir that no longer exists
            os.chdir(self.orig_workdir)

            cls, inst = None, None
            class_name = encode_class_name(ext['name'])
            mod_path = get_module_path(class_name)

            # try instantiating extension-specific class
            try:
                # no error when importing class fails, in case we run into an existing easyblock
                # with a similar name (e.g., Perl Extension 'GO' vs 'Go' for which 'EB_Go' is available)
                cls = get_easyblock_class(None, name=ext['name'], default_fallback=False, error_on_failed_import=False)
                self.log.debug("Obtained class %s for extension %s" % (cls, ext['name']))
                if cls is not None:
                    inst = cls(self, ext)
            except (ImportError, NameError), err:
                self.log.debug("Failed to use extension-specific class for extension %s: %s" % (ext['name'], err))

            # alternative attempt: use class specified in class map (if any)
            if inst is None and ext['name'] in exts_classmap:

                class_name = exts_classmap[ext['name']]
                mod_path = get_module_path(class_name)
                try:
                    cls = get_class_for(mod_path, class_name)
                    inst = cls(self, ext)
                except (ImportError, NameError), err:
                    self.log.error("Failed to load specified class %s for extension %s: %s" % (class_name, ext['name'], err))

            # fallback attempt: use default class
            if inst is None:
                try:
                    cls = get_class_for(default_class_modpath, default_class)
                    self.log.debug("Obtained class %s for installing extension %s" % (cls, ext['name']))
                    inst = cls(self, ext)
                    tup = (ext['name'], default_class, default_class_modpath)
                    self.log.debug("Installing extension %s with default class %s (from %s)" % tup)
                except (ImportError, NameError), err:
                    msg = "Also failed to use default class %s from %s for extension %s: %s, giving up" % \
                        (default_class, default_class_modpath, ext['name'], err)
                    self.log.error(msg)
            else:
                self.log.debug("Installing extension %s with class %s (from %s)" % (ext['name'], class_name, mod_path))

            # real work
            inst.prerun()
            txt = inst.run()
            if txt:
                self.module_extra_extensions += txt
            inst.postrun()

            # append so we can make us of it later (in sanity_check_step)
            self.ext_instances.append(inst)

        # cleanup (unload fake module, remove fake module dir)
        self.clean_up_fake_module(fake_mod_data)

    def package_step(self):
        """Package software (e.g. into an RPM)."""
        pass

    def post_install_step(self):
        """
        Do some postprocessing
        - run post install commands if any were specified
        - set file permissions ....
        Installing user must be member of the group that it is changed to
        """
        if self.cfg['postinstallcmds'] is not None:
            # make sure we have a list of commands
            if not isinstance(self.cfg['postinstallcmds'], (list, tuple)):
                self.log.error("Invalid value for 'postinstallcmds', should be list or tuple of strings.")
            for cmd in self.cfg['postinstallcmds']:
                if not isinstance(cmd, basestring):
                    self.log.error("Invalid element in 'postinstallcmds', not a string: %s" % cmd)
                run_cmd(cmd, simple=True, log_ok=True, log_all=True)

        if self.group is not None:
            # remove permissions for others, and set group ID
            try:
                perms = stat.S_IROTH | stat.S_IWOTH | stat.S_IXOTH
                adjust_permissions(self.installdir, perms, add=False, recursive=True, group_id=self.group[1],
                                   relative=True, ignore_errors=True)
            except EasyBuildError, err:
                self.log.error("Unable to change group permissions of file(s): %s" % err)
            self.log.info("Successfully made software only available for group %s (gid %s)" % self.group)

        if read_only_installdir():
            # remove write permissions for everyone
            perms = stat.S_IWUSR | stat.S_IWGRP | stat.S_IWOTH
            adjust_permissions(self.installdir, perms, add=False, recursive=True, relative=True, ignore_errors=True)
            self.log.info("Successfully removed write permissions recursively for *EVERYONE* on install dir.")
        else:
            # remove write permissions for group and other to protect installation
            perms = stat.S_IWGRP | stat.S_IWOTH
            adjust_permissions(self.installdir, perms, add=False, recursive=True, relative=True, ignore_errors=True)
            self.log.info("Successfully removed write permissions recursively for group/other on install dir.")

    def sanity_check_step(self, custom_paths=None, custom_commands=None, extension=False):
        """
        Do a sanity check on the installation
        - if *any* of the files/subdirectories in the installation directory listed
          in sanity_check_paths are non-existent (or empty), the sanity check fails
        """
        # supported/required keys in for sanity check paths, along with function used to check the paths
        path_keys_and_check = {
            'files': lambda fp: os.path.exists(fp),  # files must exist
            'dirs': lambda dp: os.path.isdir(dp) and os.listdir(dp),  # directories must exist and be non-empty
        }
        # prepare sanity check paths
        paths = self.cfg['sanity_check_paths']
        if not paths:
            if custom_paths:
                paths = custom_paths
                self.log.info("Using customized sanity check paths: %s" % paths)
            else:
                paths = {}
                for key in path_keys_and_check:
                    paths.setdefault(key, [])
                paths.update({'dirs': ['bin', ('lib', 'lib64')]})
                self.log.info("Using default sanity check paths: %s" % paths)
        else:
            self.log.info("Using specified sanity check paths: %s" % paths)

        # check sanity check paths
        ks = sorted(paths.keys())
        valnottypes = [not isinstance(x, list) for x in paths.values()]
        lenvals = [len(x) for x in paths.values()]
        req_keys = sorted(path_keys_and_check.keys())
        if not ks == req_keys or sum(valnottypes) > 0 or sum(lenvals) == 0:
            self.log.error("Incorrect format for sanity_check_paths (should have %s keys, "
                           "values should be lists (at least one non-empty))." % '/'.join(req_keys))

        for key, check_fn in path_keys_and_check.items():
            for xs in paths[key]:
                if isinstance(xs, basestring):
                    xs = (xs,)
                elif not isinstance(xs, tuple):
                    self.log.error("Unsupported type '%s' encountered in %s, not a string or tuple" % (key, type(xs)))
                found = False
                for name in xs:
                    path = os.path.join(self.installdir, name)
                    if os.path.exists(path):
                        self.log.debug("Sanity check: found %s %s in %s" % (key[:-1], name, self.installdir))
                        found = True
                        break
                    else:
                        self.log.debug("Could not find %s %s in %s" % (key[:-1], name, self.installdir))
                if not found:
                    self.sanity_check_fail_msgs.append("no %s of %s in %s" % (key[:-1], xs, self.installdir))
                    self.log.warning("Sanity check: %s" % self.sanity_check_fail_msgs[-1])

        fake_mod_data = None
        if not extension:
            try:
                # unload all loaded modules before loading fake module
                # this ensures that loading of dependencies is tested, and avoids conflicts with build dependencies
                fake_mod_data = self.load_fake_module(purge=True)
            except EasyBuildError, err:
                self.sanity_check_fail_msgs.append("loading fake module failed: %s" % err)
                self.log.warning("Sanity check: %s" % self.sanity_check_fail_msgs[-1])

        # chdir to installdir (better environment for running tests)
        os.chdir(self.installdir)

        # run sanity check commands
        commands = self.cfg['sanity_check_commands']
        if not commands:
            if custom_commands:
                commands = custom_commands
                self.log.info("Using customised sanity check commands: %s" % commands)
            else:
                commands = []
                self.log.info("Using specified sanity check commands: %s" % commands)

        for command in commands:
            # set command to default. This allows for config files with
            # non-tuple commands
            if not isinstance(command, tuple):
                self.log.debug("Setting sanity check command to default")
                command = (None, None)

            # Build substition dictionary
            check_cmd = {'name': self.name.lower(), 'options': '-h'}

            if command[0] is not None:
                check_cmd['name'] = command[0]

            if command[1] is not None:
                check_cmd['options'] = command[1]

            cmd = "%(name)s %(options)s" % check_cmd

            out, ec = run_cmd(cmd, simple=False, log_ok=False, log_all=False)
            if ec != 0:
                self.sanity_check_fail_msgs.append("sanity check command %s exited with code %s (output: %s)" % (cmd, ec, out))
                self.log.warning("Sanity check: %s" % self.sanity_check_fail_msgs[-1])
            else:
                self.log.debug("sanity check command %s ran successfully! (output: %s)" % (cmd, out))

        if not extension:
            failed_exts = [ext.name for ext in self.ext_instances if not ext.sanity_check_step()]

            if failed_exts:
                self.sanity_check_fail_msgs.append("sanity checks for %s extensions failed!" % failed_exts)
                self.log.warning("Sanity check: %s" % self.sanity_check_fail_msgs[-1])

        # cleanup
        if fake_mod_data:
            self.clean_up_fake_module(fake_mod_data)

        # pass or fail
        if self.sanity_check_fail_msgs:
            self.log.error("Sanity check failed: %s" % ', '.join(self.sanity_check_fail_msgs))
        else:
            self.log.debug("Sanity check passed!")

    def cleanup_step(self):
        """
        Cleanup leftover mess: remove/clean build directory

        except when we're building in the installation directory or
        cleanup_builddir is False, otherwise we remove the installation
        """
        if not self.build_in_installdir and build_option('cleanup_builddir'):
            try:
                os.chdir(self.orig_workdir)  # make sure we're out of the dir we're removing

                self.log.info("Cleaning up builddir %s (in %s)" % (self.builddir, os.getcwd()))

                rmtree2(self.builddir)
                base = os.path.dirname(self.builddir)

                # keep removing empty directories until we either find a non-empty one
                # or we end up in the root builddir
                while len(os.listdir(base)) == 0 and not os.path.samefile(base, build_path()):
                    os.rmdir(base)
                    base = os.path.dirname(base)

            except OSError, err:
                self.log.exception("Cleaning up builddir %s failed: %s" % (self.builddir, err))

        if not build_option('cleanup_builddir'):
            self.log.info("Keeping builddir %s" % self.builddir)

        env.restore_env_vars(self.cfg['unwanted_env_vars'])

    def make_module_step(self, fake=False):
        """
        Generate a module file.
        """
        self.module_generator.set_fake(fake)
        modpath = self.module_generator.prepare()

        txt = ''
        txt += self.make_module_description()
        txt += self.make_module_extend_modpath()
        txt += self.make_module_dep()
        txt += self.make_module_req()
        txt += self.make_module_extra()
        txt += self.make_module_footer()

<<<<<<< HEAD
        write_file(self.moduleGenerator.filename+".lua", txt)
=======
        write_file(self.module_generator.filename, txt)
>>>>>>> e280ab0a

        self.log.info("Module file %s written" % self.module_generator.filename)

        self.modules_tool.update()
        self.module_generator.create_symlinks()

        if not fake:
            self.make_devel_module()

        return modpath

    def test_cases_step(self):
        """
        Run provided test cases.
        """
        for test in self.cfg['tests']:
            os.chdir(self.orig_workdir)
            if os.path.isabs(test):
                path = test
            else:
                for source_path in source_paths():
                    path = os.path.join(source_path, self.name, test)
                    if os.path.exists(path):
                        break
                if not os.path.exists(path):
                    self.log.error("Test specifies invalid path: %s" % path)

            try:
                self.log.debug("Running test %s" % path)
                run_cmd(path, log_all=True, simple=True)
            except EasyBuildError, err:
                self.log.exception("Running test %s failed: %s" % (path, err))

    def update_config_template_run_step(self):
        """Update the the easyconfig template dictionary with easyconfig.TEMPLATE_NAMES_EASYBLOCK_RUN_STEP names"""

        for name in TEMPLATE_NAMES_EASYBLOCK_RUN_STEP:
            self.cfg.template_values[name[0]] = str(getattr(self, name[0], None))
        self.cfg.generate_template_values()

    def run_step(self, step, methods, skippable=False):
        """
        Run step, returns false when execution should be stopped
        """
        if skippable and (self.skip or step in self.cfg['skipsteps']):
            self.log.info("Skipping %s step" % step)
        else:
            self.log.info("Starting %s step" % step)
            # update the config templates
            self.update_config_template_run_step()

            for m in methods:
                self.log.info("Running method %s part of step %s" % ('_'.join(m.func_code.co_names), step))
                m(self)

        if self.cfg['stop'] == step:
            self.log.info("Stopping after %s step." % step)
            raise StopException(step)

    @staticmethod
    def get_steps(run_test_cases=True, iteration_count=1):
        """Return a list of all steps to be performed."""

        def get_step(tag, descr, substeps, skippable, initial=True):
            """Determine step definition based on whether it's an initial run or not."""
            substeps = [substep for (always_include, substep) in substeps if (initial or always_include)]
            return (tag, descr, substeps, skippable)

        # list of substeps for steps that are slightly different from 2nd iteration onwards
        ready_substeps = [
            (False, lambda x: x.check_readiness_step()),
            (True, lambda x: x.make_builddir()),
            (True, lambda x: env.reset_changes()),
            (True, lambda x: x.handle_iterate_opts()),
        ]
        ready_step_spec = lambda initial: get_step('ready', "creating build dir, resetting environment",
                                                   ready_substeps, False, initial=initial)

        source_substeps = [
            (False, lambda x: x.checksum_step()),
            (True, lambda x: x.extract_step()),
        ]
        source_step_spec = lambda initial: get_step('source', "unpacking", source_substeps, True, initial=initial)

        def prepare_step_spec(initial):
            """Return prepare step specification."""
            if initial:
                substeps = [lambda x: x.prepare_step()]
            else:
                substeps = [lambda x: x.guess_start_dir()]
            return ('prepare', 'preparing', substeps, False)

        install_substeps = [
            (False, lambda x: x.stage_install_step()),
            (False, lambda x: x.make_installdir()),
            (True, lambda x: x.install_step()),
        ]
        install_step_spec = lambda initial: get_step('install', "installing", install_substeps, True, initial=initial)

        # format for step specifications: (stop_name: (description, list of functions, skippable))

        # core steps that are part of the iterated loop
        patch_step_spec = ('patch', 'patching', [lambda x: x.patch_step()], True)
        configure_step_spec = ('configure', 'configuring', [lambda x: x.configure_step()], True)
        build_step_spec = ('build', 'building', [lambda x: x.build_step()], True)
        test_step_spec = ('test', 'testing', [lambda x: x.test_step()], True)

        # part 1: pre-iteration + first iteration
        steps_part1 = [
            ('fetch', 'fetching files', [lambda x: x.fetch_step()], False),
            ready_step_spec(True),
            source_step_spec(True),
            patch_step_spec,
            prepare_step_spec(True),
            configure_step_spec,
            build_step_spec,
            test_step_spec,
            install_step_spec(True),
        ]
        # part 2: iterated part, from 2nd iteration onwards
        # repeat core procedure again depending on specified iteration count
        # not all parts of all steps need to be rerun (see e.g., ready, prepare)
        steps_part2 = [
            ready_step_spec(False),
            source_step_spec(False),
            patch_step_spec,
            prepare_step_spec(False),
            configure_step_spec,
            build_step_spec,
            test_step_spec,
            install_step_spec(False),
        ] * (iteration_count - 1)
        # part 3: post-iteration part
        steps_part3 = [
            ('extensions', 'taking care of extensions', [lambda x: x.extensions_step()], False),
            ('package', 'packaging', [lambda x: x.package_step()], True),
            ('postproc', 'postprocessing', [lambda x: x.post_install_step()], True),
            ('sanitycheck', 'sanity checking', [lambda x: x.sanity_check_step()], False),
            ('cleanup', 'cleaning up', [lambda x: x.cleanup_step()], False),
            ('module', 'creating module', [lambda x: x.make_module_step()], False),
        ]

        # full list of steps, included iterated steps
        steps = steps_part1 + steps_part2 + steps_part3

        if run_test_cases:
            steps.append(('testcases', 'running test cases', [
                lambda x: x.load_module(),
                lambda x: x.test_cases_step(),
            ], False))

        return steps

    def run_all_steps(self, run_test_cases):
        """
        Build and install this software.
        run_test_cases (bool): run tests after building (e.g.: make test)
        """
        if self.cfg['stop'] and self.cfg['stop'] == 'cfg':
            return True

        steps = self.get_steps(run_test_cases=run_test_cases, iteration_count=self.det_iter_cnt())

        print_msg("building and installing %s..." % self.full_mod_name, self.log, silent=self.silent)
        try:
            for (stop_name, descr, step_methods, skippable) in steps:
                print_msg("%s..." % descr, self.log, silent=self.silent)
                self.run_step(stop_name, step_methods, skippable=skippable)

        except StopException:
            pass

        # return True for successfull build (or stopped build)
        return True


def build_and_install_one(module, orig_environ):
    """
    Build the software
    @param module: dictionary contaning parsed easyconfig + metadata
    @param orig_environ: original environment (used to reset environment)
    """
    silent = build_option('silent')

    spec = module['spec']

    print_msg("processing EasyBuild easyconfig %s" % spec, log=_log, silent=silent)

    # restore original environment
    _log.info("Resetting environment")
    filetools.errors_found_in_log = 0
    restore_env(orig_environ)

    cwd = os.getcwd()

    # load easyblock
    easyblock = build_option('easyblock')
    if not easyblock:
        easyblock = fetch_parameter_from_easyconfig_file(spec, 'easyblock')

    name = module['ec']['name']
    try:
        app_class = get_easyblock_class(easyblock, name=name)
        app = app_class(module['ec'])
        _log.info("Obtained application instance of for %s (easyblock: %s)" % (name, easyblock))
    except EasyBuildError, err:
        tup = (name, easyblock, err.msg)
        print_error("Failed to get application instance for %s (easyblock: %s): %s" % tup, silent=silent)

    # application settings
    stop = build_option('stop')
    if stop is not None:
        _log.debug("Stop set to %s" % stop)
        app.cfg['stop'] = stop

    skip = build_option('skip')
    if skip is not None:
        _log.debug("Skip set to %s" % skip)
        app.cfg['skip'] = skip

    # build easyconfig
    errormsg = '(no error)'
    # timing info
    start_time = time.time()
    try:
        run_test_cases = not build_option('skip_test_cases') and app.cfg['tests']
        result = app.run_all_steps(run_test_cases=run_test_cases)
    except EasyBuildError, err:
        first_n = 300
        errormsg = "build failed (first %d chars): %s" % (first_n, err.msg[:first_n])
        _log.warning(errormsg)
        result = False

    ended = "ended"

    # make sure we're back in original directory before we finish up
    os.chdir(cwd)

    # successful build
    if result:

        if app.cfg['stop']:
            ended = "STOPPED"
            if app.builddir is not None:
                new_log_dir = os.path.join(app.builddir, config.log_path())
            else:
                new_log_dir = os.path.dirname(app.logfile)
        else:
            new_log_dir = os.path.join(app.installdir, config.log_path())

            # collect build stats
            _log.info("Collecting build stats...")

            buildstats = get_build_stats(app, start_time, build_option('command_line'))
            _log.info("Build stats: %s" % buildstats)

            try:
                # upload spec to central repository
                currentbuildstats = app.cfg['buildstats']
                repo = init_repository(get_repository(), get_repositorypath())
                if 'original_spec' in module:
                    block = det_full_ec_version(app.cfg) + ".block"
                    repo.add_easyconfig(module['original_spec'], app.name, block, buildstats, currentbuildstats)
                repo.add_easyconfig(spec, app.name, det_full_ec_version(app.cfg), buildstats, currentbuildstats)
                repo.commit("Built %s" % app.full_mod_name)
                del repo
            except EasyBuildError, err:
                _log.warn("Unable to commit easyconfig to repository: %s", err)

        success = True
        succ = "successfully"
        summary = "COMPLETED"

        # cleanup logs
        app.close_log()
        try:
            mkdir(new_log_dir, parents=True)
            log_fn = os.path.basename(get_log_filename(app.name, app.version))
            application_log = os.path.join(new_log_dir, log_fn)
            shutil.move(app.logfile, application_log)
            _log.debug("Moved log file %s to %s" % (app.logfile, application_log))
        except (IOError, OSError), err:
            print_error("Failed to move log file %s to new log file %s: %s" % (app.logfile, application_log, err))

        try:
            newspec = os.path.join(new_log_dir, "%s-%s.eb" % (app.name, det_full_ec_version(app.cfg)))
            # only copy if the files are not the same file already (yes, it happens)
            if os.path.exists(newspec) and os.path.samefile(spec, newspec):
                _log.debug("Not copying easyconfig file %s to %s since files are identical" % (spec, newspec))
            else:
                shutil.copy(spec, newspec)
                _log.debug("Copied easyconfig file %s to %s" % (spec, newspec))
        except (IOError, OSError), err:
            print_error("Failed to copy easyconfig %s to %s: %s" % (spec, newspec, err))

    # build failed
    else:
        success = False
        summary = "FAILED"

        build_dir = ''
        if app.builddir:
            build_dir = " (build directory: %s)" % (app.builddir)
        succ = "unsuccessfully%s: %s" % (build_dir, errormsg)

        # cleanup logs
        app.close_log()
        application_log = app.logfile

    print_msg("%s: Installation %s %s" % (summary, ended, succ), log=_log, silent=silent)

    # check for errors
    if filetools.errors_found_in_log > 0:
        print_msg("WARNING: %d possible error(s) were detected in the "
                  "build logs, please verify the build." % filetools.errors_found_in_log,
                  _log, silent=silent)

    if app.postmsg:
        print_msg("\nWARNING: %s\n" % app.postmsg, _log, silent=silent)

    print_msg("Results of the build can be found in the log file %s" % application_log, _log, silent=silent)

    del app

    return (success, application_log, errormsg)


def get_easyblock_instance(easyconfig):
    """
    Get an instance for this easyconfig
    @param easyconfig: parsed easyconfig (EasyConfig instance)

    returns an instance of EasyBlock (or subclass thereof)
    """
    spec = easyconfig['spec']
    name = easyconfig['ec']['name']

    # handle easyconfigs with custom easyblocks
    # determine easyblock specification from easyconfig file, if any
    easyblock = fetch_parameter_from_easyconfig_file(spec, 'easyblock')

    app_class = get_easyblock_class(easyblock, name=name)
    return app_class(easyconfig['ec'])


def build_easyconfigs(easyconfigs, output_dir, test_results):
    """Build the list of easyconfigs."""

    build_stopped = {}
    apploginfo = lambda x, y: x.log.info(y)

    def perform_step(step, obj, method, logfile):
        """Perform method on object if it can be built."""
        if (isinstance(obj, dict) and obj['spec'] not in build_stopped) or obj not in build_stopped:

            # update templates before every step (except for initialization)
            if isinstance(obj, EasyBlock):
                obj.update_config_template_run_step()

            try:
                if step == 'initialization':
                    _log.info("Running %s step" % step)
                    return get_easyblock_instance(obj)
                else:
                    apploginfo(obj, "Running %s step" % step)
                    method(obj)
            except Exception, err:  # catch all possible errors, also crashes in EasyBuild code itself
                fullerr = str(err)
                if not isinstance(err, EasyBuildError):
                    tb = traceback.format_exc()
                    fullerr = '\n'.join([tb, str(err)])
                # we cannot continue building it
                if step == 'initialization':
                    obj = obj['spec']
                test_results.append((obj, step, fullerr, logfile))
                # keep a dict of so we can check in O(1) if objects can still be build
                build_stopped[obj] = step

    # initialize all instances
    apps = []
    for ec in easyconfigs:
        instance = perform_step('initialization', ec, None, _log)
        apps.append(instance)

    base_dir = os.getcwd()
    base_env = copy.deepcopy(os.environ)
    succes = []

    for app in apps:

        # if initialisation step failed, app will be None
        if app:

            applog = os.path.join(output_dir, "%s-%s.log" % (app.name, det_full_ec_version(app.cfg)))

            start_time = time.time()

            # start with a clean slate
            os.chdir(base_dir)
            restore_env(base_env)

            steps = EasyBlock.get_steps(iteration_count=app.det_iter_cnt())

            for (step_name, _, step_methods, skippable) in steps:
                if skippable and step_name in app.cfg['skipsteps']:
                    _log.info("Skipping step %s" % step_name)
                else:
                    for step_method in step_methods:
                        method_name = '_'.join(step_method.func_code.co_names)
                        perform_step('_'.join([step_name, method_name]), app, step_method, applog)

            # close log and move it
            app.close_log()
            try:
                # retain old logs
                if os.path.exists(applog):
                    i = 0
                    old_applog = "%s.%d" % (applog, i)
                    while os.path.exists(old_applog):
                        i += 1
                        old_applog = "%s.%d" % (applog, i)
                    shutil.move(applog, old_applog)
                    _log.info("Moved existing log file %s to %s" % (applog, old_applog))

                shutil.move(app.logfile, applog)
                _log.info("Log file moved to %s" % applog)
            except IOError, err:
                print_error("Failed to move log file %s to new log file %s: %s" % (app.logfile, applog, err))

            if app not in build_stopped:
                # gather build stats
                buildstats = get_build_stats(app, start_time, build_option('command_line'))
                succes.append((app, buildstats))

    for result in test_results:
        _log.info("%s crashed with an error during fase: %s, error: %s, log file: %s" % result)

    failed = len(build_stopped)
    total = len(apps)

    _log.info("%s of %s packages failed to build!" % (failed, total))

    output_file = os.path.join(output_dir, "easybuild-test.xml")
    _log.debug("writing xml output to %s" % output_file)
    write_to_xml(succes, test_results, output_file)

    return failed == 0


class StopException(Exception):
    """
    StopException class definition.
    """
    pass<|MERGE_RESOLUTION|>--- conflicted
+++ resolved
@@ -132,11 +132,7 @@
         # modules interface with default MODULEPATH
         self.modules_tool = modules_tool()
         # module generator
-<<<<<<< HEAD
-        self.moduleGenerator = ModuleGeneratorLua(self, fake=True)
-=======
-        self.module_generator = ModuleGenerator(self, fake=True)
->>>>>>> e280ab0a
+        self.module_generator = ModuleGeneratorLua(self, fake=True)
 
         # modules footer
         self.modules_footer = None
@@ -850,20 +846,13 @@
 
         # EBROOT + EBVERSION + EBDEVEL
         environment_name = convert_name(self.name, upper=True)
-<<<<<<< HEAD
         #todo this is only valid for Lua now
         # This is a bit different in Lua due to string quoting rules in Lua and in Tcl - so $root cannot be used easily.
         # so we resort to rendering our internal variables and quote them in the set_environment() like all other values.
-        txt += self.moduleGenerator.set_environment(ROOT_ENV_VAR_NAME_PREFIX + environment_name, self.installdir)
-        txt += self.moduleGenerator.set_environment(VERSION_ENV_VAR_NAME_PREFIX + environment_name, self.version)
+        txt += self.module_generator.set_environment(ROOT_ENV_VAR_NAME_PREFIX + environment_name, self.installdir)
+        txt += self.module_generator.set_environment(VERSION_ENV_VAR_NAME_PREFIX + environment_name, self.version)
         devel_path = os.path.join(self.installdir, log_path(), ActiveMNS().det_devel_module_filename(self.cfg))
-        txt += self.moduleGenerator.set_environment(DEVEL_ENV_VAR_NAME_PREFIX + environment_name, devel_path)
-=======
-        txt += self.module_generator.set_environment(ROOT_ENV_VAR_NAME_PREFIX + environment_name, "$root")
-        txt += self.module_generator.set_environment(VERSION_ENV_VAR_NAME_PREFIX + environment_name, self.version)
-        devel_path = os.path.join("$root", log_path(), ActiveMNS().det_devel_module_filename(self.cfg))
         txt += self.module_generator.set_environment(DEVEL_ENV_VAR_NAME_PREFIX + environment_name, devel_path)
->>>>>>> e280ab0a
 
         txt += "\n"
         for (key, value) in self.cfg['modextravars'].items():
@@ -1663,11 +1652,7 @@
         txt += self.make_module_extra()
         txt += self.make_module_footer()
 
-<<<<<<< HEAD
-        write_file(self.moduleGenerator.filename+".lua", txt)
-=======
-        write_file(self.module_generator.filename, txt)
->>>>>>> e280ab0a
+        write_file(self.module_generator.filename+".lua", txt)
 
         self.log.info("Module file %s written" % self.module_generator.filename)
 
