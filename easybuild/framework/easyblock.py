--- conflicted
+++ resolved
@@ -78,8 +78,6 @@
 from easybuild.tools.utilities import remove_unwanted_chars
 from easybuild.tools.version import this_is_easybuild, VERBOSE_VERSION, VERSION
 
-<<<<<<< HEAD
-=======
 
 BUILD_STEP = 'build'
 CLEANUP_STEP = 'cleanup'
@@ -100,7 +98,6 @@
 MODULE_ONLY_STEPS = [MODULE_STEP, PREPARE_STEP, READY_STEP, SANITYCHECK_STEP]
 
 
->>>>>>> 1a94b9c0
 _log = fancylogger.getLogger('easyblock')
 
 
@@ -1885,21 +1882,12 @@
         ] * (iteration_count - 1)
         # part 3: post-iteration part
         steps_part3 = [
-<<<<<<< HEAD
-            ('extensions', 'taking care of extensions', [lambda x: x.extensions_step()], False),
-            ('postproc', 'postprocessing', [lambda x: x.post_install_step()], True),
-            ('sanitycheck', 'sanity checking', [lambda x: x.sanity_check_step()], False),
-            ('cleanup', 'cleaning up', [lambda x: x.cleanup_step()], False),
-            ('module', 'creating module', [lambda x: x.make_module_step()], False),
-            ('package', 'packaging', [lambda x: x.package_step()], True),
-=======
             (EXTENSIONS_STEP, 'taking care of extensions', [lambda x: x.extensions_step()], False),
-            (PACKAGE_STEP, 'packaging', [lambda x: x.package_step()], True),
             (POSTPROC_STEP, 'postprocessing', [lambda x: x.post_install_step()], True),
             (SANITYCHECK_STEP, 'sanity checking', [lambda x: x.sanity_check_step()], False),
             (CLEANUP_STEP, 'cleaning up', [lambda x: x.cleanup_step()], False),
             (MODULE_STEP, 'creating module', [lambda x: x.make_module_step()], False),
->>>>>>> 1a94b9c0
+            (PACKAGE_STEP, 'packaging', [lambda x: x.package_step()], True),
         ]
 
         # full list of steps, included iterated steps
