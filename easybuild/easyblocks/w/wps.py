##
# Copyright 2009-2012 Stijn De Weirdt, Dries Verdegem, Kenneth Hoste, Pieter De Baets, Jens Timmerman
#
# This file is part of EasyBuild,
# originally created by the HPC team of the University of Ghent (http://ugent.be/hpc).
#
# http://github.com/hpcugent/easybuild
#
# EasyBuild is free software: you can redistribute it and/or modify
# it under the terms of the GNU General Public License as published by
# the Free Software Foundation v2.
#
# EasyBuild is distributed in the hope that it will be useful,
# but WITHOUT ANY WARRANTY; without even the implied warranty of
# MERCHANTABILITY or FITNESS FOR A PARTICULAR PURPOSE.  See the
# GNU General Public License for more details.
#
# You should have received a copy of the GNU General Public License
# along with EasyBuild.  If not, see <http://www.gnu.org/licenses/>.
##
<<<<<<< HEAD
=======
"""
EasyBuild support for building and installing WPS, implemented as an easyblock
"""

>>>>>>> 984a2191
import fileinput
import os
import re
import shutil
import sys
import tempfile
from distutils.version import LooseVersion

import easybuild.tools.environment as env
import easybuild.tools.toolkit as toolkit
from easybuild.framework.application import Application
from easybuild.tools.filetools import patch_perl_script_autoflush, run_cmd, run_cmd_qa, unpack
from easybuild.easyblocks.n.netcdf import set_netcdf_env_vars, get_netcdf_module_set_cmds
<<<<<<< HEAD
=======

>>>>>>> 984a2191

class WPS(Application):
    """Support for building/installing WPS."""

    def __init__(self, *args, **kwargs):
        """Add extra config options specific to WPS."""

        Application.__init__(self, *args, **kwargs)

        self.build_in_installdir = True
        self.comp_fam = None
        self.wrfdir = None
        self.compile_script = None

    def extra_options(self):
        testdata_urls = [
                         "http://www.mmm.ucar.edu/wrf/src/data/avn_data.tar.gz",
                         "http://www.mmm.ucar.edu/wrf/src/wps_files/geog.tar.gz" # 697MB download, 16GB unpacked!
                        ]

        extra_vars = {
                      'buildtype': [None, "Specify the type of build (smpar: OpenMP, dmpar: MPI)."],
                      'runtest': [True, "Build and run WPS tests (default: True)."],
                      'testdata': [testdata_urls, "URL to test data required to run WPS test (default: %s)." % testdata_urls]
                     }
        return Application.extra_options(self, extra_vars)

    def configure(self):
        """Configure build:
        - set required environment variables (for netCDF, JasPer)
        - patch compile script and ungrib Makefile for non-default install paths of WRF and JasPer
        - run configure script and figure how to select desired build option
        - patch configure.wps file afterwards to fix 'serial compiler' setting
        """

        # netCDF dependency check + setting env vars (NETCDF, NETCDFF)
        set_netcdf_env_vars(self.log)

        # WRF dependency check
        softrootwrf = os.getenv('SOFTROOTWRF')
        if softrootwrf:
            majver = os.getenv('SOFTVERSIONWRF').split('.')[0]
            self.wrfdir = os.path.join(softrootwrf, "WRFV%s" % majver)
        else:
            self.log.error("WRF module not loaded?")

        # patch compile script so that WRF is found
        self.compile_script = "compile"
        try:
            for line in fileinput.input(self.compile_script, inplace=1, backup='.orig.wrf'):
                line = re.sub(r"^(\s*set\s*WRF_DIR_PRE\s*=\s*)\${DEV_TOP}(.*)$", r"\1%s\2" % self.wrfdir, line)
                sys.stdout.write(line)
        except IOError, err:
            self.log.error("Failed to patch %s script: %s" % (self.compile_script, err))

        # libpng dependency check
        libpng = os.getenv('SOFTROOTLIBPNG')
        libpnginc = "%s/include" % libpng
        libpnglibdir = "%s/lib" % libpng
        if not libpng:
            self.log.error("libpng module not loaded?")

        # JasPer dependency check + setting env vars
        jasper = os.getenv('SOFTROOTJASPER')
        jasperlibdir = os.path.join(jasper, "lib")
        if jasper:
            env.set('JASPERINC', os.path.join(jasper, "include"))
            env.set('JASPERLIB', jasperlibdir)
        else:
            self.log.error("JasPer module not loaded?")

        # patch ungrib Makefile so that JasPer is found
        fn = os.path.join("ungrib","src","Makefile")
        jasperlibs = "-L%s -ljasper -L%s -lpng" % (jasperlibdir, libpnglibdir)
        try:
            for line in fileinput.input(fn, inplace=1, backup='.orig.JasPer'):
                line = re.sub(r"^(\s*-L\.\s*-l\$\(LIBTARGET\))(\s*;.*)$", r"\1 %s\2" % jasperlibs, line)
                line = re.sub(r"^(\s*\$\(COMPRESSION_LIBS\))(\s*;.*)$", r"\1 %s\2" % jasperlibs, line)
                sys.stdout.write(line)
        except IOError, err:
            self.log.error("Failed to patch %s: %s" % (fn, err))

        # patch arch/Config.pl script, so that run_cmd_qa receives all output to answer questions
        patch_perl_script_autoflush(os.path.join("arch", "Config.pl"))

        # configure

        # determine build type option to look for
        self.comp_fam = self.toolkit().toolkit_comp_family()
        build_type_option = None

        if LooseVersion(self.version()) >= LooseVersion("3.4"):

            knownbuildtypes = {
                               'smpar': 'serial',
                               'dmpar': 'dmpar'
                              }

            if self.comp_fam == toolkit.INTEL:
                build_type_option = " Linux x86_64, Intel compiler"

            elif self.comp_fam == toolkit.GCC:
                build_type_option = "Linux x86_64 g95 compiler"

            else:
                self.log.error("Don't know how to figure out build type to select.")

        else:

            knownbuildtypes = {
                               'smpar': 'serial',
                               'dmpar': 'DM parallel'
                              }

            if self.comp_fam == toolkit.INTEL:
                build_type_option = "PC Linux x86_64, Intel compiler"

            elif self.comp_fam == toolkit.GCC:
                build_type_option = "PC Linux x86_64, gfortran compiler,"
                knownbuildtypes['dmpar'] = knownbuildtypes['dmpar'].upper()

            else:
                self.log.error("Don't know how to figure out build type to select.")

        # check and fetch selected build type
        bt = self.getcfg('buildtype')

        if not bt in knownbuildtypes.keys():
            self.log.error("Unknown build type: '%s'. Supported build types: %s" % (bt, knownbuildtypes.keys()))

        # fetch option number based on build type option and selected build type
        build_type_question = "\s*(?P<nr>[0-9]+).\s*%s\s*\(?%s\)?\s*\n" % (build_type_option, knownbuildtypes[bt])

        cmd = "./configure"
        qa = {}
        no_qa = []
        std_qa = {
                  # named group in match will be used to construct answer
                  r"%s(.*\n)*Enter selection\s*\[[0-9]+-[0-9]+\]\s*:" % build_type_question: "%(nr)s",
                 }

        run_cmd_qa(cmd, qa, no_qa=no_qa, std_qa=std_qa, log_all=True, simple=True)

        # make sure correct compilers and compiler flags are being used
        comps = {
                 'SCC': "%s -I$(JASPERINC) -I%s" % (os.getenv('CC'), libpnginc),
                 'SFC': os.getenv('F90'),
                 'DM_FC': os.getenv('MPIF90'),
                 'DM_CC': os.getenv('MPICC'),
                 'FC': os.getenv('MPIF90'),
                 'CC': os.getenv('MPICC'),
                }
        fn = 'configure.wps'
        for line in fileinput.input(fn, inplace=1,backup='.orig.comps'):
            for k,v in comps.items():
                line = re.sub(r"^(%s\s*=\s*).*$" % k, r"\1 %s" % v, line)
            sys.stdout.write(line)

    def make(self):
        """Build in install dir using compile script."""

        cmd = "./%s" % self.compile_script
        run_cmd(cmd, log_all=True, simple=True)

    def test(self):
        """Run WPS test (requires large dataset to be downloaded). """

        def run_wps_cmd(cmdname):
            """Run a WPS command, and check for success."""

            cmd = os.path.join(wpsdir, "%s.exe" % cmdname)
            (out, _) = run_cmd(cmd, log_all=True, simple=False)

            re_success = re.compile("Successful completion of %s" % cmdname)
            if not re_success.search(out):
                self.log.error("%s.exe failed (pattern '%s' not found)?" % (cmdname, re_success.pattern))

        if self.getcfg('runtest'):
            if not self.getcfg('testdata'):
                self.log.error("List of URLs for testdata not provided.")

            wpsdir = os.path.join(self.builddir, "WPS")

            try:
                # create temporary directory
                tmpdir = tempfile.mkdtemp()
                os.chdir(tmpdir)

                # download data
                testdata_paths = []
                for testdata in self.getcfg('testdata'):
                    path = self.file_locate(testdata)
                    if not path:
                        self.log.error("Downloading file from %s failed?" % testdata)
                    testdata_paths .append(path)

                # unpack data
                for path in testdata_paths:
                    unpack(path, tmpdir)

                # copy namelist.wps file
                fn = "namelist.wps"
                shutil.copy2(os.path.join(wpsdir, fn), tmpdir)
                namelist_file = os.path.join(tmpdir, fn)

                # GEOGRID

                # setup directories and files
                for d in os.listdir(os.path.join(tmpdir, "geog")):
                    os.symlink(os.path.join(tmpdir, "geog", d), os.path.join(tmpdir, d))

                # patch namelist.wps file for geogrib
                for line in fileinput.input(namelist_file, inplace=1, backup='.orig.geogrid'):
                    line = re.sub(r"^(\s*geog_data_path\s*=\s*).*$", r"\1 '%s'" % tmpdir, line)
                    sys.stdout.write(line)

                # GEOGRID.TBL
                geogrid_dir = os.path.join(tmpdir, "geogrid")
                os.mkdir(geogrid_dir)
                os.symlink(os.path.join(wpsdir, "geogrid", "GEOGRID.TBL.ARW"),
                           os.path.join(geogrid_dir, "GEOGRID.TBL"))

                # run geogrid.exe
                run_wps_cmd("geogrid")

                # UNGRIB

                # determine start and end time stamps of grib files
                grib_file_prefix = "fnl_"
                k = len(grib_file_prefix)
                fs = [f for f in sorted(os.listdir('.')) if f.startswith(grib_file_prefix)]
                start = "%s:00:00" % fs[0][k:]
                end = "%s:00:00" % fs[-1][k:]

                # patch namelist.wps file for ungrib
                shutil.copy2(os.path.join(wpsdir, "namelist.wps"), tmpdir)

                for line in fileinput.input(namelist_file, inplace=1, backup='.orig.ungrib'):
                    line = re.sub(r"^(\s*start_date\s*=\s*).*$", r"\1 '%s','%s'," % (start, start), line)
                    line = re.sub(r"^(\s*end_date\s*=\s*).*$", r"\1 '%s','%s'," % (end, end), line)
                    sys.stdout.write(line)

                # copy correct Vtable
                shutil.copy2(os.path.join(wpsdir, "ungrib", "Variable_Tables", "Vtable.ARW"),
                             os.path.join(tmpdir, "Vtable"))

                # run link_grib.csh script
                cmd = "%s %s*" % (os.path.join(wpsdir, "link_grib.csh"), grib_file_prefix)
                run_cmd(cmd, log_all=True, simple=True)

                # run ungrib.exe
                run_wps_cmd("ungrib")

                # METGRID.TBL

                metgrid_dir = os.path.join(tmpdir, "metgrid")
                os.mkdir(metgrid_dir)
                os.symlink(os.path.join(wpsdir, "metgrid", "METGRID.TBL.ARW"),
                           os.path.join(metgrid_dir, "METGRID.TBL"))

                # run metgrid.exe
                run_wps_cmd('metgrid')

                # clean up
                shutil.rmtree(tmpdir)

            except OSError, err:
                self.log.error("Failed to run WPS test: %s" % err)

    # installing is done in make, so we can run tests
    def make_install(self):
        """Building was done in install dir, so just do some cleanup here."""

        # make sure JASPER environment variables are unset
        env_vars = ['JASPERINC', 'JASPERLIB']

        for env_var in env_vars:
            if os.environ.has_key(env_var):
                os.environ.pop(env_var)

    def sanitycheck(self):
        """Custom sanity check for WPS."""

        if not self.getcfg('sanityCheckPaths'):

            self.setcfg('sanityCheckPaths', {
                                             'files': ["WPS/%s" % x for x in ["geogrid.exe", "metgrid.exe",
                                                                             "ungrib.exe"]],
                                             'dirs': []
                                            })

            self.log.info("Customized sanity check paths: %s" % self.getcfg('sanityCheckPaths'))

        Application.sanitycheck(self)

    def make_module_req_guess(self):
        """Make sure PATH and LD_LIBRARY_PATH are set correctly."""

        return {
                'PATH': [self.name()],
                'LD_LIBRARY_PATH': [self.name()],
                'MANPATH': [],
               }

    def make_module_extra(self):
        """Add netCDF environment variables to module file."""

        txt = Application.make_module_extra(self)

        txt += get_netcdf_module_set_cmds(self.log)

        return txt<|MERGE_RESOLUTION|>--- conflicted
+++ resolved
@@ -18,13 +18,10 @@
 # You should have received a copy of the GNU General Public License
 # along with EasyBuild.  If not, see <http://www.gnu.org/licenses/>.
 ##
-<<<<<<< HEAD
-=======
 """
 EasyBuild support for building and installing WPS, implemented as an easyblock
 """
 
->>>>>>> 984a2191
 import fileinput
 import os
 import re
@@ -38,10 +35,7 @@
 from easybuild.framework.application import Application
 from easybuild.tools.filetools import patch_perl_script_autoflush, run_cmd, run_cmd_qa, unpack
 from easybuild.easyblocks.n.netcdf import set_netcdf_env_vars, get_netcdf_module_set_cmds
-<<<<<<< HEAD
-=======
-
->>>>>>> 984a2191
+
 
 class WPS(Application):
     """Support for building/installing WPS."""
