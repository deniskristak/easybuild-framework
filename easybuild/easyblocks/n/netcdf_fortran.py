##
# Copyright 2009-2012 Stijn De Weirdt, Dries Verdegem, Kenneth Hoste, Pieter De Baets, Jens Timmerman
#
# This file is part of EasyBuild,
# originally created by the HPC team of the University of Ghent (http://ugent.be/hpc).
#
# http://github.com/hpcugent/easybuild
#
# EasyBuild is free software: you can redistribute it and/or modify
# it under the terms of the GNU General Public License as published by
# the Free Software Foundation v2.
#
# EasyBuild is distributed in the hope that it will be useful,
# but WITHOUT ANY WARRANTY; without even the implied warranty of
# MERCHANTABILITY or FITNESS FOR A PARTICULAR PURPOSE.  See the
# GNU General Public License for more details.
#
# You should have received a copy of the GNU General Public License
# along with EasyBuild.  If not, see <http://www.gnu.org/licenses/>.
##
import os
from easybuild.framework.application import Application
import easybuild.tools.environment as env
import easybuild.tools.toolkit as toolkit

class NetCDF_Fortran(Application):
    """Support for building/installing the netCDF-Fortran library"""

    def configure(self):
        """Configure build: set config options and configure"""

        if self.toolkit().opts['pic']:
            self.updatecfg('configopts', "--with-pic")

        self.updatecfg('configopts', 'FCFLAGS="%s" FC="%s"' % (os.getenv('FFLAGS'), os.getenv('F90')))

        # add -DgFortran to CPPFLAGS when building with GCC
<<<<<<< HEAD
        if self.toolkit().toolkit_comp_family() == "GCC":
=======
        if self.tk.toolkit_comp_family() == toolkit.GCC:
>>>>>>> 08b17152
            env.set('CPPFLAGS', "%s -DgFortran" % os.getenv('CPPFLAGS'))

        Application.configure(self)

    def sanitycheck(self):
        """
        Custom sanity check for netCDF-Fortran
        """
        if not self.getcfg('sanityCheckPaths'):

            self.setcfg('sanityCheckPaths',{'files':["bin/nf-config"] +
                                                    ["lib/%s" % x for x in ["libnetcdff.so",
                                                                            "libnetcdff.a"]] +
                                                    ["include/%s" % x for x in ["netcdf.inc",
                                                                                "netcdf.mod",
                                                                                "typesizes.mod"]],
                                            'dirs':[]
                                           })

            self.log.info("Customized sanity check paths: %s"%self.getcfg('sanityCheckPaths'))

        Application.sanitycheck(self)<|MERGE_RESOLUTION|>--- conflicted
+++ resolved
@@ -35,11 +35,7 @@
         self.updatecfg('configopts', 'FCFLAGS="%s" FC="%s"' % (os.getenv('FFLAGS'), os.getenv('F90')))
 
         # add -DgFortran to CPPFLAGS when building with GCC
-<<<<<<< HEAD
-        if self.toolkit().toolkit_comp_family() == "GCC":
-=======
-        if self.tk.toolkit_comp_family() == toolkit.GCC:
->>>>>>> 08b17152
+        if self.toolkit().toolkit_comp_family() == toolkit.GCC:
             env.set('CPPFLAGS', "%s -DgFortran" % os.getenv('CPPFLAGS'))
 
         Application.configure(self)
