--- conflicted
+++ resolved
@@ -1632,21 +1632,12 @@
     print_msg("\nChecking status of GitHub integration...\n", log=_log, prefix=False)
 
     # check whether we're online; if not, half of the checks are going to fail...
-<<<<<<< HEAD
-    try:
-        print_msg("Making sure we're online...", log=_log, prefix=False, newline=False)
-        urlopen(GITHUB_API_URL, timeout=30)
-        print_msg("OK\n", log=_log, prefix=False)
-    except URLError as err:
-        print_msg("FAIL (%s)", err, log=_log, prefix=False)
-=======
     print_msg("Making sure we're online...", log=_log, prefix=False, newline=False)
     online_state = check_online_status()
     if online_state is True:
         print_msg("OK\n", log=_log, prefix=False)
     else:
         print_msg("FAIL (%s)", ', '.join(online_state), log=_log, prefix=False)
->>>>>>> 19f88d3a
         raise EasyBuildError("checking status of GitHub integration must be done online")
 
     # GitHub user
