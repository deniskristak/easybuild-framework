--- conflicted
+++ resolved
@@ -30,12 +30,9 @@
 :author: Toon Willems (Ghent University)
 """
 import base64
-<<<<<<< HEAD
 import imp
 import inspect
-=======
 import copy
->>>>>>> 4d4b24ec
 import getpass
 import glob
 import os
@@ -55,15 +52,11 @@
 from easybuild.framework.easyconfig.parser import EasyConfigParser
 from easybuild.tools.build_log import EasyBuildError, print_msg, print_warning
 from easybuild.tools.config import build_option
-<<<<<<< HEAD
 from easybuild.tools.filetools import EASYBLOCK_CLASS_PREFIX
-from easybuild.tools.filetools import apply_patch, copy_file, det_patched_files, decode_class_name, download_file
-from easybuild.tools.filetools import extract_file, is_patch_file, mkdir, read_file, which, write_file
-=======
-from easybuild.tools.filetools import apply_patch, copy_dir, det_patched_files, download_file, extract_file
-from easybuild.tools.filetools import mkdir, read_file, symlink, which, write_file
+from easybuild.tools.filetools import apply_patch, copy_dir, copy_file, det_patched_files, decode_class_name
+from easybuild.tools.filetools import download_file, extract_file, is_patch_file, mkdir, read_file, symlink
+from easybuild.tools.filetools import which, write_file
 from easybuild.tools.py2vs3 import HTTPError, URLError, ascii_letters, urlopen
->>>>>>> 4d4b24ec
 from easybuild.tools.systemtools import UNKNOWN, get_tool_version
 from easybuild.tools.utilities import nub, only_if_module_is_available
 
@@ -96,16 +89,11 @@
 GITHUB_URL = 'https://github.com'
 GITHUB_API_URL = 'https://api.github.com'
 GITHUB_DIR_TYPE = u'dir'
-<<<<<<< HEAD
-GITHUB_EB_MAIN = 'hpcugent'
+GITHUB_EB_MAIN = 'easybuilders'
 GITHUB_EASYBLOCKS_REPO = 'easybuild-easyblocks'
 GITHUB_EASYCONFIGS_REPO = 'easybuild-easyconfigs'
 GITHUB_FRAMEWORK_REPO = 'easybuild-framework'
-=======
-GITHUB_EB_MAIN = 'easybuilders'
-GITHUB_EASYCONFIGS_REPO = 'easybuild-easyconfigs'
 GITHUB_DEVELOP_BRANCH = 'develop'
->>>>>>> 4d4b24ec
 GITHUB_FILE_TYPE = u'file'
 GITHUB_PR_STATE_OPEN = 'open'
 GITHUB_PR_STATES = [GITHUB_PR_STATE_OPEN, 'closed', 'all']
@@ -713,7 +701,7 @@
     git_repo = init_repo(git_working_dir, pr_target_repo)
     repo_path = os.path.join(git_working_dir, pr_target_repo)
 
-    if pr_target_repo not in [GITHUB_EASYCONFIGS_REPO, GITHUB_EASYBLOCKS_REPO, GITHUB_FRAMEWORK_REPO,]:
+    if pr_target_repo not in [GITHUB_EASYCONFIGS_REPO, GITHUB_EASYBLOCKS_REPO, GITHUB_FRAMEWORK_REPO]:
         raise EasyBuildError("Don't know how to create/update a pull request to the %s repository", pr_target_repo)
 
     if start_account is None:
@@ -796,13 +784,8 @@
 
     # checkout target branch
     if pr_branch is None:
-<<<<<<< HEAD
         if ec_paths and pr_target_repo == GITHUB_EASYCONFIGS_REPO:
-            label = file_info['ecs'][0].name + string.translate(file_info['ecs'][0].version, None, '-.')
-=======
-        if ec_paths:
             label = file_info['ecs'][0].name + re.sub('[.-]', '', file_info['ecs'][0].version)
->>>>>>> 4d4b24ec
         else:
             label = ''.join(random.choice(ascii_letters) for _ in range(10))
         pr_branch = '%s_new_pr_%s' % (time.strftime("%Y%m%d%H%M%S"), label)
@@ -999,7 +982,6 @@
     return soft_name
 
 
-<<<<<<< HEAD
 def copy_easyblocks(paths, target_dir):
     """ Find right location for easyblock file and copy it there"""
     file_info = {
@@ -1020,7 +1002,7 @@
                 raise EasyBuildError("Invalid easyblock file")
 
             cn = classnames[0]
-            eb_name = decode_class_name(cn).lower() # TODO not fully right yet. - to _ (and others??)
+            eb_name = decode_class_name(cn).lower()  # TODO not fully right yet. - to _ (and others??)
             if cn.startswith(EASYBLOCK_CLASS_PREFIX):
                 # regular eb file
                 letter = fn.lower()[0]
@@ -1071,9 +1053,9 @@
         file_info['new'].append(not os.path.exists(full_target_path))
         copy_file(path, full_target_path)
 
-
     return file_info
-=======
+
+
 def check_pr_eligible_to_merge(pr_data):
     """
     Check whether PR is eligible for merging.
@@ -1369,7 +1351,6 @@
             github_api_put_request(merge_url, github_user, body=body)
     else:
         print_warning("Review indicates this PR should not be merged (use -f/--force to do so anyway)")
->>>>>>> 4d4b24ec
 
 
 @only_if_module_is_available('git', pkgname='GitPython')
@@ -1505,14 +1486,11 @@
         toolchains_counted = sorted([(toolchains.count(tc), tc) for tc in nub(toolchains)])
         toolchain_label = ','.join([tc for (cnt, tc) in toolchains_counted if cnt == toolchains_counted[-1][0]])
 
-<<<<<<< HEAD
         # only use most common module class(es) in moduleclass label of PR title
         classes = [ec['moduleclass'] for ec in file_info['ecs']]
         classes_counted = sorted([(classes.count(c), c) for c in nub(classes)])
         class_label = ','.join([tc for (cnt, tc) in classes_counted if cnt == classes_counted[-1][0]])
 
-=======
->>>>>>> 4d4b24ec
     if title is None:
 
         if file_info['ecs'] and all(file_info['new']) and not deleted_paths:
@@ -2022,14 +2000,6 @@
     eb_file = os.path.join(eb_parent_path, fn)
     return eb_file
 
-<<<<<<< HEAD
-# copy functions for --new-pr
-COPY_FUNCTIONS = {
-    GITHUB_EASYCONFIGS_REPO: copy_easyconfigs,
-    GITHUB_EASYBLOCKS_REPO: copy_easyblocks,
-    GITHUB_FRAMEWORK_REPO: copy_framework_files,
-}
-=======
 
 def fetch_pr_data(pr, pr_target_account, pr_target_repo, github_user, full=False, **parameters):
     """Fetch PR data from GitHub"""
@@ -2166,4 +2136,11 @@
 
     # push updated branch back to GitHub (unless we're doing a dry run)
     return push_branch_to_github(git_repo, github_account, target_repo, branch_name)
->>>>>>> 4d4b24ec
+
+
+# copy functions for --new-pr
+COPY_FUNCTIONS = {
+    GITHUB_EASYCONFIGS_REPO: copy_easyconfigs,
+    GITHUB_EASYBLOCKS_REPO: copy_easyblocks,
+    GITHUB_FRAMEWORK_REPO: copy_framework_files,
+}