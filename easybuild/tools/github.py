##
# Copyright 2012-2016 Ghent University
#
# This file is part of EasyBuild,
# originally created by the HPC team of Ghent University (http://ugent.be/hpc/en),
# with support of Ghent University (http://ugent.be/hpc),
# the Flemish Supercomputer Centre (VSC) (https://www.vscentrum.be),
# Flemish Research Foundation (FWO) (http://www.fwo.be/en)
# and the Department of Economy, Science and Innovation (EWI) (http://www.ewi-vlaanderen.be/en).
#
# http://github.com/hpcugent/easybuild
#
# EasyBuild is free software: you can redistribute it and/or modify
# it under the terms of the GNU General Public License as published by
# the Free Software Foundation v2.
#
# EasyBuild is distributed in the hope that it will be useful,
# but WITHOUT ANY WARRANTY; without even the implied warranty of
# MERCHANTABILITY or FITNESS FOR A PARTICULAR PURPOSE.  See the
# GNU General Public License for more details.
#
# You should have received a copy of the GNU General Public License
# along with EasyBuild.  If not, see <http://www.gnu.org/licenses/>.
##
"""
Utility module for working with github

:author: Jens Timmerman (Ghent University)
:author: Kenneth Hoste (Ghent University)
:author: Toon Willems (Ghent University)
"""
import base64
import getpass
<<<<<<< HEAD
import imp
import inspect
=======
import glob
>>>>>>> f17c9971
import os
import random
import re
import socket
import shutil
import string
import sys
import tempfile
import time
import urllib2

from distutils.version import LooseVersion
from vsc.utils import fancylogger
from vsc.utils.missing import nub

from easybuild.framework.easyconfig.easyconfig import copy_easyconfigs, copy_patch_files, process_easyconfig
from easybuild.framework.easyconfig.format.one import EB_FORMAT_EXTENSION
from easybuild.framework.easyconfig.format.yeb import YEB_FORMAT_EXTENSION
from easybuild.tools.build_log import EasyBuildError, print_msg
from easybuild.tools.config import build_option
<<<<<<< HEAD
from easybuild.tools.filetools import EASYBLOCK_CLASS_PREFIX
from easybuild.tools.filetools import det_patched_files, decode_class_name, download_file, extract_file, mkdir
from easybuild.tools.filetools import read_file, which, write_file
=======
from easybuild.tools.filetools import apply_patch, det_patched_files, download_file, extract_file
from easybuild.tools.filetools import is_patch_file, mkdir, read_file, which, write_file
>>>>>>> f17c9971
from easybuild.tools.systemtools import UNKNOWN, get_tool_version
from easybuild.tools.utilities import only_if_module_is_available


_log = fancylogger.getLogger('github', fname=False)


try:
    import keyring
    HAVE_KEYRING = True
except ImportError, err:
    _log.warning("Failed to import 'keyring' Python module: %s" % err)
    HAVE_KEYRING = False

try:
    from vsc.utils.rest import RestClient
    HAVE_GITHUB_API = True
except ImportError, err:
    _log.warning("Failed to import from 'vsc.utils.rest' Python module: %s" % err)
    HAVE_GITHUB_API = False

try:
    import git
    from git import GitCommandError
except ImportError as err:
    _log.warning("Failed to import 'git' Python module: %s", err)


GENERIC_EB = 'generic'
GITHUB_URL = 'https://github.com'
GITHUB_API_URL = 'https://api.github.com'
GITHUB_DIR_TYPE = u'dir'
GITHUB_EB_MAIN = 'hpcugent'
GITHUB_EASYBLOCKS_REPO = 'easybuild-easyblocks'
GITHUB_EASYCONFIGS_REPO = 'easybuild-easyconfigs'
GITHUB_FILE_TYPE = u'file'
GITHUB_MAX_PER_PAGE = 100
GITHUB_MERGEABLE_STATE_CLEAN = 'clean'
GITHUB_PR = 'pull'
GITHUB_RAW = 'https://raw.githubusercontent.com'
GITHUB_STATE_CLOSED = 'closed'
HTTP_STATUS_OK = 200
HTTP_STATUS_CREATED = 201
KEYRING_GITHUB_TOKEN = 'github_token'
PYTHON_EXTENSION = 'py'
URL_SEPARATOR = '/'


class Githubfs(object):
    """This class implements some higher level functionality on top of the Github api"""

    def __init__(self, githubuser, reponame, branchname="master", username=None, password=None, token=None):
        """Construct a new githubfs object
        :param githubuser: the github user's repo we want to use.
        :param reponame: The name of the repository we want to use.
        :param branchname: Then name of the branch to use (defaults to master)
        :param username: (optional) your github username.
        :param password: (optional) your github password.
        :param token:    (optional) a github api token.
        """
        if token is None:
            token = fetch_github_token(username)
        self.log = fancylogger.getLogger(self.__class__.__name__, fname=False)
        self.gh = RestClient(GITHUB_API_URL, username=username, password=password, token=token)
        self.githubuser = githubuser
        self.reponame = reponame
        self.branchname = branchname

    @staticmethod
    def join(*args):
        """This method joins 'paths' inside a github repository"""
        args = [x for x in args if x]
        return URL_SEPARATOR.join(args)

    def get_repo(self):
        """Returns the repo as a Github object (from agithub)"""
        return self.gh.repos[self.githubuser][self.reponame]

    def get_path(self, path):
        """returns the path as a Github object (from agithub)"""
        endpoint = self.get_repo()['contents']
        if path:
            for subpath in path.split(URL_SEPARATOR):
                endpoint = endpoint[subpath]
        return endpoint

    @staticmethod
    def isdir(githubobj):
        """Check if this path points to a directory"""
        if isinstance(githubobj, (list, tuple)):
            return True
        else:
            try:
                return githubobj['type'] == GITHUB_DIR_TYPE
            except:
                return False

    @staticmethod
    def isfile(githubobj):
        """Check if this path points to a file"""
        try:
            return githubobj['type'] == GITHUB_FILE_TYPE
        except:
            return False

    def listdir(self, path):
        """List the contents of a directory"""
        path = self.get_path(path)
        listing = path.get(ref=self.branchname)
        self.log.debug("listdir response: %s" % str(listing))
        if listing[0] == 200:
            return listing[1]
        else:
            self.log.warning("error: %s" % str(listing))
            raise EasyBuildError("Invalid response from github (I/O error)")

    def walk(self, top=None, topdown=True):
        """
        Walk the github repo in an os.walk like fashion.
        """
        isdir, listdir = self.isdir, self.listdir

        # If this fails we blow up, since permissions on a github repo are recursive anyway.j
        githubobjs = listdir(top)
        # listdir works with None, but we want to show a decent 'root dir' name
        dirs, nondirs = [], []
        for githubobj in githubobjs:
            if isdir(githubobj):
                dirs.append(str(githubobj['name']))
            else:
                nondirs.append(str(githubobj['name']))

        if topdown:
            yield top, dirs, nondirs

        for name in dirs:
            new_path = self.join(top, name)
            for x in self.walk(new_path, topdown):
                yield x
        if not topdown:
            yield top, dirs, nondirs

    def read(self, path, api=True):
        """Read the contents of a file and return it
        Or, if api=False it will download the file and return the location of the downloaded file"""
        # we don't need use the api for this, but can also use raw.github.com
        # https://raw.github.com/hpcugent/easybuild/master/README.rst
        if not api:
            outfile = tempfile.mkstemp()[1]
            url = '/'.join([GITHUB_RAW, self.githubuser, self.reponame, self.branchname, path])
            download_file(os.path.basename(path), url, outfile)
            return outfile
        else:
            obj = self.get_path(path).get(ref=self.branchname)[1]
            if not self.isfile(obj):
                raise GithubError("Error: not a valid file: %s" % str(obj))
            return base64.b64decode(obj['content'])


class GithubError(Exception):
    """Error raised by the Githubfs"""
    pass


def github_api_get_request(request_f, github_user=None, token=None, **kwargs):
    """
    Helper method, for performing get requests to GitHub API.
    :param request_f: function that should be called to compose request, providing a RestClient instance
    :param github_user: GitHub user name (to try and obtain matching GitHub token if none is provided)
    :param token: GitHub token to use
    @return: tuple with return status and data
    """
    if github_user is None:
        github_user = build_option('github_user')

    if token is None:
        token = fetch_github_token(github_user)

    url = request_f(RestClient(GITHUB_API_URL, username=github_user, token=token))

    try:
        status, data = url.get(**kwargs)
    except socket.gaierror, err:
        _log.warning("Error occured while performing get request: %s" % err)
        status, data = 0, None

    _log.debug("get request result for %s: status: %d, data: %s" % (url, status, data))
    return (status, data)


def fetch_latest_commit_sha(repo, account, branch='master', github_user=None, token=None):
    """
    Fetch latest SHA1 for a specified repository and branch.
    :param repo: GitHub repository
    :param account: GitHub account
    :param branch: branch to fetch latest SHA1 for
    :param github_user: name of GitHub user to use
    :param token: GitHub token to use
    @return: latest SHA1
    """
    status, data = github_api_get_request(lambda x: x.repos[account][repo].branches,
                                          github_user=github_user, token=token)
    if not status == HTTP_STATUS_OK:
        raise EasyBuildError("Failed to get latest commit sha for branch %s from %s/%s (status: %d %s)",
                             branch, account, repo, status, data)

    res = None
    for entry in data:
        if entry[u'name'] == branch:
            res = entry['commit']['sha']
            break

    if res is None:
        raise EasyBuildError("No branch with name %s found in repo %s/%s (%s)", branch, account, repo, data)

    return res


def download_repo(repo=GITHUB_EASYCONFIGS_REPO, branch='master', account=GITHUB_EB_MAIN, path=None):
    """
    Download entire GitHub repo as a tar.gz archive, and extract it into specified path.
    :param repo: repo to download
    :param branch: branch to download
    :param account: GitHub account to download repo from
    :param path: path to extract to
    """
    # make sure path exists, create it if necessary
    if path is None:
        path = tempfile.mkdtemp()

    # add account subdir
    path = os.path.join(path, account)
    mkdir(path, parents=True)

    extracted_dir_name = '%s-%s' % (repo, branch)
    base_name = '%s.tar.gz' % branch
    latest_commit_sha = fetch_latest_commit_sha(repo, account, branch)

    expected_path = os.path.join(path, extracted_dir_name)
    latest_sha_path = os.path.join(expected_path, 'latest-sha')

    # check if directory already exists, don't download if 'latest-sha' file indicates that it's up to date
    if os.path.exists(latest_sha_path):
        sha = read_file(latest_sha_path).split('\n')[0].rstrip()
        if latest_commit_sha == sha:
            _log.debug("Not redownloading %s/%s as it already exists: %s" % (account, repo, expected_path))
            return expected_path

    url = URL_SEPARATOR.join([GITHUB_URL, account, repo, 'archive', base_name])

    target_path = os.path.join(path, base_name)
    _log.debug("downloading repo %s/%s as archive from %s to %s" % (account, repo, url, target_path))
    download_file(base_name, url, target_path)
    _log.debug("%s downloaded to %s, extracting now" % (base_name, path))

    extracted_path = os.path.join(extract_file(target_path, path), extracted_dir_name)

    # check if extracted_path exists
    if not os.path.isdir(extracted_path):
        raise EasyBuildError("%s should exist and contain the repo %s at branch %s", extracted_path, repo, branch)

    write_file(latest_sha_path, latest_commit_sha)

    _log.debug("Repo %s at branch %s extracted into %s" % (repo, branch, extracted_path))
    return extracted_path


def fetch_easyconfigs_from_pr(pr, path=None, github_user=None):
    """Fetch patched easyconfig files for a particular PR."""

    if github_user is None:
        github_user = build_option('github_user')
    if path is None:
        path = build_option('pr_path')

    if path is None:
        path = tempfile.mkdtemp()
    else:
        # make sure path exists, create it if necessary
        mkdir(path, parents=True)

    _log.debug("Fetching easyconfigs from PR #%s into %s" % (pr, path))
    pr_url = lambda g: g.repos[GITHUB_EB_MAIN][GITHUB_EASYCONFIGS_REPO].pulls[pr]

    status, pr_data = github_api_get_request(pr_url, github_user)
    if not status == HTTP_STATUS_OK:
        raise EasyBuildError("Failed to get data for PR #%d from %s/%s (status: %d %s)",
                             pr, GITHUB_EB_MAIN, GITHUB_EASYCONFIGS_REPO, status, pr_data)

    # if PR is open and mergable, download develop and patch
    stable = pr_data['mergeable_state'] == GITHUB_MERGEABLE_STATE_CLEAN
    closed = pr_data['state'] == GITHUB_STATE_CLOSED and not pr_data['merged']

    # 'clean' on successful (or missing) test, 'unstable' on failed tests or merge conflict
    if not stable:
        _log.warning("Mergeable state for PR #%d is not '%s': %s.",
                     pr, GITHUB_MERGEABLE_STATE_CLEAN, pr_data['mergeable_state'])

    if (stable or pr_data['merged']) and not closed:
        # whether merged or not, download develop
        final_path = download_repo(repo=GITHUB_EASYCONFIGS_REPO, branch='develop')

    else:
        final_path = path

    # determine list of changed files via diff
    diff_fn = os.path.basename(pr_data['diff_url'])
    diff_filepath = os.path.join(final_path, diff_fn)
    download_file(diff_fn, pr_data['diff_url'], diff_filepath, forced=True)
    diff_txt = read_file(diff_filepath)

    patched_files = det_patched_files(txt=diff_txt, omit_ab_prefix=True, github=True, filter_deleted=True)
    _log.debug("List of patched files: %s" % patched_files)

    for key, val in sorted(pr_data.items()):
        _log.debug("\n%s:\n\n%s\n" % (key, val))

    # obtain last commit
    # get all commits, increase to (max of) 100 per page
    if pr_data['commits'] > GITHUB_MAX_PER_PAGE:
        raise EasyBuildError("PR #%s contains more than %s commits, can't obtain last commit", pr, GITHUB_MAX_PER_PAGE)
    status, commits_data = github_api_get_request(lambda g: pr_url(g).commits, github_user,
                                                  per_page=GITHUB_MAX_PER_PAGE)
    last_commit = commits_data[-1]
    _log.debug("Commits: %s, last commit: %s" % (commits_data, last_commit['sha']))

    if not(pr_data['merged']):
        if not stable or closed:
            print "\n*** WARNING: Using easyconfigs from unstable/closed PR #%s ***\n" % pr
            # obtain most recent version of patched files
            for patched_file in patched_files:
                # path to patch file, incl. subdir it is in
                fn = os.path.sep.join(patched_file.split(os.path.sep)[-3:])
                sha = last_commit['sha']
                full_url = URL_SEPARATOR.join([GITHUB_RAW, GITHUB_EB_MAIN, GITHUB_EASYCONFIGS_REPO, sha, patched_file])
                _log.info("Downloading %s from %s" % (fn, full_url))
                download_file(fn, full_url, path=os.path.join(path, fn), forced=True)
        else:
            apply_patch(diff_filepath, final_path, level=1)

    if final_path != path:
        dirpath = os.path.join(final_path, 'easybuild', 'easyconfigs')
        for eb_dir in os.listdir(dirpath):
            os.symlink(os.path.join(dirpath, eb_dir), os.path.join(path, os.path.basename(eb_dir)))

    # sanity check: make sure all patched files are downloaded
    ec_files = []
    for patched_file in patched_files:
        fn = os.path.sep.join(patched_file.split(os.path.sep)[-3:])
        if os.path.exists(os.path.join(path, fn)):
            ec_files.append(os.path.join(path, fn))
        else:
            raise EasyBuildError("Couldn't find path to patched file %s", os.path.join(path, fn))

    return ec_files



def create_gist(txt, fn, descr=None, github_user=None):
    """Create a gist with the provided text."""
    if descr is None:
        descr = "(none)"
    github_token = fetch_github_token(github_user)

    body = {
        "description": descr,
        "public": True,
        "files": {
            fn: {
                "content": txt,
            }
        }
    }
    g = RestClient(GITHUB_API_URL, username=github_user, token=github_token)
    status, data = g.gists.post(body=body)

    if not status == HTTP_STATUS_CREATED:
        raise EasyBuildError("Failed to create gist; status %s, data: %s", status, data)

    return data['html_url']


def post_comment_in_issue(issue, txt, repo=GITHUB_EASYCONFIGS_REPO, github_user=None):
    """Post a comment in the specified PR."""
    if not isinstance(issue, int):
        try:
            issue = int(issue)
        except ValueError, err:
            raise EasyBuildError("Failed to parse specified pull request number '%s' as an int: %s; ", issue, err)
    github_token = fetch_github_token(github_user)

    g = RestClient(GITHUB_API_URL, username=github_user, token=github_token)
    pr_url = g.repos[GITHUB_EB_MAIN][repo].issues[issue]

    status, data = pr_url.comments.post(body={'body': txt})
    if not status == HTTP_STATUS_CREATED:
        raise EasyBuildError("Failed to create comment in PR %s#%d; status %s, data: %s", repo, issue, status, data)


def init_repo(path, repo_name, silent=False):
    """
    Initialize a new Git repository at the specified location.

    :param path: location where Git repository should be initialized
    :param repo_name: name of Git repository
    :param silent: keep quiet (don't print any messages)
    """
    repo_path = os.path.join(path, repo_name)

    # copy or init git working directory
    git_working_dirs_path = build_option('git_working_dirs_path')
    if git_working_dirs_path:
        workdir = os.path.join(git_working_dirs_path, repo_name)
        if os.path.exists(workdir):
            try:
                print_msg("copying %s..." % workdir, silent=silent)
                shutil.copytree(workdir, repo_path)
            except OSError as err:
                raise EasyBuildError("Failed to copy git working dir %s to %s: %s", workdir, repo_path, err)

    if not os.path.exists(repo_path):
        mkdir(repo_path, parents=True)

    try:
        repo = git.Repo.init(repo_path)
    except GitCommandError as err:
        raise EasyBuildError("Failed to init git repo at %s: %s", repo_path, err)

    _log.debug("temporary git working directory ready at %s", repo_path)

    return repo


def setup_repo_from(git_repo, github_url, target_account, branch_name, silent=False):
    """
    Set up repository by checking out specified branch from repository at specified URL.

    :param git_repo: git.Repo instance
    :param github_url: URL to GitHub repository
    :param target_account: name of GitHub account that owns GitHub repository at specified URL
    :param branch_name: name of branch to check out
    :param silent: keep quiet (don't print any messages)
    """
    _log.debug("Cloning from %s", github_url)

    # salt to use for names of remotes/branches that are created
    salt = ''.join(random.choice(string.letters) for _ in range(5))

    remote_name = 'pr_target_account_%s_%s' % (target_account, salt)

    origin = git_repo.create_remote(remote_name, github_url)
    if not origin.exists():
        raise EasyBuildError("%s does not exist?", github_url)

    # git fetch
    # can't use --depth to only fetch a shallow copy, since pushing to another repo from a shallow copy doesn't work
    print_msg("fetching branch '%s' from %s..." % (branch_name, github_url), silent=silent)
    try:
        res = origin.fetch()
    except GitCommandError as err:
        raise EasyBuildError("Failed to fetch branch '%s' from %s: %s", branch_name, github_url, err)
    if res:
        if res[0].flags & res[0].ERROR:
            raise EasyBuildError("Fetching branch '%s' from remote %s failed: %s", branch_name, origin, res[0].note)
        else:
            _log.debug("Fetched branch '%s' from remote %s (note: %s)", branch_name, origin, res[0].note)
    else:
        raise EasyBuildError("Fetching branch '%s' from remote %s failed: empty result", branch_name, origin)

    # git checkout -b <branch>; git pull
    if hasattr(origin.refs, branch_name):
        origin_branch = getattr(origin.refs, branch_name)
    else:
        raise EasyBuildError("Branch '%s' not found at %s", branch_name, github_url)

    _log.debug("Checking out branch '%s' from remote %s", branch_name, github_url)
    try:
        origin_branch.checkout(b=branch_name)
    except GitCommandError as err:
        alt_branch = '%s_%s' % (branch_name, salt)
        _log.debug("Trying to work around checkout error ('%s') by using different branch name '%s'", err, alt_branch)
        try:
            origin_branch.checkout(b=alt_branch, force=True)
        except GitCommandError as err:
            raise EasyBuildError("Failed to check out branch '%s' from repo at %s: %s", alt_branch, github_url, err)

    return remote_name


def setup_repo(git_repo, target_account, target_repo, branch_name, silent=False, git_only=False):
    """
    Set up repository by checking out specified branch for specfied GitHub account/repository.

    :param git_repo: git.Repo instance
    :param target_account: name of GitHub account that owns GitHub repository
    :param target_repo: name of GitHib repository
    :param branch_name: name of branch to check out
    :param silent: keep quiet (don't print any messages)
    :param git_only: only use git@github.com repo URL, skip trying https://github.com first
    """
    tmpl_github_urls = [
        'git@github.com:%s/%s.git',
    ]
    if not git_only:
        tmpl_github_urls.insert(0, 'https://github.com/%s/%s.git')

    res = None
    errors = []
    for tmpl_github_url in tmpl_github_urls:
        github_url = tmpl_github_url % (target_account, target_repo)
        try:
            res = setup_repo_from(git_repo, github_url, target_account, branch_name, silent=silent)
            break

        except EasyBuildError as err:
            errors.append("Checking out branch '%s' from %s failed: %s" % (branch_name, github_url, err))

    if res:
        return res
    else:
        raise EasyBuildError('\n'.join(errors))


@only_if_module_is_available('git', pkgname='GitPython')
def _easyconfigs_pr_common(paths, start_branch=None, pr_branch=None, target_account=None, commit_msg=None):
    """
    Common code for new_pr and update_pr functions:
    * check whether all supplied paths point to existing files
    * create temporary clone of target git repository
    * fetch/checkout specified starting branch
    * copy files to right location
    * stage/commit all files in PR branch
    * push PR branch to GitHub (to account specified by --github-user)

    @paths: list of paths that will be used to create/update PR
    @start_branch: name of branch to start from
    @pr_branch: name of branch to push to GitHub
    @target_account: name of target GitHub account for PR
    @commit_msg: commit message to use
    """
    # we need files to create the PR with
    if paths:
        non_existing_paths = []
        delete_files = []
        existing_paths = []
        for path in paths:
            if not os.path.exists(path):
                if path.startswith(':'):
                    delete_files.append(path[1:])
                else:
                    non_existing_paths.append(path)
            else:
                existing_paths.append(path)

        if non_existing_paths:
            raise EasyBuildError("One or more non-existing paths specified: %s", ', '.join(non_existing_paths))

    else:
        raise EasyBuildError("No paths specified")

    pr_target_repo = build_option('pr_target_repo')

    # initialize repository
    git_working_dir = tempfile.mkdtemp(prefix='git-working-dir')
    git_repo = init_repo(git_working_dir, pr_target_repo)
    repo_path = os.path.join(git_working_dir, pr_target_repo)

    if pr_target_repo != GITHUB_EASYCONFIGS_REPO and pr_target_repo != GITHUB_EASYBLOCKS_REPO:
        raise EasyBuildError("Don't know how to create/update a pull request to the %s repository", pr_target_repo)

    easyblocks = pr_target_repo == GITHUB_EASYBLOCKS_REPO

    if start_branch is None:
        start_branch = build_option('pr_target_branch')

    # set up repository
    setup_repo(git_repo, target_account, pr_target_repo, start_branch)

    _log.debug("git status: %s", git_repo.git.status())

<<<<<<< HEAD
    # copy files to right place
    if easyblocks:
        file_info = copy_easyblocks(paths, os.path.join(git_working_dir, pr_target_repo))
        name_version = file_info['ebs'][0]

    else:
        file_info = copy_easyconfigs(paths, os.path.join(git_working_dir, pr_target_repo))
        name_version = file_info['ecs'][0].name + string.translate(file_info['ecs'][0].version, None, '-.')

    # checkout target branch
    if pr_branch is None:
        pr_branch = '%s_new_pr_%s' % (time.strftime("%Y%m%d%H%M%S"), name_version)
=======
    # seperate easyconfigs and patch files
    ec_paths = [p for p in existing_paths if not is_patch_file(p)]
    patch_paths = [p for p in existing_paths if p not in ec_paths]

    # copy easyconfig files to right place
    target_dir = os.path.join(git_working_dir, pr_target_repo)
    print_msg("copying easyconfigs to %s..." % target_dir)
    file_info = copy_easyconfigs(ec_paths, target_dir)

    # figure out to which software name patches relate, and copy them to the right place
    if patch_paths:
        patch_specs = det_patch_specs(patch_paths, file_info)

        print_msg("copying patch files to %s..." % target_dir)
        patch_info = copy_patch_files(patch_specs, target_dir)

    # determine path to files to delete (if any)
    deleted_paths = []
    for fn in delete_files:
        fullpath = os.path.join(repo_path, fn)
        if os.path.exists(fullpath):
            deleted_paths.append(fullpath)
        else:
            # if no existing relative path is specified, assume just the easyconfig file name is provided
            hits = glob.glob(os.path.join(repo_path, 'easybuild', 'easyconfigs', '*', '*', fn))
            if len(hits) == 1:
                deleted_paths.append(hits[0])
            else:
                raise EasyBuildError("Path doesn't exist or file to delete isn't found in target branch: %s", fn)

    # checkout target branch
    if pr_branch is None:
        if ec_paths:
            label = file_info['ecs'][0].name + string.translate(file_info['ecs'][0].version, None, '-.')
        else:
            label = ''.join(random.choice(string.letters) for _ in range(10))
        pr_branch = '%s_new_pr_%s' % (time.strftime("%Y%m%d%H%M%S"), label)

>>>>>>> f17c9971

    # create branch to commit to and push;
    # use force to avoid errors if branch already exists (OK since this is a local temporary copy of the repo)
    git_repo.create_head(pr_branch, force=True).checkout()
    _log.info("New branch '%s' created to commit files to", pr_branch)

    # stage
    _log.debug("Staging all %d new/modified easyconfigs", len(file_info['paths_in_repo']))
    git_repo.index.add(file_info['paths_in_repo'])

    if patch_paths:
        _log.debug("Staging all %d new/modified patch files", len(patch_info['paths_in_repo']))
        git_repo.index.add(patch_info['paths_in_repo'])

    # stage deleted files
    if deleted_paths:
        git_repo.index.remove(deleted_paths)

    # overview of modifications
    if build_option('extended_dry_run'):
        print_msg("\nFull patch:\n", log=_log, prefix=False)
        print_msg(git_repo.git.diff(cached=True) + '\n', log=_log, prefix=False)

    diff_stat = git_repo.git.diff(cached=True, stat=True)
    if not diff_stat:
        raise EasyBuildError("No changed files found when comparing to current develop branch. "
                             "Refused to make empty pull request.")

    # commit
    if commit_msg:
        _log.debug("Committing all %d new/modified easyconfigs at once", len(file_info['paths_in_repo']))
    else:
        commit_msg_parts = []
        for path, new in zip(file_info['paths_in_repo'], file_info['new']):
            commit_msg_parts.append("%s easyconfig %s" % (('modify', 'add')[new], os.path.basename(path)))
        commit_msg = ', '.join(commit_msg_parts)

    git_repo.index.commit(commit_msg)

    # push to GitHub
    github_user = build_option('github_user')
    github_url = 'git@github.com:%s/%s.git' % (github_user, pr_target_repo)
    salt = ''.join(random.choice(string.letters) for _ in range(5))
    remote_name = 'github_%s_%s' % (github_user, salt)

    dry_run = build_option('dry_run') or build_option('extended_dry_run')

    if not dry_run:
        _log.debug("Pushing branch '%s' to remote '%s' (%s)", pr_branch, remote_name, github_url)
        try:
            my_remote = git_repo.create_remote(remote_name, github_url)
            res = my_remote.push(pr_branch)
        except GitCommandError as err:
            raise EasyBuildError("Failed to push branch '%s' to GitHub (%s): %s", pr_branch, github_url, err)

        if res:
            if res[0].ERROR & res[0].flags:
                raise EasyBuildError("Pushing branch '%s' to remote %s (%s) failed: %s",
                                     pr_branch, my_remote, github_url, res[0].summary)
            else:
                _log.debug("Pushed branch %s to remote %s (%s): %s", pr_branch, my_remote, github_url, res[0].summary)
        else:
            raise EasyBuildError("Pushing branch '%s' to remote %s (%s) failed: empty result",
                                 pr_branch, my_remote, github_url)

    return file_info, deleted_paths, git_repo, pr_branch, diff_stat


def det_patch_specs(patch_paths, file_info):
    """ Determine software names for patch files """
    print_msg("determining software names for patch files...")
    patch_specs = []
    for patch_path in patch_paths:
        soft_name = None
        patch_file = os.path.basename(patch_path)

        # consider patch lists of easyconfigs being provided
        for ec in file_info['ecs']:
            if patch_file in ec['patches']:
                soft_name = ec.name
                break

        if soft_name:
            patch_specs.append((patch_path, soft_name))
        else:
            # fall back on scanning all eb files for patches
            print "Matching easyconfig for %s not found on the first try:" % patch_path,
            print "scanning all easyconfigs to determine where patch file belongs (this may take a while)..."
            soft_name = find_software_name_for_patch(patch_file)
            if soft_name:
                patch_specs.append((patch_path, soft_name))
            else:
                # still nothing found
                raise EasyBuildError("Failed to determine software name to which patch file %s relates", patch_path)

    return patch_specs


def find_software_name_for_patch(patch_name):
    """
    Scan all easyconfigs in the robot path(s) to determine which software a patch file belongs to

    :param patch_name: name of the patch file
    :return: name of the software that this patch file belongs to (if found)
    """

    def is_patch_for(patch_name, ec):
        """Check whether specified patch matches any patch in the provided EasyConfig instance."""
        res = False
        for patch in ec['patches']:
            if isinstance(patch, (tuple, list)):
                patch = patch[0]
            if patch == patch_name:
                res = True
                break

        return res

    robot_paths = build_option('robot_path')
    soft_name = None

    all_ecs = []
    for robot_path in robot_paths:
        for (dirpath, _, filenames) in os.walk(robot_path):
            for fn in filenames:
                if fn != 'TEMPLATE.eb':
                    path = os.path.join(dirpath, fn)
                    rawtxt = read_file(path)
                    if 'patches' in rawtxt:
                        all_ecs.append(path)

    nr_of_ecs = len(all_ecs)
    for idx, path in enumerate(all_ecs):
        if soft_name:
            break
        rawtxt = read_file(path)
        try:
            ecs = process_easyconfig(path, validate=False)
            for ec in ecs:
                if is_patch_for(patch_name, ec['ec']):
                    soft_name = ec['ec']['name']
                    break
        except EasyBuildError as err:
            _log.debug("Ignoring easyconfig %s that fails to parse: %s", path, err)
        sys.stdout.write('\r%s of %s easyconfigs checked' % (idx+1, nr_of_ecs))
        sys.stdout.flush()

    sys.stdout.write('\n')
    return soft_name


def copy_easyblocks(paths, target_dir):
    file_info = {
        'paths_in_repo': [],
        'new': [],
        'ebs' : [],
    }

    subdir = os.path.join('easybuild', 'easyblocks')
    if os.path.exists(os.path.join(target_dir, subdir)):
        for path in paths:
            fn = os.path.basename(path).split('.')[0]

            mod = imp.load_source(fn, path)
            clsmembers = inspect.getmembers(mod, inspect.isclass)
            classnames = [cl[1].__name__ for cl in clsmembers if cl[1].__module__ == mod.__name__]

            if len(classnames) > 1:
                raise EasyBuildError("Invalid EB file")

            cn = classnames[0]
            eb_name = decode_class_name(cn).lower() # TODO not fully right yet. - to _ (and others??)
            if cn.startswith(EASYBLOCK_CLASS_PREFIX):
                # regular eb file
                letter = fn.lower()[0]
                target_path = os.path.join(subdir, letter, "%s.%s" % (eb_name, PYTHON_EXTENSION))
            else:
                # generic
                target_path = os.path.join(subdir, GENERIC_EB, "%s.%s" % (eb_name.lower(), PYTHON_EXTENSION))

            full_target_path = os.path.join(target_dir, target_path)
            file_info['paths_in_repo'].append(full_target_path)
            file_info['ebs'].append(eb_name)
            try:
                file_info['new'].append(not os.path.exists(full_target_path))

                mkdir(os.path.dirname(full_target_path), parents=True)
                shutil.copy2(path, full_target_path)
                _log.info("%s copied to %s", path, full_target_path)

            except OSError as err:
                raise EasyBuildError("Failed to copy %s to %s: %s", path, target_path, err)

    return file_info


@only_if_module_is_available('git', pkgname='GitPython')
def new_pr(paths, title=None, descr=None, commit_msg=None):
    """Open new pull request using specified files."""

    _log.experimental("Opening new pull request for: %s", ', '.join(paths))

    pr_branch_name = build_option('pr_branch_name')
    pr_target_account = build_option('pr_target_account')
    pr_target_repo = build_option('pr_target_repo')

    # collect GitHub info we'll need
    # * GitHub username to push branch to repo
    # * GitHub token to open PR
    github_user = build_option('github_user')
    if github_user is None:
        raise EasyBuildError("GitHub user must be specified to use --new-pr")

    github_token = fetch_github_token(github_user)
    if github_token is None:
        raise EasyBuildError("GitHub token for user '%s' must be available to use --new-pr", github_user)

    # create branch, commit files to it & push to GitHub
    file_info, deleted_paths, git_repo, branch, diff_stat = _easyconfigs_pr_common(paths, pr_branch=pr_branch_name,
                                                                                   target_account=pr_target_account,
                                                                                   commit_msg=commit_msg)

    # only use most common toolchain(s) in toolchain label of PR title
    if title is None:
        if pr_target_repo == GITHUB_EASYCONFIGS_REPO:

            toolchains = ['%(name)s/%(version)s' % ec['toolchain'] for ec in file_info['ecs']]
            toolchains_counted = sorted([(toolchains.count(tc), tc) for tc in nub(toolchains)])
            toolchain_label = ','.join([tc for (cnt, tc) in toolchains_counted if cnt == toolchains_counted[-1][0]])

<<<<<<< HEAD
            # only use most common module class(es) in moduleclass label of PR title
            classes = [ec['moduleclass'] for ec in file_info['ecs']]
            classes_counted = sorted([(classes.count(c), c) for c in nub(classes)])
            class_label = ','.join([tc for (cnt, tc) in classes_counted if cnt == classes_counted[-1][0]])

=======

    if title is None:
        if file_info['ecs'] and all(file_info['new']) and not deleted_paths:
>>>>>>> f17c9971
            # mention software name/version in PR title (only first 3)
            names_and_versions = ["%s v%s" % (ec.name, ec.version) for ec in file_info['ecs']]
            if len(names_and_versions) <= 3:
                main_title = ', '.join(names_and_versions)
            else:
                main_title = ', '.join(names_and_versions[:3] + ['...'])
<<<<<<< HEAD

            title = "{%s}[%s] %s" % (class_label, toolchain_label, main_title)

        elif pr_target_repo == GITHUB_EASYBLOCKS_REPO:
            names = file_info['ebs']
            if len(names) <= 3:
                main_title = ', '.join(names)
            else:
                main_title = ', '.join(names_and_versions[:3] + ['...'])
            title = "EasyBlock for %s" % main_title

=======

            title = "{%s}[%s] %s" % (class_label, toolchain_label, main_title)
        else:
            raise EasyBuildError("Don't know how to make a PR title for this PR. "
                                 "Please include a title (use --pr-title)")
>>>>>>> f17c9971

    full_descr = "(created using `eb --new-pr`)\n"
    if descr is not None:
        full_descr += descr

    # create PR
    pr_target_branch = build_option('pr_target_branch')
    dry_run = build_option('dry_run') or build_option('extended_dry_run')

    msg = '\n'.join([
        '',
        "Opening pull request%s" % ('', " [DRY RUN]")[dry_run],
        "* target: %s/%s:%s" % (pr_target_account, pr_target_repo, pr_target_branch),
        "* from: %s/%s:%s" % (github_user, pr_target_repo, branch),
        "* title: \"%s\"" % title,
        "* description:",
        '"""',
        full_descr,
        '"""',
        "* overview of changes:\n%s" % diff_stat,
        '',
    ])
    print_msg(msg, log=_log, prefix=False)

    if not dry_run:
        g = RestClient(GITHUB_API_URL, username=github_user, token=github_token)
        pulls_url = g.repos[pr_target_account][pr_target_repo].pulls
        body = {
            'base': pr_target_branch,
            'head': '%s:%s' % (github_user, branch),
            'title': title,
            'body': full_descr,
        }
        status, data = pulls_url.post(body=body)
        if not status == HTTP_STATUS_CREATED:
            raise EasyBuildError("Failed to open PR for branch %s; status %s, data: %s", branch, status, data)

        print_msg("Opened pull request: %s" % data['html_url'], log=_log, prefix=False)


@only_if_module_is_available('git', pkgname='GitPython')
def update_pr(pr, paths, commit_msg=None):
    """Update specified pull request using specified files."""

    _log.experimental("Updating pull request #%s with %s", pr, paths)

    github_user = build_option('github_user')
    if github_user is None:
        raise EasyBuildError("GitHub user must be specified to use --update-pr")

    pr_target_account = build_option('pr_target_account')
    pr_target_repo = build_option('pr_target_repo')

    pr_url = lambda g: g.repos[pr_target_account][pr_target_repo].pulls[pr]
    status, pr_data = github_api_get_request(pr_url, github_user)
    if not status == HTTP_STATUS_OK:
        raise EasyBuildError("Failed to get data for PR #%d from %s/%s (status: %d %s)",
                             pr, pr_target_account, pr_target_repo, status, pr_data)

    # branch that corresponds with PR is supplied in form <account>:<branch_label>
    account = pr_data['head']['label'].split(':')[0]
    branch = ':'.join(pr_data['head']['label'].split(':')[1:])
    github_target = '%s/%s' % (pr_target_account, pr_target_repo)
    print_msg("Determined branch name corresponding to %s PR #%s: %s" % (github_target, pr, branch), log=_log)

    _, _, _, _, diff_stat = _easyconfigs_pr_common(paths, start_branch=branch, pr_branch=branch,
                                                   target_account=account, commit_msg=commit_msg)

    print_msg("Overview of changes:\n%s\n" % diff_stat, log=_log, prefix=False)

    full_repo = '%s/%s' % (pr_target_account, pr_target_repo)
    msg = "Updated %s PR #%s by pushing to branch %s/%s" % (full_repo, pr, account, branch)
    if build_option('dry_run') or build_option('extended_dry_run'):
        msg += " [DRY RUN]"
    print_msg(msg, log=_log, prefix=False)


def check_github():
    """
    Check status of GitHub integration, and report back.
    * check whether GitHub username is available
    * check whether a GitHub token is available, and whether it works
    * check whether git and GitPython are available
    * check whether push access to own GitHub repositories works
    * check whether creating gists works
    * check whether location to local working directories for Git repositories is available (not strictly needed)
    """
    # start by assuming that everything works, individual checks will disable action that won't work
    status = {}
    for action in ['--from-pr', '--new-pr', '--review-pr', '--upload-test-report', '--update-pr']:
        status[action] = True

    print_msg("\nChecking status of GitHub integration...\n", log=_log, prefix=False)

    # check whether we're online; if not, half of the checks are going to fail...
    try:
        print_msg("Making sure we're online...", log=_log, prefix=False, newline=False)
        urllib2.urlopen(GITHUB_URL, timeout=5)
        print_msg("OK\n", log=_log, prefix=False)
    except urllib2.URLError as err:
        print_msg("FAIL")
        raise EasyBuildError("checking status of GitHub integration must be done online")

    # GitHub user
    print_msg("* GitHub user...", log=_log, prefix=False, newline=False)
    github_user = build_option('github_user')
    if github_user is None:
        check_res = "(none available) => FAIL"
        status['--new-pr'] = status['--update-pr'] = status['--upload-test-report'] = False
    else:
        check_res = "%s => OK" % github_user

    print_msg(check_res, log=_log, prefix=False)

    # check GitHub token
    print_msg("* GitHub token...", log=_log, prefix=False, newline=False)
    github_token = fetch_github_token(github_user)
    if github_token is None:
        check_res = "(no token found) => FAIL"
    else:
        # don't print full token, should be kept secret!
        partial_token = '%s..%s' % (github_token[:3], github_token[-3:])
        token_descr = partial_token + " (len: %d)" % len(github_token)
        if validate_github_token(github_token, github_user):
            check_res = "%s => OK (validated)" % token_descr
        else:
            check_res = "%s => FAIL (validation failed)" % token_descr

    if 'FAIL' in check_res:
        status['--new-pr'] = status['--update-pr'] = status['--upload-test-report'] = False

    print_msg(check_res, log=_log, prefix=False)

    # check git command
    print_msg("* git command...", log=_log, prefix=False, newline=False)
    git_cmd = which('git')
    git_version = get_tool_version('git')
    if git_cmd:
        if git_version in [UNKNOWN, None]:
            check_res = "%s version => FAIL" % git_version
        else:
            check_res = "OK (\"%s\")" % git_version
    else:
        check_res = "(not found) => FAIL"

    if 'FAIL' in check_res:
        status['--new-pr'] = status['--update-pr'] = False

    print_msg(check_res, log=_log, prefix=False)

    # check GitPython module
    print_msg("* GitPython module...", log=_log, prefix=False, newline=False)
    if 'git' in sys.modules:
        git_check = True
        git_attrs = ['GitCommandError', 'Repo']
        for attr in git_attrs:
            git_check &= attr in dir(git)

        if git_check:
            check_res = "OK (GitPython version %s)" % git.__version__
        else:
            check_res = "FAIL (import ok, but module doesn't provide what is expected)"
    else:
        check_res = "FAIL (import failed)"

    if 'FAIL' in check_res:
        status['--new-pr'] = status['--update-pr'] = False

    print_msg(check_res, log=_log, prefix=False)

    # test push access to own GitHub repository: try to clone repo and push a test branch
    msg = "* push access to %s/%s repo @ GitHub..." % (github_user, GITHUB_EASYCONFIGS_REPO)
    print_msg(msg, log=_log, prefix=False, newline=False)
    git_working_dir = tempfile.mkdtemp(prefix='git-working-dir')
    git_repo, res, push_err = None, None, None
    branch_name = 'test_branch_%s' % ''.join(random.choice(string.letters) for _ in range(5))
    try:
        git_repo = init_repo(git_working_dir, GITHUB_EASYCONFIGS_REPO, silent=True)
        remote_name = setup_repo(git_repo, github_user, GITHUB_EASYCONFIGS_REPO, 'master', silent=True, git_only=True)
        git_repo.create_head(branch_name)
        res = getattr(git_repo.remotes, remote_name).push(branch_name)
    except Exception as err:
        _log.warning("Exception when testing push access to %s/%s: %s", github_user, GITHUB_EASYCONFIGS_REPO, err)
        push_err = err

    if res:
        if res[0].flags & res[0].ERROR:
            _log.warning("Error occured when pushing test branch to GitHub: %s", res[0].summary)
            check_res = "FAIL (error occured)"
        else:
            check_res = "OK"
    elif github_user:
        gp_ver, req_gp_ver = git.__version__, '1.0'
        if LooseVersion(gp_ver) < LooseVersion(req_gp_ver):
            check_res = "FAIL (GitPython version %s is too old, should be version %s or newer)" % (gp_ver, req_gp_ver)
        else:
            check_res = "FAIL (unexpected exception: %s)" % push_err
    else:
        check_res = "FAIL (no GitHub user specified)"

    if 'FAIL' in check_res:
        status['--new-pr'] = status['--update-pr'] = False

    print_msg(check_res, log=_log, prefix=False)

    # cleanup: delete test branch that was pushed to GitHub
    if git_repo:
        try:
            if git_repo and hasattr(git_repo, 'remotes') and hasattr(git_repo.remotes, 'origin'):
                git_repo.remotes.origin.push(branch_name, delete=True)
        except GitCommandError as err:
            sys.stderr.write("WARNNIG: failed to delete test branch from GitHub: %s\n" % err)

    # test creating a gist
    print_msg("* creating gists...", log=_log, prefix=False, newline=False)
    res = None
    try:
        res = create_gist("This is just a test", 'test.txt', descr='test123', github_user=github_user)
    except Exception as err:
        _log.warning("Exception occured when trying to create gist: %s", err)

    if res and re.match('https://gist.github.com/[0-9a-f]+$', res):
        check_res = "OK"
    else:
        check_res = "FAIL (res: %s)" % res
        status['--upload-test-report'] = False

    print_msg(check_res, log=_log, prefix=False)

    # check whether location to local working directories for Git repositories is available (not strictly needed)
    print_msg("* location to Git working dirs... ", log=_log, prefix=False, newline=False)
    git_working_dirs_path = build_option('git_working_dirs_path')
    if git_working_dirs_path:
        check_res = "OK (%s)" % git_working_dirs_path
    else:
        check_res = "not found (suboptimal)"

    print_msg(check_res, log=_log, prefix=False)

    # report back
    if all(status.values()):
        msg = "\nAll checks PASSed!\n"
    else:
        msg = '\n'.join([
            '',
            "One or more checks FAILed, GitHub configuration not fully complete!",
            "See http://easybuild.readthedocs.org/en/latest/Integration_with_GitHub.html#configuration for help.",
            '',
        ])
    print_msg(msg, log=_log, prefix=False)

    print_msg("Status of GitHub integration:", log=_log, prefix=False)
    for action in sorted(status):
        res = ("not supported", 'OK')[status[action]]
        print_msg("* %s: %s" % (action, res), log=_log, prefix=False)
    print_msg('', prefix=False)


class GithubToken(object):
    """Representation of a GitHub token."""

    def __init__(self, user):
        """Initialize: obtain GitHub token for specified user from keyring."""
        self.token = None
        if user is None:
            msg = "No GitHub user name provided, required for fetching GitHub token."
        elif not HAVE_KEYRING:
            msg = "Failed to obtain GitHub token from keyring, "
            msg += "required Python module https://pypi.python.org/pypi/keyring is not available."
        else:
            self.token = keyring.get_password(KEYRING_GITHUB_TOKEN, user)
            if self.token is None:
                tup = (KEYRING_GITHUB_TOKEN, user)
                python_cmd = "import getpass, keyring; keyring.set_password(\"%s\", \"%s\", getpass.getpass())" % tup
                msg = '\n'.join([
                    "Failed to obtain GitHub token for %s" % user,
                    "Use the following procedure to install a GitHub token in your keyring:",
                    "$ python -c '%s'" % python_cmd,
                ])

        if self.token is None:
            # failure, for some reason
            _log.warning(msg)
        else:
            # success
            _log.info("Successfully obtained GitHub token for user %s from keyring." % user)


def fetch_github_token(user):
    """Fetch GitHub token for specified user from keyring."""
    return GithubToken(user).token


@only_if_module_is_available('keyring')
def install_github_token(github_user, silent=False):
    """
    Install specified GitHub token for specified user.

    :param github_user: GitHub user to install token for
    :param silent: keep quiet (don't print any messages)
    """
    if github_user is None:
        raise EasyBuildError("GitHub user must be specified to install GitHub token")

    # check if there's a token available already
    current_token = fetch_github_token(github_user)

    if current_token:
        current_token = '%s..%s' % (current_token[:3], current_token[-3:])
        if build_option('force'):
            msg = "WARNING: overwriting installed token '%s' for user '%s'..." % (current_token, github_user)
            print_msg(msg, prefix=False, silent=silent)
        else:
            raise EasyBuildError("Installed token '%s' found for user '%s', not overwriting it without --force",
                                 current_token, github_user)

    # get token to install
    token = getpass.getpass(prompt="Token: ")

    # validate token before installing it
    print_msg("Validating token...", prefix=False, silent=silent)
    valid_token = validate_github_token(token, github_user)
    if valid_token:
        print_msg("Token seems to be valid, installing it.", prefix=False, silent=silent)
    else:
        raise EasyBuildError("Token validation failed, not installing it. Please verify your token and try again.")

    # install token
    keyring.set_password(KEYRING_GITHUB_TOKEN, github_user, token)
    print_msg("Token '%s..%s' installed!" % (token[:3], token[-3:]), prefix=False, silent=silent)


def validate_github_token(token, github_user):
    """
    Check GitHub token:
    * see if it conforms expectations (only [a-f]+[0-9] characters, length of 40)
    * see if it can be used for authenticated access
    """
    sha_regex = re.compile('^[0-9a-f]{40}')

    # token should be 40 characters long, and only contain characters in [0-9a-f]
    sanity_check = bool(sha_regex.match(token))
    if sanity_check:
        _log.info("Sanity check on token passed")
    else:
        _log.warning("Sanity check on token failed; token doesn't match pattern '%s'", sha_regex.pattern)

    # try and determine sha of latest commit in hpcugent/easybuild-easyconfigs repo through authenticated access
    sha = None
    try:
        sha = fetch_latest_commit_sha(GITHUB_EASYCONFIGS_REPO, GITHUB_EB_MAIN, github_user=github_user, token=token)
    except Exception as err:
        _log.warning("An exception occurred when trying to use token for authenticated GitHub access: %s", err)

    token_test = bool(sha_regex.match(sha or ''))
    if token_test:
        _log.info("GitHub token can be used for authenticated GitHub access, validation passed")

    return sanity_check and token_test<|MERGE_RESOLUTION|>--- conflicted
+++ resolved
@@ -30,13 +30,10 @@
 :author: Toon Willems (Ghent University)
 """
 import base64
-import getpass
-<<<<<<< HEAD
 import imp
 import inspect
-=======
+import getpass
 import glob
->>>>>>> f17c9971
 import os
 import random
 import re
@@ -57,14 +54,9 @@
 from easybuild.framework.easyconfig.format.yeb import YEB_FORMAT_EXTENSION
 from easybuild.tools.build_log import EasyBuildError, print_msg
 from easybuild.tools.config import build_option
-<<<<<<< HEAD
 from easybuild.tools.filetools import EASYBLOCK_CLASS_PREFIX
-from easybuild.tools.filetools import det_patched_files, decode_class_name, download_file, extract_file, mkdir
-from easybuild.tools.filetools import read_file, which, write_file
-=======
-from easybuild.tools.filetools import apply_patch, det_patched_files, download_file, extract_file
-from easybuild.tools.filetools import is_patch_file, mkdir, read_file, which, write_file
->>>>>>> f17c9971
+from easybuild.tools.filetools import apply_patch, copy_file, det_patched_files, decode_class_name, download_file
+from easybuild.tools.filetools import extract_file, is_patch_file, mkdir, read_file, which, write_file
 from easybuild.tools.systemtools import UNKNOWN, get_tool_version
 from easybuild.tools.utilities import only_if_module_is_available
 
@@ -632,7 +624,7 @@
     git_repo = init_repo(git_working_dir, pr_target_repo)
     repo_path = os.path.join(git_working_dir, pr_target_repo)
 
-    if pr_target_repo != GITHUB_EASYCONFIGS_REPO and pr_target_repo != GITHUB_EASYBLOCKS_REPO:
+    if pr_target_repo not in [GITHUB_EASYCONFIGS_REPO, GITHUB_EASYBLOCKS_REPO]:
         raise EasyBuildError("Don't know how to create/update a pull request to the %s repository", pr_target_repo)
 
     easyblocks = pr_target_repo == GITHUB_EASYBLOCKS_REPO
@@ -645,20 +637,6 @@
 
     _log.debug("git status: %s", git_repo.git.status())
 
-<<<<<<< HEAD
-    # copy files to right place
-    if easyblocks:
-        file_info = copy_easyblocks(paths, os.path.join(git_working_dir, pr_target_repo))
-        name_version = file_info['ebs'][0]
-
-    else:
-        file_info = copy_easyconfigs(paths, os.path.join(git_working_dir, pr_target_repo))
-        name_version = file_info['ecs'][0].name + string.translate(file_info['ecs'][0].version, None, '-.')
-
-    # checkout target branch
-    if pr_branch is None:
-        pr_branch = '%s_new_pr_%s' % (time.strftime("%Y%m%d%H%M%S"), name_version)
-=======
     # seperate easyconfigs and patch files
     ec_paths = [p for p in existing_paths if not is_patch_file(p)]
     patch_paths = [p for p in existing_paths if p not in ec_paths]
@@ -666,7 +644,12 @@
     # copy easyconfig files to right place
     target_dir = os.path.join(git_working_dir, pr_target_repo)
     print_msg("copying easyconfigs to %s..." % target_dir)
-    file_info = copy_easyconfigs(ec_paths, target_dir)
+
+    if easyblocks:
+        file_info = copy_easyblocks(paths, os.path.join(git_working_dir, pr_target_repo))
+
+    else:
+        file_info = copy_easyconfigs(paths, os.path.join(git_working_dir, pr_target_repo))
 
     # figure out to which software name patches relate, and copy them to the right place
     if patch_paths:
@@ -691,13 +674,12 @@
 
     # checkout target branch
     if pr_branch is None:
-        if ec_paths:
+        if ec_paths and pr_target_repo == GITHUB_EASYCONFIGS_REPO:
             label = file_info['ecs'][0].name + string.translate(file_info['ecs'][0].version, None, '-.')
         else:
             label = ''.join(random.choice(string.letters) for _ in range(10))
         pr_branch = '%s_new_pr_%s' % (time.strftime("%Y%m%d%H%M%S"), label)
 
->>>>>>> f17c9971
 
     # create branch to commit to and push;
     # use force to avoid errors if branch already exists (OK since this is a local temporary copy of the repo)
@@ -853,7 +835,6 @@
     file_info = {
         'paths_in_repo': [],
         'new': [],
-        'ebs' : [],
     }
 
     subdir = os.path.join('easybuild', 'easyblocks')
@@ -866,7 +847,7 @@
             classnames = [cl[1].__name__ for cl in clsmembers if cl[1].__module__ == mod.__name__]
 
             if len(classnames) > 1:
-                raise EasyBuildError("Invalid EB file")
+                raise EasyBuildError("Invalid easyblock file")
 
             cn = classnames[0]
             eb_name = decode_class_name(cn).lower() # TODO not fully right yet. - to _ (and others??)
@@ -880,16 +861,11 @@
 
             full_target_path = os.path.join(target_dir, target_path)
             file_info['paths_in_repo'].append(full_target_path)
-            file_info['ebs'].append(eb_name)
-            try:
-                file_info['new'].append(not os.path.exists(full_target_path))
-
-                mkdir(os.path.dirname(full_target_path), parents=True)
-                shutil.copy2(path, full_target_path)
-                _log.info("%s copied to %s", path, full_target_path)
-
-            except OSError as err:
-                raise EasyBuildError("Failed to copy %s to %s: %s", path, target_path, err)
+            file_info['new'].append(not os.path.exists(full_target_path))
+            copy_file(path, full_target_path)
+
+    else:
+        raise EasyBuildError("Subdir easyblocks not found")
 
     return file_info
 
@@ -920,50 +896,30 @@
                                                                                    target_account=pr_target_account,
                                                                                    commit_msg=commit_msg)
 
-    # only use most common toolchain(s) in toolchain label of PR title
-    if title is None:
-        if pr_target_repo == GITHUB_EASYCONFIGS_REPO:
-
-            toolchains = ['%(name)s/%(version)s' % ec['toolchain'] for ec in file_info['ecs']]
-            toolchains_counted = sorted([(toolchains.count(tc), tc) for tc in nub(toolchains)])
-            toolchain_label = ','.join([tc for (cnt, tc) in toolchains_counted if cnt == toolchains_counted[-1][0]])
-
-<<<<<<< HEAD
-            # only use most common module class(es) in moduleclass label of PR title
-            classes = [ec['moduleclass'] for ec in file_info['ecs']]
-            classes_counted = sorted([(classes.count(c), c) for c in nub(classes)])
-            class_label = ','.join([tc for (cnt, tc) in classes_counted if cnt == classes_counted[-1][0]])
-
-=======
+    if pr_target_repo == GITHUB_EASYCONFIGS_REPO:
+        # only use most common toolchain(s) in toolchain label of PR title
+        toolchains = ['%(name)s/%(version)s' % ec['toolchain'] for ec in file_info['ecs']]
+        toolchains_counted = sorted([(toolchains.count(tc), tc) for tc in nub(toolchains)])
+        toolchain_label = ','.join([tc for (cnt, tc) in toolchains_counted if cnt == toolchains_counted[-1][0]])
+
+        # only use most common module class(es) in moduleclass label of PR title
+        classes = [ec['moduleclass'] for ec in file_info['ecs']]
+        classes_counted = sorted([(classes.count(c), c) for c in nub(classes)])
+        class_label = ','.join([tc for (cnt, tc) in classes_counted if cnt == classes_counted[-1][0]])
 
     if title is None:
         if file_info['ecs'] and all(file_info['new']) and not deleted_paths:
->>>>>>> f17c9971
             # mention software name/version in PR title (only first 3)
             names_and_versions = ["%s v%s" % (ec.name, ec.version) for ec in file_info['ecs']]
             if len(names_and_versions) <= 3:
                 main_title = ', '.join(names_and_versions)
             else:
                 main_title = ', '.join(names_and_versions[:3] + ['...'])
-<<<<<<< HEAD
-
-            title = "{%s}[%s] %s" % (class_label, toolchain_label, main_title)
-
-        elif pr_target_repo == GITHUB_EASYBLOCKS_REPO:
-            names = file_info['ebs']
-            if len(names) <= 3:
-                main_title = ', '.join(names)
-            else:
-                main_title = ', '.join(names_and_versions[:3] + ['...'])
-            title = "EasyBlock for %s" % main_title
-
-=======
 
             title = "{%s}[%s] %s" % (class_label, toolchain_label, main_title)
         else:
             raise EasyBuildError("Don't know how to make a PR title for this PR. "
                                  "Please include a title (use --pr-title)")
->>>>>>> f17c9971
 
     full_descr = "(created using `eb --new-pr`)\n"
     if descr is not None:
