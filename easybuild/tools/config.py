##
# Copyright 2009-2012 Stijn De Weirdt
# Copyright 2010 Dries Verdegem
# Copyright 2010-2012 Kenneth Hoste
# Copyright 2011 Pieter De Baets
# Copyright 2011-2012 Jens Timmerman
# Copyright 2012 Toon Willems
#
# This file is part of EasyBuild,
# originally created by the HPC team of Ghent University (http://ugent.be/hpc/en),
# with support of Ghent University (http://ugent.be/hpc),
# the Flemish Supercomputer Centre (VSC) (https://vscentrum.be/nl/en),
# the Hercules foundation (http://www.herculesstichting.be/in_English)
# and the Department of Economy, Science and Innovation (EWI) (http://www.ewi-vlaanderen.be/en).
#
# http://github.com/hpcugent/easybuild
#
# EasyBuild is free software: you can redistribute it and/or modify
# it under the terms of the GNU General Public License as published by
# the Free Software Foundation v2.
#
# EasyBuild is distributed in the hope that it will be useful,
# but WITHOUT ANY WARRANTY; without even the implied warranty of
# MERCHANTABILITY or FITNESS FOR A PARTICULAR PURPOSE.  See the
# GNU General Public License for more details.
#
# You should have received a copy of the GNU General Public License
# along with EasyBuild.  If not, see <http://www.gnu.org/licenses/>.
##
"""
EasyBuild configuration (paths, preferences, etc.)
"""

import os
import tempfile

from easybuild.tools.build_log import get_log
import easybuild.tools.repository as repo


log = get_log('config')

variables = {}
<<<<<<< HEAD
requiredVariables = ['build_path', 'install_path', 'source_path', 'logFormat', 'repository', 'repositoryPath']
environmentVariables = {
    'build_path': 'EASYBUILDBUILDPATH', # temporary build path
    'install_path': 'EASYBUILDINSTALLPATH', # final install path
    'logDir': 'EASYBUILDLOGDIR', # log directory where temporary log files are stored
    'configFile': 'EASYBUILDCONFIG', # path to the config file
    'testOutputPath': 'EASYBUILDTESTOUTPUT', # path to where jobs should place test output
=======
requiredVariables = ['buildPath', 'installPath', 'sourcePath', 'logFormat', 'repository']
environmentVariables = {
    'buildPath': 'EASYBUILDBUILDPATH',  # temporary build path
    'installPath': 'EASYBUILDINSTALLPATH',  # final install path
    'logDir': 'EASYBUILDLOGDIR',  # log directory where temporary log files are stored
    'configFile': 'EASYBUILDCONFIG',  # path to the config file
    'testOutputPath': 'EASYBUILDTESTOUTPUT',  # path to where jobs should place test output
    'sourcePath': 'EASYBUILDSOURCEPATH',  # path to where sources should be downloaded
    'logFormat': 'EASYBUILDLOGFORMAT',  # format of the log file
>>>>>>> 0a21741e
}

def init(filename, **kwargs):
    """
    Gather all variables and check if they're valid
    Variables are read in this order of preference: CLI option > environment > config file
    """

    variables.update(read_configuration(filename)) # config file
    variables.update(read_environment(environmentVariables)) # environment
    variables.update(kwargs) # CLI options

    def create_dir(dirtype, dirname):
        log.warn('Will try to create the %s directory %s.' % (dirtype, dirname))
        try:
            os.makedirs(dirname)
        except OSError, err:
            log.error("Failed to create directory %s: %s" % (dirname, err))
        log.warn("%s directory %s created" % (dirtype, dirname))

    for key in requiredVariables:
        if not key in variables:
            log.error('Cannot determine value for configuration variable %s. ' \
                      'Please specify it in your config file %s.' % (key, filename))
            continue

        # verify directories, try and create them if they don't exist
        value = variables[key]
        dirNotFound = key in ['build_path', 'install_path'] and not os.path.isdir(value)
        srcDirNotFound = key in ['source_path'] and type(value) == str and not os.path.isdir(value)
        if dirNotFound or srcDirNotFound:
            log.warn('The %s directory %s does not exist or does not have proper permissions' % (key, value))
            create_dir(key, value)
            continue
        if key in ['source_path'] and type(value) == list:
            for d in value:
                if not os.path.isdir(d):
                    create_dir(key, d)
                    continue

    # update MODULEPATH if required
    ebmodpath = os.path.join(install_path(typ='mod'), 'all')
    modulepath = os.getenv('MODULEPATH')
    if not modulepath or not ebmodpath in modulepath:
        if modulepath:
            os.environ['MODULEPATH'] = "%s:%s" % (ebmodpath, modulepath)
        else:
            os.environ['MODULEPATH'] = ebmodpath
        log.info("Extended MODULEPATH with module install path used by EasyBuild: %s" % os.getenv('MODULEPATH'))

def read_configuration(filename):
    """
    Read variables from the config file
    """
    fileVariables = {'FileRepository': repo.FileRepository,
                     'GitRepository': repo.GitRepository,
                     'SvnRepository': repo.SvnRepository
                    }
    try:
        execfile(filename, {}, fileVariables)
    except (IOError, SyntaxError), err:
        log.exception("Failed to read config file %s %s" % (filename, err))

    return fileVariables

def read_environment(envVars, strict=False):
    """
    Read variables from the environment
        - strict=True enforces that all possible environment variables are found
    """
    result = {}
    for key in envVars.keys():
        environmentKey = envVars[key]
        if environmentKey in os.environ:
            result[key] = os.environ[environmentKey]
        elif strict:
            log.error("Can't determine value for %s. Environment variable %s is missing" % (key, environmentKey))

    return result

def build_path():
    """
    Return the build path
    """
    return variables['build_path']

def source_path():
    """
    Return the source path
    """
    return variables['source_path']

def install_path(typ=None):
    """
    Returns the install path
    - subdir 'software' for actual installation (default)
    - subdir 'modules' for environment modules (typ='mod')
    """
    if typ and typ == 'mod':
        suffix = 'modules'
    else:
        suffix = 'software'

    return os.path.join(variables['install_path'], suffix)

def get_repository():
    """
    Return the repository (git, svn or file)
    """
    return variables['repository']

def log_format():
    """
    Return the log format
    """
    if 'logFormat' in variables:
        return variables['logFormat'][1]
    else:
        return "easybuild-%(name)s-%(version)s-%(date)s.%(time)s.log"

def log_path():
    """
    Return the log path
    """
    return variables['logFormat'][0]

def get_build_log_path():
    """
    return temporary log directory
    """
    return variables.get('logDir', tempfile.gettempdir())

def read_only_installdir():
    """
    Return whether installation dir should be fully read-only after installation.
    """
    # FIXME (see issue #123): add a config option to set this, should be True by default (?)
    # this also needs to be checked when --force is used;
    # install dir will have to (temporarily) be made writeable again for owner in that case
    return False<|MERGE_RESOLUTION|>--- conflicted
+++ resolved
@@ -41,25 +41,15 @@
 log = get_log('config')
 
 variables = {}
-<<<<<<< HEAD
-requiredVariables = ['build_path', 'install_path', 'source_path', 'logFormat', 'repository', 'repositoryPath']
+requiredVariables = ['build_path', 'install_path', 'source_path', 'log_format', 'repository']
 environmentVariables = {
-    'build_path': 'EASYBUILDBUILDPATH', # temporary build path
-    'install_path': 'EASYBUILDINSTALLPATH', # final install path
-    'logDir': 'EASYBUILDLOGDIR', # log directory where temporary log files are stored
-    'configFile': 'EASYBUILDCONFIG', # path to the config file
-    'testOutputPath': 'EASYBUILDTESTOUTPUT', # path to where jobs should place test output
-=======
-requiredVariables = ['buildPath', 'installPath', 'sourcePath', 'logFormat', 'repository']
-environmentVariables = {
-    'buildPath': 'EASYBUILDBUILDPATH',  # temporary build path
-    'installPath': 'EASYBUILDINSTALLPATH',  # final install path
-    'logDir': 'EASYBUILDLOGDIR',  # log directory where temporary log files are stored
-    'configFile': 'EASYBUILDCONFIG',  # path to the config file
-    'testOutputPath': 'EASYBUILDTESTOUTPUT',  # path to where jobs should place test output
-    'sourcePath': 'EASYBUILDSOURCEPATH',  # path to where sources should be downloaded
-    'logFormat': 'EASYBUILDLOGFORMAT',  # format of the log file
->>>>>>> 0a21741e
+    'build_path': 'EASYBUILDBUILDPATH',  # temporary build path
+    'install_path': 'EASYBUILDINSTALLPATH',  # final install path
+    'log_dir': 'EASYBUILDLOGDIR',  # log directory where temporary log files are stored
+    'config_file': 'EASYBUILDCONFIG',  # path to the config file
+    'test_output_path': 'EASYBUILDTESTOUTPUT',  # path to where jobs should place test output
+    'source_path': 'EASYBUILDSOURCEPATH',  # path to where sources should be downloaded
+    'log_format': 'EASYBUILDLOGFORMAT',  # format of the log file
 }
 
 def init(filename, **kwargs):
@@ -175,8 +165,8 @@
     """
     Return the log format
     """
-    if 'logFormat' in variables:
-        return variables['logFormat'][1]
+    if 'log_format' in variables:
+        return variables['log_format'][1]
     else:
         return "easybuild-%(name)s-%(version)s-%(date)s.%(time)s.log"
 
@@ -184,13 +174,13 @@
     """
     Return the log path
     """
-    return variables['logFormat'][0]
+    return variables['log_format'][0]
 
 def get_build_log_path():
     """
     return temporary log directory
     """
-    return variables.get('logDir', tempfile.gettempdir())
+    return variables.get('log_dir', tempfile.gettempdir())
 
 def read_only_installdir():
     """
