# #
# Copyright 2009-2013 Ghent University
#
# This file is part of EasyBuild,
# originally created by the HPC team of Ghent University (http://ugent.be/hpc/en),
# with support of Ghent University (http://ugent.be/hpc),
# the Flemish Supercomputer Centre (VSC) (https://vscentrum.be/nl/en),
# the Hercules foundation (http://www.herculesstichting.be/in_English)
# and the Department of Economy, Science and Innovation (EWI) (http://www.ewi-vlaanderen.be/en).
#
# http://github.com/hpcugent/easybuild
#
# EasyBuild is free software: you can redistribute it and/or modify
# it under the terms of the GNU General Public License as published by
# the Free Software Foundation v2.
#
# EasyBuild is distributed in the hope that it will be useful,
# but WITHOUT ANY WARRANTY; without even the implied warranty of
# MERCHANTABILITY or FITNESS FOR A PARTICULAR PURPOSE.  See the
# GNU General Public License for more details.
#
# You should have received a copy of the GNU General Public License
# along with EasyBuild.  If not, see <http://www.gnu.org/licenses/>.
# #
"""
EasyBuild configuration (paths, preferences, etc.)

@author: Stijn De Weirdt (Ghent University)
@author: Dries Verdegem (Ghent University)
@author: Kenneth Hoste (Ghent University)
@author: Pieter De Baets (Ghent University)
@author: Jens Timmerman (Ghent University)
@author: Toon Willems (Ghent University)
"""

import os
import tempfile
import time
from vsc import fancylogger

<<<<<<< HEAD
from vsc import fancylogger
from easybuild.tools.repository import Repository, get_repositories

# class constant to prepare migration to generaloption as only way of configuration (maybe for v2.X)
SUPPORT_OLDSTYLE = True


DEFAULT_LOGFILE_FORMAT = ["easybuild", "easybuild-%(name)s-%(version)s-%(date)s.%(time)s.log"]


DEFAULT_MODULECLASSES = [
                         ('base',),
                         ('bio',),
                         ('chem',),
                         ('compiler',),
                         ('lib',),
                         ('phys',),
                         ('tools',),
                         ]


_log = fancylogger.getLogger('config', fname=False)


oldstyle_environment_variables = {
    'build_path': 'EASYBUILDBUILDPATH',
    'install_path': 'EASYBUILDINSTALLPATH',
    'log_dir': 'EASYBUILDLOGDIR',
    'config_file': 'EASYBUILDCONFIG',
    'source_path': 'EASYBUILDSOURCEPATH',
    'log_format': 'EASYBUILDLOGFORMAT',
    'test_output_path': 'EASYBUILDTESTOUTPUT',
=======
import easybuild.tools.repository as repo

_log = fancylogger.getLogger('config', fname=False)

variables = {}
requiredVariables = ['build_path', 'install_path', 'source_path', 'log_format', 'repository']
environmentVariables = {
    'build_path': 'EASYBUILDBUILDPATH',  # temporary build path
    'install_path': 'EASYBUILDINSTALLPATH',  # final install path
    'log_dir': 'EASYBUILDLOGDIR',  # log directory where temporary log files are stored
    'config_file': 'EASYBUILDCONFIG',  # path to the config file
    'test_output_path': 'EASYBUILDTESTOUTPUT',  # path to where jobs should place test output
    'source_path': 'EASYBUILDSOURCEPATH',  # path to where sources should be downloaded
    'log_format': 'EASYBUILDLOGFORMAT',  # format of the log file
>>>>>>> e6de0b6a
}


class ConfigurationVariables(dict):
    REQUIRED = [
                'buildpath',
                'installpath',
                'sourcepath',
                'logformat',
                'repository',
                ]
    OLDSTYLE_NEWSTYLEMAP = {
                            'build_path': 'buildpath',
                            'install_path': 'installpath',
                            'log_dir': 'logdir',
                            'config_file': 'config',
                            'source_path': 'sourcepath',
                            'log_format': 'logformat',
                            'test_output_path': 'testoutput',
                            'module_classes': 'moduleclasses',
                            'repository_path': 'repositorypath',
                            'modules_install_suffix': 'subdir_modules',
                            'software_install_suffix': 'subdir_software',
                            }

    def get_items_check_required(self, no_missing=True):
        """For all REQUIRED, check if exists and return all key,value pairs.
            no_missing: boolean, when True, will throw error message for missing values
        """
        missing = [x for x in self.REQUIRED if not x in self]
        if len(missing) > 0:
            msg = 'Cannot determine value for configuration variables %s. Please specify it.' % missing
            if no_missing:
                _log.error(msg)
            else:
                _log.debug(msg)

        return self.items()

    def _check_oldstyle(self, key):
        """Check for oldstyle key usage, return newstyle key."""
        if key in self.OLDSTYLE_NEWSTYLEMAP:
            newkey = self.OLDSTYLE_NEWSTYLEMAP.get(key)
            _log.deprecated("oldstyle key %s usage found, replacing with newkey %s" % (key, newkey), "2.0")
            key = newkey
        return key

    def __getitem__(self, key):
        """__getitem___ to deal with oldstyle key"""
        return super(ConfigurationVariables, self).__getitem__(self._check_oldstyle(key))

    def __setitem__(self, key, value):
        """__setitem___ to deal with oldstyle key"""
        return super(ConfigurationVariables, self).__setitem__(self._check_oldstyle(key), value)

    def __delitem__(self, key):
        """__delitem___ to deal with oldstyle key"""
        super(ConfigurationVariables, self).__delitem__(self._check_oldstyle(key))

    def __contains__(self, key):
        """__contains___ to deal with oldstyle key"""
        return super(ConfigurationVariables, self).__contains__(self._check_oldstyle(key))


variables = ConfigurationVariables()


def get_user_easybuild_dir():
    """Return the per-user easybuild dir (e.g. to store config files)"""
    return os.path.join(os.path.expanduser('~'), ".easybuild")


def get_default_oldstyle_configfile():
    """Get the default location of the oldstyle config file to be set as default in the options"""
    # TODO these _log here can't be controlled/shown with the generaloption
    # - check environment variable EASYBUILDCONFIG
    # - next, check for an EasyBuild config in $HOME/.easybuild/config.py
    # - last, use default config file easybuild_config.py in main.py directory
    config_env_var = oldstyle_environment_variables['config_file']
    home_config_file = os.path.join(get_user_easybuild_dir(), "config.py")
    if os.getenv(config_env_var):
        _log.debug("Environment variable %s, so using that as config file." % config_env_var)
        config_file = os.getenv(config_env_var)
    elif os.path.exists(home_config_file):
        config_file = home_config_file
        _log.debug("Found EasyBuild configuration file at %s." % config_file)
    else:
        # this should be easybuild.tools.config, the default config file is
        # part of framework in easybuild (ie in tool/..)
        appPath = os.path.dirname(os.path.dirname(os.path.realpath(__file__)))
        config_file = os.path.join(appPath, "easybuild_config.py")
        _log.debug("Falling back to default config: %s" % config_file)
    return config_file


def get_default_oldstyle_configfile_defaults(prefix=None):
    """Return a dict with the defaults from the shipped legacy easybuild_config.py and/or environemnt variables
        when prefix is provided, it use that value as prefix for the other defaults (where applicable)
    """
    # TODO make sure somehow that these are kept in sync with the old style easybuild_config.py file
    if prefix is None:
        prefix = os.path.join(os.path.expanduser('~'), ".local", "easybuild")

    # keys are the options dest
    defaults = {
                'config':get_default_oldstyle_configfile(),
                'prefix': prefix,
                'buildpath': os.path.join(prefix, 'build'),
                'installpath': prefix,
                'sourcepath': os.path.join(prefix, 'sources'),
                'repositorypath': {'FileRepository': [os.path.join(prefix, 'ebfiles_repo')]},
                'repository': 'FileRepository',
                'logformat': DEFAULT_LOGFILE_FORMAT[:],  # make a copy
                'logdir': tempfile.gettempdir(),
                'moduleclasses': [x[0] for x in DEFAULT_MODULECLASSES],
                'subdir_modules': 'modules',
                'subdir_software': 'install',
                }
    return defaults


def get_default_configfiles():
    """Return a list of default configfiles for tools.options/generaloption"""
    return [os.path.join(get_user_easybuild_dir(), "config.cfg")]


def get_pretend_installpath():
    """Get the installpath when --pretend option is used"""
    return os.path.join(os.path.expanduser('~'), 'easybuildinstall')


def init(options, config_options_dict):
    """
    Gather all variables and check if they're valid
    Variables are read in this order of preference: generaloption > legacy environment > legacy config file
    """
    if SUPPORT_OLDSTYLE:
        oldstyle_init(options.config)

        # all defaults are now set in generaloption
        # distinguish from default generaloption values and values actually passed by generaloption
        for dest in config_options_dict.keys():
            if not options._action_taken.get(dest, False):
                if dest == 'installpath' and options.pretend:
                    # the installpath has been set by pretend option in postprocess
                    continue
                # remove the default options if they are set in variables
                # this way, all defaults are set
                if dest in variables:
                    _log.debug("Oldstyle support: no action for dest %s." % dest)
                    del config_options_dict[dest]

    # update the variables with the generaloption values
    _log.debug("Updating config variables with generaloption dict %s" % config_options_dict)
    variables.update(config_options_dict)

    # Create an instance of the repository class
    if 'repository' in variables and not isinstance(variables['repository'], Repository):
        repo = get_repositories().get(options.repository)
        args = options.repositorypath
        if args is None:
            repopath_defaults = get_default_oldstyle_configfile_defaults()['repositorypath']
            try:
                args = repopath_defaults[repo.__name__]
            except KeyError:
                _log.error('Failed to get repository path default for %s' % (repo.__name__))

        try:
            repository = repo(*args)
        except:
            _log.error('Failed to create a repository instance for %s (class %s) with args %s' %
                           (options.repository, repo.__name__, args))

        variables['repository'] = repository

    def create_dir(dirtype, dirname):
        _log.debug('Will try to create the %s directory %s.' % (dirtype, dirname))
        try:
            os.makedirs(dirname)
        except OSError, err:
            _log.error("Failed to create directory %s: %s" % (dirname, err))
        _log.debug("%s directory %s created" % (dirtype, dirname))

    for key, value in variables.get_items_check_required():
        # verify directories, try and create them if they don't exist
        if key in ['buildpath', 'installpath', 'sourcepath']:
            if not isinstance(value, (list, tuple,)):
                value = [value]
            for d in value:
                if not os.path.isdir(d):
                    _log.warn('The %s directory %s does not exist or does not have proper permissions' % (key, value))
                    create_dir(key, d)
                    # TODO is it really the intention to only create the first directory?
                    continue

    # update MODULEPATH if required
    ebmodpath = os.path.join(install_path(typ='modules'), 'all')
    modulepath = [x for x in os.environ.get('MODULEPATH', '').split(':') if len(x) > 0]
    # TODO should we force the modules/all eb modulepath in 1st location?
    if not ebmodpath in modulepath:
        _log.info("Prepend MODULEPATH %s with module install path used by EasyBuild %s" % (modulepath, ebmodpath))
        modulepath.insert(0, ebmodpath)

    os.environ['MODULEPATH'] = ':'.join(modulepath)


def build_path():
    """
    Return the build path
    """
    return variables['buildpath']


def source_path():
    """
    Return the source path
    """
    return variables['sourcepath']


def install_path(typ=None):
    """
    Returns the install path
    - subdir 'software' for actual installation (default)
    - subdir 'modules' for environment modules (typ='mod')
    """
    if typ is None:
        typ = 'software'
    if typ == 'mod':
        typ = 'modules'

    key = "subdir_%s" % typ
    if key in variables:
        suffix = variables[key]
    else:
        # TODO remove default setting. it should have been set through options
        # TODO change to _log.legacy
        _log.debug('%s not set in config, returning default' % key)
        defaults = get_default_oldstyle_configfile_defaults()
        try:
            suffix = defaults[key]
        except:
            _log.error('install_path trying to get unknown suffix %s' % key)

    return os.path.join(variables['installpath'], suffix)


def get_repository():
    """
    Return the repository (git, svn or file)
    """
    return variables['repository']


def logfile_format(directory=False):
    """Retrun the format for the logfile or the directory"""
    idx = [1, 0][directory]

    if 'logformat' in variables:
        res = variables['logformat'][idx]
    else:
        # TODO remove default setting. it should have been set through options
        # TODO change to _log.legacy
        _log.debug('logformat not set in config, returning default')
        defaults = get_default_oldstyle_configfile_defaults()
        res = defaults['logformat'][idx]
    return res


def log_format():
    """
    Return the logfilename format
    """
    # TODO needs renaming, is actually a formatter for the logfilename
    return logfile_format(directory=False)


def log_path():
    """
    Return the log path
    """
    return logfile_format(directory=True)


def get_build_log_path():
    """
    return temporary log directory
    """
    if 'logdir' in variables:
        return variables['logdir']
    else:
        # TODO remove default setting. it should have been set through options
        # TODO change to _log.legacy
        _log.debug('logdir not set in config, returning default')
        defaults = get_default_oldstyle_configfile_defaults()
        return defaults['logdir']


def get_log_filename(name, version):
    """
    Generate a filename to be used for logging
    """
    # this can't be imported at the top, otherwise we'd have a cyclic dependency
    date = time.strftime("%Y%m%d")
    timeStamp = time.strftime("%H%M%S")

    filename = os.path.join(get_build_log_path(), logfile_format() % {'name':name,
                                                                      'version':version,
                                                                      'date':date,
                                                                      'time':timeStamp
                                                                      })

    # Append numbers if the log file already exist
    counter = 1
    while os.path.isfile(filename):
        counter += 1
        filename = "%s.%d" % (filename, counter)

    return filename


def read_only_installdir():
    """
    Return whether installation dir should be fully read-only after installation.
    """
    # FIXME (see issue #123): add a config option to set this, should be True by default (?)
    # this also needs to be checked when --force is used;
    # install dir will have to (temporarily) be made writeable again for owner in that case
    return False


def module_classes():
    """
    Return list of module classes specified in config file.
    """
    if 'moduleclasses' in variables:
        return variables['moduleclasses']
    else:
        # TODO remove default setting. it should have been set through options
        # TODO change to _log.legacy
        _log.debug('moduleclasses not set in config, returning default')
        defaults = get_default_oldstyle_configfile_defaults()
        return defaults['moduleclasses']


def oldstyle_init(filename, **kwargs):
    """
    Gather all variables and check if they're valid
    Variables are read in this order of preference: CLI option > environment > config file
    """
    # TODO LEGACY add _log.legacy
    variables.update(oldstyle_read_configuration(filename))  # config file
    variables.update(oldstyle_read_environment())  # environment
    variables.update(kwargs)  # CLI options


def oldstyle_read_configuration(filename):
    """
    Read variables from the config file
    """
    fileVariables = get_repositories(check_usable=False)
    try:
        execfile(filename, {}, fileVariables)
    except (IOError, SyntaxError), err:
        _log.exception("Failed to read config file %s %s" % (filename, err))

    return fileVariables


def oldstyle_read_environment(envVars=None, strict=False):
    """
    Read variables from the environment
        - strict=True enforces that all possible environment variables are found
    """
    if envVars is None:
        envVars = oldstyle_environment_variables
    result = {}
    for key in envVars.keys():
        environmentKey = envVars[key]
        if environmentKey in os.environ:
            result[key] = os.environ[environmentKey]
        elif strict:
            _log.error("Can't determine value for %s. Environment variable %s is missing" % (key, environmentKey))

    return result
<|MERGE_RESOLUTION|>--- conflicted
+++ resolved
@@ -38,7 +38,6 @@
 import time
 from vsc import fancylogger
 
-<<<<<<< HEAD
 from vsc import fancylogger
 from easybuild.tools.repository import Repository, get_repositories
 
@@ -71,22 +70,6 @@
     'source_path': 'EASYBUILDSOURCEPATH',
     'log_format': 'EASYBUILDLOGFORMAT',
     'test_output_path': 'EASYBUILDTESTOUTPUT',
-=======
-import easybuild.tools.repository as repo
-
-_log = fancylogger.getLogger('config', fname=False)
-
-variables = {}
-requiredVariables = ['build_path', 'install_path', 'source_path', 'log_format', 'repository']
-environmentVariables = {
-    'build_path': 'EASYBUILDBUILDPATH',  # temporary build path
-    'install_path': 'EASYBUILDINSTALLPATH',  # final install path
-    'log_dir': 'EASYBUILDLOGDIR',  # log directory where temporary log files are stored
-    'config_file': 'EASYBUILDCONFIG',  # path to the config file
-    'test_output_path': 'EASYBUILDTESTOUTPUT',  # path to where jobs should place test output
-    'source_path': 'EASYBUILDSOURCEPATH',  # path to where sources should be downloaded
-    'log_format': 'EASYBUILDLOGFORMAT',  # format of the log file
->>>>>>> e6de0b6a
 }
 
 
