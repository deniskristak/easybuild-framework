# #
# Copyright 2009-2020 Ghent University
#
# This file is part of EasyBuild,
# originally created by the HPC team of Ghent University (http://ugent.be/hpc/en),
# with support of Ghent University (http://ugent.be/hpc),
# the Flemish Supercomputer Centre (VSC) (https://www.vscentrum.be),
# Flemish Research Foundation (FWO) (http://www.fwo.be/en)
# and the Department of Economy, Science and Innovation (EWI) (http://www.ewi-vlaanderen.be/en).
#
# https://github.com/easybuilders/easybuild
#
# EasyBuild is free software: you can redistribute it and/or modify
# it under the terms of the GNU General Public License as published by
# the Free Software Foundation v2.
#
# EasyBuild is distributed in the hope that it will be useful,
# but WITHOUT ANY WARRANTY; without even the implied warranty of
# MERCHANTABILITY or FITNESS FOR A PARTICULAR PURPOSE.  See the
# GNU General Public License for more details.
#
# You should have received a copy of the GNU General Public License
# along with EasyBuild.  If not, see <http://www.gnu.org/licenses/>.
# #
"""
EasyBuild configuration (paths, preferences, etc.)

:author: Stijn De Weirdt (Ghent University)
:author: Dries Verdegem (Ghent University)
:author: Kenneth Hoste (Ghent University)
:author: Pieter De Baets (Ghent University)
:author: Jens Timmerman (Ghent University)
:author: Toon Willems (Ghent University)
:author: Ward Poelmans (Ghent University)
:author: Damian Alvarez (Forschungszentrum Juelich GmbH)
:author: Andy Georges (Ghent University)
"""
import copy
import glob
import os
import random
import tempfile
import time
from abc import ABCMeta

from easybuild.base import fancylogger
from easybuild.base.frozendict import FrozenDictKnownKeys
from easybuild.tools.build_log import EasyBuildError
from easybuild.tools.py2vs3 import ascii_letters, create_base_metaclass, string_type


_log = fancylogger.getLogger('config', fname=False)


ERROR = 'error'
IGNORE = 'ignore'
PURGE = 'purge'
UNLOAD = 'unload'
UNSET = 'unset'
WARN = 'warn'

PKG_TOOL_FPM = 'fpm'
PKG_TYPE_RPM = 'rpm'

CONT_IMAGE_FORMAT_EXT3 = 'ext3'
CONT_IMAGE_FORMAT_SANDBOX = 'sandbox'
CONT_IMAGE_FORMAT_SIF = 'sif'
CONT_IMAGE_FORMAT_SQUASHFS = 'squashfs'
CONT_IMAGE_FORMATS = [
    CONT_IMAGE_FORMAT_EXT3,
    CONT_IMAGE_FORMAT_SANDBOX,
    CONT_IMAGE_FORMAT_SIF,
    CONT_IMAGE_FORMAT_SQUASHFS,
]

CONT_TYPE_DOCKER = 'docker'
CONT_TYPE_SINGULARITY = 'singularity'
CONT_TYPES = [CONT_TYPE_DOCKER, CONT_TYPE_SINGULARITY]
DEFAULT_CONT_TYPE = CONT_TYPE_SINGULARITY

DEFAULT_BRANCH = 'develop'
DEFAULT_INDEX_MAX_AGE = 7 * 24 * 60 * 60  # 1 week (in seconds)
DEFAULT_JOB_BACKEND = 'GC3Pie'
DEFAULT_LOGFILE_FORMAT = ("easybuild", "easybuild-%(name)s-%(version)s-%(date)s.%(time)s.log")
DEFAULT_MAX_FAIL_RATIO_PERMS = 0.5
DEFAULT_MNS = 'EasyBuildMNS'
DEFAULT_MODULE_SYNTAX = 'Lua'
DEFAULT_MODULES_TOOL = 'Lmod'
DEFAULT_PATH_SUBDIRS = {
    'buildpath': 'build',
    'containerpath': 'containers',
    'installpath': '',
    'packagepath': 'packages',
    'repositorypath': 'ebfiles_repo',
    'sourcepath': 'sources',
    'subdir_modules': 'modules',
    'subdir_software': 'software',
}
DEFAULT_PKG_RELEASE = '1'
DEFAULT_PKG_TOOL = PKG_TOOL_FPM
DEFAULT_PKG_TYPE = PKG_TYPE_RPM
DEFAULT_PNS = 'EasyBuildPNS'
DEFAULT_PREFIX = os.path.join(os.path.expanduser('~'), ".local", "easybuild")
DEFAULT_REPOSITORY = 'FileRepository'

EBROOT_ENV_VAR_ACTIONS = [ERROR, IGNORE, UNSET, WARN]
LOADED_MODULES_ACTIONS = [ERROR, IGNORE, PURGE, UNLOAD, WARN]
DEFAULT_ALLOW_LOADED_MODULES = ('EasyBuild',)

FORCE_DOWNLOAD_ALL = 'all'
FORCE_DOWNLOAD_PATCHES = 'patches'
FORCE_DOWNLOAD_SOURCES = 'sources'
FORCE_DOWNLOAD_CHOICES = [FORCE_DOWNLOAD_ALL, FORCE_DOWNLOAD_PATCHES, FORCE_DOWNLOAD_SOURCES]
DEFAULT_FORCE_DOWNLOAD = FORCE_DOWNLOAD_SOURCES

# package name for generic easyblocks
GENERIC_EASYBLOCK_PKG = 'generic'

# general module class
GENERAL_CLASS = 'all'

JOB_DEPS_TYPE_ABORT_ON_ERROR = 'abort_on_error'
JOB_DEPS_TYPE_ALWAYS_RUN = 'always_run'

DOCKER_BASE_IMAGE_UBUNTU = 'ubuntu:16.04'
DOCKER_BASE_IMAGE_CENTOS = 'centos:7'

LOCAL_VAR_NAMING_CHECK_ERROR = 'error'
LOCAL_VAR_NAMING_CHECK_LOG = 'log'
LOCAL_VAR_NAMING_CHECK_WARN = WARN
LOCAL_VAR_NAMING_CHECKS = [LOCAL_VAR_NAMING_CHECK_ERROR, LOCAL_VAR_NAMING_CHECK_LOG, LOCAL_VAR_NAMING_CHECK_WARN]


class Singleton(ABCMeta):
    """Serves as metaclass for classes that should implement the Singleton pattern.

    See http://stackoverflow.com/questions/6760685/creating-a-singleton-in-python
    """
    _instances = {}

    def __call__(cls, *args, **kwargs):
        if cls not in cls._instances:
            cls._instances[cls] = super(Singleton, cls).__call__(*args, **kwargs)
        return cls._instances[cls]


# utility function for obtaining default paths
def mk_full_default_path(name, prefix=DEFAULT_PREFIX):
    """Create full path, avoid '/' at the end."""
    args = [prefix]
    path = DEFAULT_PATH_SUBDIRS[name]
    if path:
        args.append(path)
    return os.path.join(*args)


# build options that have a perfectly matching command line option, listed by default value
BUILD_OPTIONS_CMDLINE = {
    None: [
        'aggregate_regtest',
        'backup_modules',
        'container_config',
        'container_image_format',
        'container_image_name',
        'container_template_recipe',
        'container_tmpdir',
        'cuda_compute_capabilities',
        'download_timeout',
        'dump_test_report',
        'easyblock',
        'extra_modules',
        'filter_deps',
        'filter_env_vars',
        'hide_deps',
        'hide_toolchains',
        'force_download',
        'from_pr',
        'git_working_dirs_path',
        'github_user',
        'github_org',
        'group',
        'hooks',
        'ignore_dirs',
        'job_backend_config',
        'job_cores',
        'job_deps_type',
        'job_max_jobs',
        'job_max_walltime',
        'job_output_dir',
        'job_polling_interval',
        'job_target_resource',
        'locks_dir',
        'modules_footer',
        'modules_header',
        'mpi_cmd_template',
        'only_blocks',
        'optarch',
        'package_tool_options',
        'parallel',
        'pr_branch_name',
        'pr_commit_msg',
        'pr_descr',
        'pr_target_account',
        'pr_target_repo',
        'pr_title',
        'rpath_filter',
        'regtest_output_dir',
        'silence_deprecation_warnings',
        'skip',
        'stop',
        'subdir_user_modules',
        'test_report_env_filter',
        'testoutput',
        'umask',
        'zip_logs',
    ],
    False: [
        'add_dummy_to_minimal_toolchains',
        'add_system_to_minimal_toolchains',
        'allow_modules_tool_mismatch',
        'consider_archived_easyconfigs',
        'container_build_image',
        'debug',
        'debug_lmod',
        'dump_autopep8',
        'enforce_checksums',
        'extended_dry_run',
        'experimental',
        'force',
        'group_writable_installdir',
        'hidden',
        'ignore_checksums',
<<<<<<< HEAD
        'ignore_index',
=======
        'ignore_locks',
>>>>>>> 30c26d82
        'install_latest_eb_release',
        'lib64_fallback_sanity_check',
        'logtostdout',
        'minimal_toolchains',
        'module_extensions',
        'module_only',
        'package',
        'read_only_installdir',
        'remove_ghost_install_dirs',
        'rebuild',
        'robot',
        'rpath',
        'search_paths',
        'sequential',
        'set_gid_bit',
        'skip_test_cases',
        'sticky_bit',
        'trace',
        'upload_test_report',
        'update_modules_tool_cache',
        'use_ccache',
        'use_f90cache',
        'use_existing_modules',
        'set_default_module',
        'wait_on_lock',
    ],
    True: [
        'cleanup_builddir',
        'cleanup_easyconfigs',
        'cleanup_tmpdir',
        'extended_dry_run_ignore_errors',
        'fixed_installdir_naming_scheme',
        'mpi_tests',
        'map_toolchains',
        'modules_tool_version_check',
        'pre_create_installdir',
    ],
    WARN: [
        'check_ebroot_env_vars',
        'local_var_naming_check',
        'detect_loaded_modules',
        'strict',
    ],
    DEFAULT_CONT_TYPE: [
        'container_type',
    ],
    DEFAULT_BRANCH: [
        'pr_target_branch',
    ],
    DEFAULT_INDEX_MAX_AGE: [
        'index_max_age',
    ],
    DEFAULT_MAX_FAIL_RATIO_PERMS: [
        'max_fail_ratio_adjust_permissions',
    ],
    DEFAULT_PKG_RELEASE: [
        'package_release',
    ],
    DEFAULT_PKG_TOOL: [
        'package_tool',
    ],
    DEFAULT_PKG_TYPE: [
        'package_type',
    ],
    GENERAL_CLASS: [
        'suffix_modules_path',
    ],
    'defaultopt': [
        'default_opt_level',
    ],
    DEFAULT_ALLOW_LOADED_MODULES: [
        'allow_loaded_modules',
    ],
}
# build option that do not have a perfectly matching command line option
BUILD_OPTIONS_OTHER = {
    None: [
        'build_specs',
        'command_line',
        'external_modules_metadata',
        'pr_path',
        'robot_path',
        'valid_module_classes',
        'valid_stops',
    ],
    False: [
        'dry_run',
        'recursive_mod_unload',
        'mod_depends_on',
        'retain_all_deps',
        'silent',
        'try_to_generate',
    ],
    True: [
        'check_osdeps',
        'validate',
    ],
}


# loosely based on
# https://wickie.hlrs.de/platforms/index.php/Module_Overview
# https://wickie.hlrs.de/platforms/index.php/Application_software_packages
MODULECLASS_BASE = 'base'
DEFAULT_MODULECLASSES = [
    (MODULECLASS_BASE, "Default module class"),
    ('astro', "Astronomy, Astrophysics and Cosmology"),
    ('bio', "Bioinformatics, biology and biomedical"),
    ('cae', "Computer Aided Engineering (incl. CFD)"),
    ('chem', "Chemistry, Computational Chemistry and Quantum Chemistry"),
    ('compiler', "Compilers"),
    ('data', "Data management & processing tools"),
    ('debugger', "Debuggers"),
    ('devel', "Development tools"),
    ('geo', "Earth Sciences"),
    ('ide', "Integrated Development Environments (e.g. editors)"),
    ('lang', "Languages and programming aids"),
    ('lib', "General purpose libraries"),
    ('math', "High-level mathematical software"),
    ('mpi', "MPI stacks"),
    ('numlib', "Numerical Libraries"),
    ('perf', "Performance tools"),
    ('quantum', "Quantum Computing"),
    ('phys', "Physics and physical systems simulations"),
    ('system', "System utilities (e.g. highly depending on system OS and hardware)"),
    ('toolchain', "EasyBuild toolchains"),
    ('tools', "General purpose tools"),
    ('vis', "Visualization, plotting, documentation and typesetting"),
]


# singleton metaclass: only one instance is created
BaseConfigurationVariables = create_base_metaclass('BaseConfigurationVariables', Singleton, FrozenDictKnownKeys)


class ConfigurationVariables(BaseConfigurationVariables):
    """This is a dict that supports legacy config names transparently."""

    # list of known/required keys
    REQUIRED = [
        'buildpath',
        'config',
        'containerpath',
        'installpath',
        'installpath_modules',
        'installpath_software',
        'job_backend',
        'logfile_format',
        'moduleclasses',
        'module_naming_scheme',
        'module_syntax',
        'modules_tool',
        'packagepath',
        'package_naming_scheme',
        'prefix',
        'repository',
        'repositorypath',
        'sourcepath',
        'subdir_modules',
        'subdir_software',
        'tmp_logdir',
    ]
    KNOWN_KEYS = REQUIRED  # KNOWN_KEYS must be defined for FrozenDictKnownKeys functionality

    def get_items_check_required(self):
        """
        For all known/required keys, check if exists and return all key/value pairs.
            no_missing: boolean, when True, will throw error message for missing values
        """
        missing = [x for x in self.KNOWN_KEYS if x not in self]
        if len(missing) > 0:
            raise EasyBuildError("Cannot determine value for configuration variables %s. Please specify it.", missing)

        return self.items()


# singleton metaclass: only one instance is created
BaseBuildOptions = create_base_metaclass('BaseBuildOptions', Singleton, FrozenDictKnownKeys)


class BuildOptions(BaseBuildOptions):
    """Representation of a set of build options, acts like a dictionary."""

    KNOWN_KEYS = [k for kss in [BUILD_OPTIONS_CMDLINE, BUILD_OPTIONS_OTHER] for ks in kss.values() for k in ks]


def get_pretend_installpath():
    """Get the installpath when --pretend option is used"""
    return os.path.join(os.path.expanduser('~'), 'easybuildinstall')


def init(options, config_options_dict):
    """
    Gather all variables and check if they're valid
    Variables are read in this order of preference: generaloption > legacy environment > legacy config file
    """
    tmpdict = copy.deepcopy(config_options_dict)

    # make sure source path is a list
    sourcepath = tmpdict['sourcepath']
    if isinstance(sourcepath, string_type):
        tmpdict['sourcepath'] = sourcepath.split(':')
        _log.debug("Converted source path ('%s') to a list of paths: %s" % (sourcepath, tmpdict['sourcepath']))
    elif not isinstance(sourcepath, (tuple, list)):
        raise EasyBuildError("Value for sourcepath has invalid type (%s): %s", type(sourcepath), sourcepath)

    # initialize configuration variables (any future calls to ConfigurationVariables() will yield the same instance
    variables = ConfigurationVariables(tmpdict, ignore_unknown_keys=True)

    _log.debug("Config variables: %s" % variables)


def init_build_options(build_options=None, cmdline_options=None):
    """Initialize build options."""

    active_build_options = {}

    if cmdline_options is not None:
        # building a dependency graph implies force, so that all dependencies are retained
        # and also skips validation of easyconfigs (e.g. checking os dependencies)
        retain_all_deps = False
        if cmdline_options.dep_graph or cmdline_options.check_conflicts:
            _log.info("Enabling force to generate dependency graph.")
            cmdline_options.force = True
            retain_all_deps = True

        new_update_opt = cmdline_options.new_branch_github or cmdline_options.new_pr
        new_update_opt = new_update_opt or cmdline_options.update_branch_github or cmdline_options.update_pr

        if new_update_opt:
            _log.info("Retaining all dependencies of specified easyconfigs to create/update branch or pull request")
            retain_all_deps = True

        auto_ignore_osdeps_options = [cmdline_options.check_conflicts, cmdline_options.check_contrib,
                                      cmdline_options.check_style, cmdline_options.containerize,
                                      cmdline_options.dep_graph, cmdline_options.dry_run,
                                      cmdline_options.dry_run_short, cmdline_options.dump_env_script,
                                      cmdline_options.extended_dry_run, cmdline_options.fix_deprecated_easyconfigs,
                                      cmdline_options.missing_modules, cmdline_options.new_branch_github,
                                      cmdline_options.new_pr, cmdline_options.preview_pr,
                                      cmdline_options.update_branch_github, cmdline_options.update_pr]
        if any(auto_ignore_osdeps_options):
            _log.info("Auto-enabling ignoring of OS dependencies")
            cmdline_options.ignore_osdeps = True

        cmdline_build_option_names = [k for ks in BUILD_OPTIONS_CMDLINE.values() for k in ks]
        active_build_options.update(dict([(key, getattr(cmdline_options, key)) for key in cmdline_build_option_names]))
        # other options which can be derived but have no perfectly matching cmdline option
        active_build_options.update({
            'check_osdeps': not cmdline_options.ignore_osdeps,
            'dry_run': cmdline_options.dry_run or cmdline_options.dry_run_short,
            'recursive_mod_unload': cmdline_options.recursive_module_unload,
            'mod_depends_on': cmdline_options.module_depends_on,
            'retain_all_deps': retain_all_deps,
            'validate': not cmdline_options.force,
            'valid_module_classes': module_classes(),
        })

    if build_options is not None:
        active_build_options.update(build_options)

    # seed in defaults to make sure all build options are defined, and that build_option() doesn't fail on valid keys
    bo = {}
    for build_options_by_default in [BUILD_OPTIONS_CMDLINE, BUILD_OPTIONS_OTHER]:
        for default in build_options_by_default:
            bo.update(dict([(opt, default) for opt in build_options_by_default[default]]))
    bo.update(active_build_options)

    # BuildOptions is a singleton, so any future calls to BuildOptions will yield the same instance
    return BuildOptions(bo)


def build_option(key, **kwargs):
    """Obtain value specified build option."""

    build_options = BuildOptions()
    if key in build_options:
        return build_options[key]
    elif 'default' in kwargs:
        return kwargs['default']
    else:
        error_msg = "Undefined build option: '%s'. " % key
        error_msg += "Make sure you have set up the EasyBuild configuration using set_up_configuration() "
        error_msg += "(from easybuild.tools.options) in case you're not using EasyBuild via the 'eb' CLI."
        raise EasyBuildError(error_msg)


def build_path():
    """
    Return the build path
    """
    return ConfigurationVariables()['buildpath']


def source_paths():
    """
    Return the list of source paths
    """
    return ConfigurationVariables()['sourcepath']


def source_path():
    """NO LONGER SUPPORTED: use source_paths instead"""
    _log.nosupport("source_path() is replaced by source_paths()", '2.0')


def install_path(typ=None):
    """
    Returns the install path
    - subdir 'software' for actual installation (default)
    - subdir 'modules' for environment modules (typ='mod')
    """
    if typ is None:
        typ = 'software'
    elif typ == 'mod':
        typ = 'modules'

    known_types = ['modules', 'software']
    if typ not in known_types:
        raise EasyBuildError("Unknown type specified in install_path(): %s (known: %s)", typ, ', '.join(known_types))

    variables = ConfigurationVariables()

    key = 'installpath_%s' % typ
    res = variables[key]
    if res is None:
        key = 'subdir_%s' % typ
        res = os.path.join(variables['installpath'], variables[key])
        _log.debug("%s install path as specified by 'installpath' and '%s': %s", typ, key, res)
    else:
        _log.debug("%s install path as specified by '%s': %s", typ, key, res)

    return res


def get_repository():
    """
    Return the repository (git, svn or file)
    """
    return ConfigurationVariables()['repository']


def get_repositorypath():
    """
    Return the repository path
    """
    return ConfigurationVariables()['repositorypath']


def get_package_naming_scheme():
    """
    Return the package naming scheme
    """
    return ConfigurationVariables()['package_naming_scheme']


def package_path():
    """
    Return the path where built packages are copied to
    """
    return ConfigurationVariables()['packagepath']


def container_path():
    """
    Return the path for container recipes & images
    """
    return ConfigurationVariables()['containerpath']


def get_modules_tool():
    """
    Return modules tool (EnvironmentModulesC, Lmod, ...)
    """
    # 'modules_tool' key will only be present if EasyBuild config is initialized
    return ConfigurationVariables().get('modules_tool', None)


def get_module_naming_scheme():
    """
    Return module naming scheme (EasyBuildMNS, HierarchicalMNS, ...)
    """
    return ConfigurationVariables()['module_naming_scheme']


def get_job_backend():
    """
    Return job execution backend (PBS, GC3Pie, ...)
    """
    # 'job_backend' key will only be present after EasyBuild config is initialized
    return ConfigurationVariables().get('job_backend', None)


def get_module_syntax():
    """
    Return module syntax (Lua, Tcl)
    """
    return ConfigurationVariables()['module_syntax']


def log_file_format(return_directory=False, ec=None, date=None, timestamp=None):
    """
    Return the format for the logfile or the directory

    :param ec: dict-like value that provides values for %(name)s and %(version)s template values
    :param date: string representation of date to use ('%(date)s')
    :param timestamp: timestamp to use ('%(time)s')
    """
    if ec is None:
        ec = {}

    name, version = ec.get('name', '%(name)s'), ec.get('version', '%(version)s')

    if date is None:
        date = '%(date)s'
    if timestamp is None:
        timestamp = '%(time)s'

    logfile_format = ConfigurationVariables()['logfile_format']
    if not isinstance(logfile_format, tuple) or len(logfile_format) != 2:
        raise EasyBuildError("Incorrect log file format specification, should be 2-tuple (<dir>, <filename>): %s",
                             logfile_format)

    idx = int(not return_directory)
    res = ConfigurationVariables()['logfile_format'][idx] % {
        'date': date,
        'name': name,
        'time': timestamp,
        'version': version,
    }

    return res


def log_format(ec=None):
    """
    Return the logfilename format
    """
    # TODO needs renaming, is actually a formatter for the logfilename
    return log_file_format(return_directory=False, ec=ec)


def log_path(ec=None):
    """
    Return the log path
    """
    date = time.strftime("%Y%m%d")
    timestamp = time.strftime("%H%M%S")
    return log_file_format(return_directory=True, ec=ec, date=date, timestamp=timestamp)


def get_build_log_path():
    """
    Return (temporary) directory for build log
    """
    variables = ConfigurationVariables()
    if variables['tmp_logdir'] is not None:
        res = variables['tmp_logdir']
    else:
        res = tempfile.gettempdir()
    return res


def get_log_filename(name, version, add_salt=False, date=None, timestamp=None):
    """
    Generate a filename to be used for logging

    :param name: software name ('%(name)s')
    :param version: software version ('%(version)s')
    :param add_salt: add salt (5 random characters)
    :param date: string representation of date to use ('%(date)s')
    :param timestamp: timestamp to use ('%(time)s')
    """

    if date is None:
        date = time.strftime("%Y%m%d")
    if timestamp is None:
        timestamp = time.strftime("%H%M%S")

    filename = log_file_format(ec={'name': name, 'version': version}, date=date, timestamp=timestamp)

    if add_salt:
        salt = ''.join(random.choice(ascii_letters) for i in range(5))
        filename_parts = filename.split('.')
        filename = '.'.join(filename_parts[:-1] + [salt, filename_parts[-1]])

    filepath = os.path.join(get_build_log_path(), filename)

    # Append numbers if the log file already exist
    counter = 0
    while os.path.exists(filepath):
        counter += 1
        filepath = "%s.%d" % (filepath, counter)

    return filepath


def find_last_log(curlog):
    """
    Find location to last log file that is still available.

    :param curlog: location to log file of current session
    :return: path to last log file (or None if no log files were found)
    """
    variables = ConfigurationVariables()
    log_dir = get_build_log_path()
    if variables['tmp_logdir'] is None:
        # take info account that last part of default temporary logdir is random, if --tmp-logdir is not specified
        log_dir = os.path.join(os.path.dirname(log_dir), '*')

    glob_pattern = os.path.join(log_dir, 'easybuild*.log')  # see init_logging
    _log.info("Looking for log files that match filename pattern '%s'...", glob_pattern)

    try:
        my_uid = os.getuid()
        paths = []
        for path in glob.glob(glob_pattern):
            path_info = os.stat(path)
            # only retain logs owned by current user
            if path_info.st_uid == my_uid:
                paths.append((path_info.st_mtime, path))
            else:
                _log.debug("Skipping %s, not owned by current user", path)

        # sorted retained paths by modification time, most recent last
        sorted_paths = [p for (_, p) in sorted(paths)]

    except OSError as err:
        raise EasyBuildError("Failed to locate/select/order log files matching '%s': %s", glob_pattern, err)

    try:
        # log of current session is typically listed last, should be taken into account
        res = sorted_paths[-1]
        if os.path.exists(curlog) and os.path.samefile(res, curlog):
            res = sorted_paths[-2]

    except IndexError:
        _log.debug("No last log file found (sorted retained paths: %s)", sorted_paths)
        res = None

    _log.debug("Picked %s as last log file (current: %s) from %s", res, curlog, sorted_paths)
    return res


def module_classes():
    """
    Return list of module classes specified in config file.
    """
    return ConfigurationVariables()['moduleclasses']


def read_environment(env_vars, strict=False):
    """NO LONGER SUPPORTED: use read_environment from easybuild.tools.environment instead"""
    _log.nosupport("read_environment has moved to easybuild.tools.environment", '2.0')<|MERGE_RESOLUTION|>--- conflicted
+++ resolved
@@ -230,11 +230,8 @@
         'group_writable_installdir',
         'hidden',
         'ignore_checksums',
-<<<<<<< HEAD
         'ignore_index',
-=======
         'ignore_locks',
->>>>>>> 30c26d82
         'install_latest_eb_release',
         'lib64_fallback_sanity_check',
         'logtostdout',
