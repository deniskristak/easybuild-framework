# #
# Copyright 2009-2015 Ghent University
#
# This file is part of EasyBuild,
# originally created by the HPC team of Ghent University (http://ugent.be/hpc/en),
# with support of Ghent University (http://ugent.be/hpc),
# the Flemish Supercomputer Centre (VSC) (https://vscentrum.be/nl/en),
# the Hercules foundation (http://www.herculesstichting.be/in_English)
# and the Department of Economy, Science and Innovation (EWI) (http://www.ewi-vlaanderen.be/en).
#
# http://github.com/hpcugent/easybuild
#
# EasyBuild is free software: you can redistribute it and/or modify
# it under the terms of the GNU General Public License as published by
# the Free Software Foundation v2.
#
# EasyBuild is distributed in the hope that it will be useful,
# but WITHOUT ANY WARRANTY; without even the implied warranty of
# MERCHANTABILITY or FITNESS FOR A PARTICULAR PURPOSE.  See the
# GNU General Public License for more details.
#
# You should have received a copy of the GNU General Public License
# along with EasyBuild.  If not, see <http://www.gnu.org/licenses/>.
# #
"""
Repository tools

Git repository

@author: Stijn De Weirdt (Ghent University)
@author: Dries Verdegem (Ghent University)
@author: Kenneth Hoste (Ghent University)
@author: Pieter De Baets (Ghent University)
@author: Jens Timmerman (Ghent University)
@author: Toon Willems (Ghent University)
@author: Ward Poelmans (Ghent University)
@author: Fotis Georgatos (Uni.Lu, NTUA)
"""
import getpass
import os
import socket
import tempfile
import time
from vsc.utils import fancylogger

from easybuild.tools.build_log import EasyBuildError
from easybuild.tools.filetools import rmtree2
from easybuild.tools.repository.filerepo import FileRepository
from easybuild.tools.utilities import only_if_module_is_available
from easybuild.tools.version import VERSION

_log = fancylogger.getLogger('gitrepo', fname=False)

# optional Python packages, these might be missing
# failing imports are just ignored
# a NameError should be catched where these are used

# GitPython (http://gitorious.org/git-python)
try:
    import git
    from git import GitCommandError
    HAVE_GIT = True
except ImportError:
    _log.debug('Failed to import git module')
    HAVE_GIT = False


class GitRepository(FileRepository):
    """
    Class for git repositories.
    """
    DESCRIPTION = ("A non-empty bare git repository (created with 'git init --bare' or 'git clone --bare'). "
                   "The 1st argument contains the git repository location, which can be a directory or an URL. "
                   "The 2nd argument is a path inside the repository where to save the files.")

    USABLE = HAVE_GIT

    @only_if_module_is_available('git', pkgname='GitPython')
    def __init__(self, *args):
        """
        Initialize git client to None (will be set later)
        All the real logic is in the setup_repo and create_working_copy methods
        """
        self.client = None
        FileRepository.__init__(self, *args)

    def setup_repo(self):
        """
        Set up git repository.
        """
<<<<<<< HEAD
        if not HAVE_GIT:
            raise EasyBuildError("It seems like GitPython is not available, which is required for Git support.")

=======
>>>>>>> 1c8d20ed
        self.wc = tempfile.mkdtemp(prefix='git-wc-')

    def create_working_copy(self):
        """
        Create git working copy.
        """

        reponame = 'UNKNOWN'
        # try to get a copy of
        try:
            client = git.Git(self.wc)
            client.clone(self.repo)
            reponame = os.listdir(self.wc)[0]
            self.log.debug("rep name is %s" % reponame)
        except (git.GitCommandError, OSError), err:
            # it might already have existed
            self.log.warning("Git local repo initialization failed, it might already exist: %s", err)

        # local repo should now exist, let's connect to it again
        try:
            self.wc = os.path.join(self.wc, reponame)
            self.log.debug("connectiong to git repo in %s" % self.wc)
            self.client = git.Git(self.wc)
        except (git.GitCommandError, OSError), err:
            raise EasyBuildError("Could not create a local git repo in wc %s: %s", self.wc, err)

        # try to get the remote data in the local repo
        try:
            res = self.client.pull()
            self.log.debug("pulled succesfully to %s in %s" % (res, self.wc))
        except (git.GitCommandError, OSError), err:
            raise EasyBuildError("pull in working copy %s went wrong: %s", self.wc, err)

    def add_easyconfig(self, cfg, name, version, stats, append):
        """
        Add easyconfig to git repository.
        """
        dest = FileRepository.add_easyconfig(self, cfg, name, version, stats, append)
        # add it to version control
        if dest:
            try:
                self.client.add(dest)
            except GitCommandError, err:
                self.log.warning("adding %s to git failed: %s" % (dest, err))

    def commit(self, msg=None):
        """
        Commit working copy to git repository
        """
        host = socket.gethostname()
        timestamp = time.strftime("%Y-%m-%d_%H-%M-%S")
        user = getpass.getuser()
        completemsg = "%s with EasyBuild v%s @ %s (time: %s, user: %s)" % (msg, VERSION, host, timestamp, user)
        self.log.debug("committing in git with message: %s" % msg)

        self.log.debug("git status: %s" % self.client.status())
        try:
            self.client.commit('-am %s' % completemsg)
            self.log.debug("succesfull commit: %s", self.client.log('HEAD^!'))
        except GitCommandError, err:
            self.log.warning("Commit from working copy %s failed, empty commit? (msg: %s): %s", self.wc, msg, err)
        try:
            info = self.client.push()
            self.log.debug("push info: %s ", info)
        except GitCommandError, err:
            self.log.warning("Push from working copy %s to remote %s failed (msg: %s): %s",
                             self.wc, self.repo, msg, err)

    def cleanup(self):
        """
        Clean up git working copy.
        """
        try:
            self.wc = os.path.dirname(self.wc)
            rmtree2(self.wc)
        except IOError, err:
            raise EasyBuildError("Can't remove working copy %s: %s", self.wc, err)<|MERGE_RESOLUTION|>--- conflicted
+++ resolved
@@ -88,12 +88,6 @@
         """
         Set up git repository.
         """
-<<<<<<< HEAD
-        if not HAVE_GIT:
-            raise EasyBuildError("It seems like GitPython is not available, which is required for Git support.")
-
-=======
->>>>>>> 1c8d20ed
         self.wc = tempfile.mkdtemp(prefix='git-wc-')
 
     def create_working_copy(self):
