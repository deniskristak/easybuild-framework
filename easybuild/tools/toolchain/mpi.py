##
# Copyright 2012 Ghent University
# Copyright 2012 Stijn De Weirdt
# Copyright 2012 Kenneth Hoste
#
# This file is part of EasyBuild,
# originally created by the HPC team of Ghent University (http://ugent.be/hpc/en),
# with support of Ghent University (http://ugent.be/hpc),
# the Flemish Supercomputer Centre (VSC) (https://vscentrum.be/nl/en),
# the Hercules foundation (http://www.herculesstichting.be/in_English)
# and the Department of Economy, Science and Innovation (EWI) (http://www.ewi-vlaanderen.be/en).
#
# http://github.com/hpcugent/easybuild
#
# EasyBuild is free software: you can redistribute it and/or modify
# it under the terms of the GNU General Public License as published by
# the Free Software Foundation v2.
#
# EasyBuild is distributed in the hope that it will be useful,
# but WITHOUT ANY WARRANTY; without even the implied warranty of
# MERCHANTABILITY or FITNESS FOR A PARTICULAR PURPOSE.  See the
# GNU General Public License for more details.
#
# You should have received a copy of the GNU General Public License
# along with EasyBuild.  If not, see <http://www.gnu.org/licenses/>.
##
"""
Toolchain mpi module. Contains all MPI related classes
"""

import os

import easybuild.tools.environment as env
import easybuild.tools.toolchain as toolchain
from easybuild.tools.toolchain.variables import COMPILER_VARIABLES, MPI_COMPILER_TEMPLATE, SEQ_COMPILER_TEMPLATE
from easybuild.tools.toolchain.toolchain import Toolchain


class Mpi(Toolchain):
    """General MPI-like class
        can't be used without creating new class M(Mpi)
    """

    MPI_MODULE_NAME = None
    MPI_FAMILY = None
    MPI_TYPE = None

    MPI_LIBRARY_NAME = None

    MPI_UNIQUE_OPTS = None
    MPI_SHARED_OPTS = {
                       'usempi': (False, "Use MPI compiler as default compiler"), ## also FFTW
                       }

    MPI_UNIQUE_OPTION_MAP = None
    MPI_SHARED_OPTION_MAP = {
                             '_opt_MPICC': 'cc=%(CC_base)s',
                             '_opt_MPICXX':'cxx=%(CXX_base)s',
                             '_opt_MPIF77':'fc=%(F77_base)s',
                             '_opt_MPIF90':'f90=%(F90_base)s',
                             }

    MPI_COMPILER_MPICC = 'mpicc'
    MPI_COMPILER_MPICXX = 'mpicxx'

    MPI_COMPILER_MPIF77 = 'mpif77'
    MPI_COMPILER_MPIF90 = 'mpif90'

    MPI_LINK_INFO_OPTION = None

    def __init__(self, *args, **kwargs):
        Toolchain.base_init(self)

        self._set_mpi_options()

        super(Mpi, self).__init__(*args, **kwargs)


    def _set_mpi_options(self):
        self.options.add_options(self.MPI_SHARED_OPTS, self.MPI_SHARED_OPTION_MAP)

        self.options.add_options(self.MPI_UNIQUE_OPTS, self.MPI_UNIQUE_OPTION_MAP)

        self.log.debug('_set_mpi_options: all current options %s' % self.options)


    def set_variables(self):
        """Set the variables"""
        self._set_mpi_compiler_variables()
        self._set_mpi_variables()

        self.log.debug('set_variables: compiler variables %s' % self.variables)
        super(Mpi, self).set_variables()

    def _set_mpi_compiler_variables(self):
        """Set the compiler variables"""
        is32bit = self.options.get('32bit', None)
        if is32bit:
            self.log.debug("_set_compiler_variables: 32bit set: changing compiler definitions")

        for var_tuple in COMPILER_VARIABLES:
            c_var = var_tuple[0]  # [1] is the description
            var = MPI_COMPILER_TEMPLATE % {'c_var':c_var}

            value = getattr(self, 'MPI_COMPILER_%s' % var.upper(), None)
            if value is None:
                self.log.raiseException("_set_mpi_compiler_variables: mpi compiler variable %s undefined" % var)
            self.variables.nappend_el(var, value)

            # complete compiler variable template to produce e.g. 'mpicc -cc=icc -X -Y' from 'mpicc -cc=%(CC_base)'
            templatedict = {c_var:str(self.variables[c_var]),
                            '%s_base' % c_var: str(self.variables[c_var].get_first()),
                            }

            self.variables.nappend_el(var, self.options.option('_opt_%s' % var, templatedict=templatedict))

            if is32bit:
                self.variables.nappend_el(var, self.options.option('32bit'))

            if self.options.get('usempi', None):
                var_seq = SEQ_COMPILER_TEMPLATE % {'c_var': c_var}
                self.log.debug('_set_mpi_compiler_variables: usempi set: defining %s as %s' % (var_seq, self.variables[c_var]))
                self.variables[var_seq] = self.variables[c_var]
                self.log.debug("_set_mpi_compiler_variables: usempi set: switching %s value %s for %s value %s" %
                               (c_var, self.variables[c_var], var, self.variables[var]))
                self.variables[c_var] = self.variables[var]


        if self.options.get('cciscxx', None):
            self.log.debug("_set_mpi_compiler_variables: cciscxx set: switching MPICXX %s for MPICC value %s" %
                           (self.variables['MPICXX'], self.variables['MPICC']))
            self.variables['MPICXX'] = self.variables['MPICC']
            if self.options.get('usempi', None):
                ## possibly/likely changed
                self.variables['CXX'] = self.variables['CC']

    def _set_mpi_variables(self):
        """Set the other MPI variables"""

        lib_dir = ['lib']
        incl_dir = ['include']
        suffix = None
        if not self.options.get('32bit', None):
            suffix = '64'

        for root in self.get_software_root(self.MPI_MODULE_NAME):
            self.variables.append_exists('MPI_LIB_STATIC', root, lib_dir, filename="lib%s.a" % self.MPI_LIBRARY_NAME,
                                         suffix=suffix)
            self.variables.append_exists('MPI_LIB_SHARED', root, lib_dir, filename="lib%s.so" % self.MPI_LIBRARY_NAME,
                                         suffix=suffix)
            self.variables.append_exists('MPI_LIB_DIR', root, lib_dir, suffix=suffix)
            self.variables.append_exists('MPI_INC_DIR', root, incl_dir, suffix=suffix)

    def mpi_family(self):
        """ Return type of MPI library used in this toolchain."""
        if self.MPI_FAMILY:
            return self.MPI_FAMILY
        else:
            self.log.raiseException("mpi_family: MPI_FAMILY is undefined.")

    # FIXME: deprecate this function, use mympirun instead
    # this requires that either mympirun is packaged together with EasyBuild, or that vsc-tools is a dependency of EasyBuild
    def mpi_cmd_for(self, cmd, nr_ranks):
        """Construct an MPI command for the given command and number of ranks."""

        # parameter values for mpirun command
        params = {'nr_ranks':nr_ranks, 'cmd':cmd}

        # different known mpirun commands
        mpi_cmds = {
<<<<<<< HEAD
                    toolchain.OPENMPI:"mpirun -n %(nr_ranks)d %(cmd)s",  #@UndefinedVariable
                    toolchain.INTELMPI:"mpirun %(mpdbootfile)s %(nodesfile)s -np %(nr_ranks)d %(cmd)s",  #@UndefinedVariable
                    toolchain.MVAPICH2: "mpirun -n %(nr_ranks)d %(cmd)s",  #@UndefinedVariable
                    toolchain.QLOGICMPI: "mpirun -H localhost -np %(nr_ranks)d %(cmd)s",  #@UndefinedVariable
=======
                    toolchain.OPENMPI: "mpirun -n %(nr_ranks)d %(cmd)s",  #@UndefinedVariable
                    toolchain.QLOGICMPI: "mpirun -H localhost -np %(nr_ranks)d %(cmd)s",  #@UndefinedVariable
                    toolchain.INTELMPI: "mpirun %(mpdbf)s %(nodesfile)s -np %(nr_ranks)d %(cmd)s",  #@UndefinedVariable
>>>>>>> 94141fbc
                   }

        mpi_family = self.mpi_family()

        # Intel MPI mpirun needs more work
        if mpi_family == toolchain.INTELMPI:  #@UndefinedVariable

            # set temporary dir for mdp
            env.setvar('I_MPI_MPD_TMPDIR', "/tmp")

            # set PBS_ENVIRONMENT, so that --file option for mpdboot isn't stripped away
            env.setvar('PBS_ENVIRONMENT', "PBS_BATCH_MPI")

            # create mpdboot file
            fn = "/tmp/mpdboot"
            try:
                if os.path.exists(fn):
                    os.remove(fn)
                f = open(fn, "w")
                f.write("localhost ifhn=localhost")
                f.close()
            except (OSError, IOError), err:
                self.log.error("Failed to create file %s: %s" % (fn, err))

            params.update({'mpdbf':"--file=%s"%fn})

            # create nodes file
            fn = "/tmp/nodes"
            try:
                if os.path.exists(fn):
                    os.remove(fn)
                f = open(fn, "w")
                f.write("localhost\n" * nr_ranks)
                f.close()
            except (OSError, IOError), err:
                self.log.error("Failed to create file %s: %s" % (fn, err))

            params.update({'nodesfile':"-machinefile %s"%fn})

        if mpi_family in mpi_cmds.keys():
            return mpi_cmds[mpi_family] % params
        else:
            self.log.error("Don't know how to create an MPI command for MPI library of type '%s'." % mpi_family)<|MERGE_RESOLUTION|>--- conflicted
+++ resolved
@@ -168,16 +168,10 @@
 
         # different known mpirun commands
         mpi_cmds = {
-<<<<<<< HEAD
-                    toolchain.OPENMPI:"mpirun -n %(nr_ranks)d %(cmd)s",  #@UndefinedVariable
-                    toolchain.INTELMPI:"mpirun %(mpdbootfile)s %(nodesfile)s -np %(nr_ranks)d %(cmd)s",  #@UndefinedVariable
-                    toolchain.MVAPICH2: "mpirun -n %(nr_ranks)d %(cmd)s",  #@UndefinedVariable
-                    toolchain.QLOGICMPI: "mpirun -H localhost -np %(nr_ranks)d %(cmd)s",  #@UndefinedVariable
-=======
                     toolchain.OPENMPI: "mpirun -n %(nr_ranks)d %(cmd)s",  #@UndefinedVariable
                     toolchain.QLOGICMPI: "mpirun -H localhost -np %(nr_ranks)d %(cmd)s",  #@UndefinedVariable
                     toolchain.INTELMPI: "mpirun %(mpdbf)s %(nodesfile)s -np %(nr_ranks)d %(cmd)s",  #@UndefinedVariable
->>>>>>> 94141fbc
+                    toolchain.MVAPICH2: "mpirun -n %(nr_ranks)d %(cmd)s",  #@UndefinedVariable
                    }
 
         mpi_family = self.mpi_family()
