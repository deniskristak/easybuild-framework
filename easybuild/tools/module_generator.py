# #
# Copyright 2009-2014 Ghent University
#
# This file is part of EasyBuild,
# originally created by the HPC team of Ghent University (http://ugent.be/hpc/en),
# with support of Ghent University (http://ugent.be/hpc),
# the Flemish Supercomputer Centre (VSC) (https://vscentrum.be/nl/en),
# the Hercules foundation (http://www.herculesstichting.be/in_English)
# and the Department of Economy, Science and Innovation (EWI) (http://www.ewi-vlaanderen.be/en).
#
# http://github.com/hpcugent/easybuild
#
# EasyBuild is free software: you can redistribute it and/or modify
# it under the terms of the GNU General Public License as published by
# the Free Software Foundation v2.
#
# EasyBuild is distributed in the hope that it will be useful,
# but WITHOUT ANY WARRANTY; without even the implied warranty of
# MERCHANTABILITY or FITNESS FOR A PARTICULAR PURPOSE.  See the
# GNU General Public License for more details.
#
# You should have received a copy of the GNU General Public License
# along with EasyBuild.  If not, see <http://www.gnu.org/licenses/>.
# #
"""
Generating module files.

@author: Stijn De Weirdt (Ghent University)
@author: Dries Verdegem (Ghent University)
@author: Kenneth Hoste (Ghent University)
@author: Pieter De Baets (Ghent University)
@author: Jens Timmerman (Ghent University)
@author: Fotis Georgatos (Uni.Lu, NTUA)
"""
import os
import re
import tempfile
from vsc.utils import fancylogger

from easybuild.framework.easyconfig.easyconfig import ActiveMNS
from easybuild.tools import config
from easybuild.tools.config import build_option
from easybuild.tools.filetools import mkdir
from easybuild.tools.module_naming_scheme.utilities import det_hidden_modname
from easybuild.tools.utilities import quote_str


_log = fancylogger.getLogger('module_generator', fname=False)


<<<<<<< HEAD
class ModuleGenerator:
=======
class ModuleGenerator(object):
    """
    Class for generating module files.
    """

    # chars we want to escape in the generated modulefiles
    CHARS_TO_ESCAPE = ["$"]

>>>>>>> e280ab0a
    def __init__(self, application, fake=False):
        self.fake = fake
        self.app = application
        self.fake = fake
        self.tmpdir = None
        self.filename = None
        self.class_mod_file = None
        self.module_path = None

    def prepare(self):
        """
        Creates the absolute filename for the module.
        """
        mod_path_suffix = build_option('suffix_modules_path')
        full_mod_name = self.app.full_mod_name
        # module file goes in general moduleclass category
        self.filename = os.path.join(self.module_path, mod_path_suffix, full_mod_name)
        # make symlink in moduleclass category
        mod_symlink_paths = ActiveMNS().det_module_symlink_paths(self.app.cfg)
        self.class_mod_files = [os.path.join(self.module_path, p, full_mod_name) for p in mod_symlink_paths]

        # create directories and links
        for path in [os.path.dirname(x) for x in [self.filename] + self.class_mod_files]:
            mkdir(path, parents=True)

        # remove module file if it's there (it'll be recreated), see Application.make_module
        if os.path.exists(self.filename):
            os.remove(self.filename)

        return os.path.join(self.module_path, mod_path_suffix)

    def create_symlinks(self):
        """Create moduleclass symlink(s) to actual module file."""
        try:
            # remove symlink if its there (even if it's broken)
            for class_mod_file in self.class_mod_files:
                if os.path.lexists(class_mod_file):
                    os.remove(class_mod_file)
                os.symlink(self.filename, class_mod_file)
        except OSError, err:
            _log.error("Failed to create symlinks from %s to %s: %s" % (self.class_mod_files, self.filename, err))

    def is_fake(self):
        """Return whether this ModuleGeneratorTcl instance generates fake modules or not."""
        return self.fake

    def set_fake(self, fake):
        """Determine whether this ModuleGeneratorTcl instance should generate fake modules."""
        _log.debug("Updating fake for this ModuleGeneratorTcl instance to %s (was %s)" % (fake, self.fake))
        self.fake = fake
        # fake mode: set installpath to temporary dir
        if self.fake:
            self.tmpdir = tempfile.mkdtemp()
            _log.debug("Fake mode: using %s (instead of %s)" % (self.tmpdir, self.module_path))
            self.module_path = self.tmpdir
        else:
            self.module_path = config.install_path('mod')


class ModuleGeneratorTcl(ModuleGenerator):
    """
    Class for generating Tcl module files.
    """


    def get_description(self, conflict=True):
        """
        Generate a description.
        """
        description = "%s - Homepage: %s" % (self.app.cfg['description'], self.app.cfg['homepage'])

        lines = [
            "#%%Module",  # double % to escape string formatting!
            "",
            "proc ModulesHelp { } {",
            "    puts stderr {   %(description)s",
            "    }",
            "}",
            "",
            "module-whatis {Description: %(description)s}",
            "",
            "set root    %(installdir)s",
            "",
        ]

        if self.app.cfg['moduleloadnoconflict']:
            lines.extend([
                "if { ![is-loaded %(name)s/%(version)s] } {",
                "    if { [is-loaded %(name)s] } {",
                "        module unload %(name)s",
                "    }",
                "}",
                "",
            ])

        elif conflict:
            # conflict on 'name' part of module name (excluding version part at the end)
            # examples:
            # - 'conflict GCC' for 'GCC/4.8.3'
            # - 'conflict Core/GCC' for 'Core/GCC/4.8.2'
            # - 'conflict Compiler/GCC/4.8.2/OpenMPI' for 'Compiler/GCC/4.8.2/OpenMPI/1.6.4'
            lines.append("conflict %s\n" % os.path.dirname(self.app.short_mod_name))

        txt = '\n'.join(lines) % {
            'name': self.app.name,
            'version': self.app.version,
            'description': description,
            'installdir': self.app.installdir,
        }

        return txt

    def load_module(self, mod_name):
        """
        Generate load statements for module.
        """
        if build_option('recursive_mod_unload'):
            # not wrapping the 'module load' with an is-loaded guard ensures recursive unloading;
            # when "module unload" is called on the module in which the depedency "module load" is present,
            # it will get translated to "module unload"
            load_statement = ["module load %(mod_name)s"]
        else:
            load_statement = [
                "if { ![is-loaded %(mod_name)s] } {",
                "    module load %(mod_name)s",
                "}",
            ]
        return '\n'.join([""] + load_statement + [""]) % {'mod_name': mod_name}

    def unload_module(self, mod_name):
        """
        Generate unload statements for module.
        """
        return '\n'.join([
            "",
            "if { [is-loaded %(mod_name)s] } {",
            "    module unload %(mod_name)s",
            "}",
            "",
        ]) % {'mod_name': mod_name}

    def prepend_paths(self, key, paths, allow_abs=False):
        """
        Generate prepend-path statements for the given list of paths.
        """
        template = "prepend-path\t%s\t\t%s\n"

        if isinstance(paths, basestring):
            _log.info("Wrapping %s into a list before using it to prepend path %s" % (paths, key))
            paths = [paths]

        # make sure only relative paths are passed
        for i in xrange(len(paths)):
            if os.path.isabs(paths[i]) and not allow_abs:
                _log.error("Absolute path %s passed to prepend_paths which only expects relative paths." % paths[i])
            elif not os.path.isabs(paths[i]):
                # prepend $root (= installdir) for relative paths
                paths[i] = "$root/%s" % paths[i]

        statements = [template % (key, p) for p in paths]
        return ''.join(statements)


    def use(self, paths):
        """
        Generate module use statements for given list of module paths.
        """
        use_statements = []
        for path in paths:
            use_statements.append("module use %s" % path)
        return '\n'.join(use_statements)

    def set_environment(self, key, value):
        """
        Generate setenv statement for the given key/value pair.
        """
        # quotes are needed, to ensure smooth working of EBDEVEL* modulefiles
        return 'setenv\t%s\t\t%s\n' % (key, quote_str(value))
    
    def msg_on_load(self, msg):
        """
        Add a message that should be printed when loading the module.
        """
        # escape any (non-escaped) characters with special meaning by prefixing them with a backslash
        msg = re.sub(r'((?<!\\)[%s])'% ''.join(self.CHARS_TO_ESCAPE), r'\\\1', msg)
        return '\n'.join([
            "",
            "if [ module-info mode load ] {",
            '        puts stderr     "%s"' % msg,
            "}",
            "",
        ])
    
    def add_tcl_footer(self, tcltxt):
        """
        Append whatever Tcl code you want to your modulefile
        """
        # nothing to do here, but this should fail in the context of generating Lua modules
        return tcltxt

    def set_alias(self, key, value):
        """
        Generate set-alias statement in modulefile for the given key/value pair.
        """
        # quotes are needed, to ensure smooth working of EBDEVEL* modulefiles
        return 'set-alias\t%s\t\t%s\n' % (key, quote_str(value))


class ModuleGeneratorLua(ModuleGenerator):
    """
    Class for generating Lua module files.
    """

    def get_description(self, conflict=True):
        """
        Generate a description.
        """

        description = "%s - Homepage: %s" % (self.app.cfg['description'], self.app.cfg['homepage'])


        lines = [
            "local pkg = {}",
            "help = [["
            "%(description)s"
            "]]",
            "whatis([[Name: %(name)s]])",
            "whatis([[Version: %(version)s]])",
            "whatis([[Description: %(description)s]])",
            "whatis([[Homepage: %(homepage)s]])"
            "whatis([[License: N/A ]])",
            "whatis([[Keywords: Not set]])",
            "",
            "",
            'pkg.root="%(installdir)s"',
            "",
            ]

        #@todo check if this is really needed, imho Lmod doesnt need this at all.
        if self.app.cfg['moduleloadnoconflict']:
            lines.extend([
             'if ( not isloaded("%(name)s/%(version)s")) then',
             '  load("%(name)s/%(version)s")',
             'end',
             ])

        elif conflict:
            # conflicts are not needed in lua module files, as Lmod "conflict" by default
            pass

        txt = '\n'.join(lines) % {
            'name': self.app.name,
            'version': self.app.version,
            'description': description,
            'installdir': self.app.installdir,
            'homepage': self.app.cfg['homepage'],
        }


        return txt

    def load_module(self, mod_name):
        """
        Generate load statements for module.
        """
        if build_option('recursive_mod_unload'):
            # not wrapping the 'module load' with an is-loaded guard ensures recursive unloading;
            # when "module unload" is called on the module in which the depedency "module load" is present,
            # it will get translated to "module unload"
            load_statement = ['load("%(mod_name)s")']
        else:
            load_statement = [
                'if ( not isloaded("%(mod_name)s")) then',
                '  load("%(mod_name)s")',
                'end',
            ]
        return '\n'.join([""] + load_statement + [""]) % {'mod_name': mod_name}

    def unload_module(self, mod_name):
        """
        Generate unload statements for module.
        """
        return '\n'.join([
            "",
            "if (isloaded(%(mod_name)s)) then",
            "    unload(%(mod_name)s)",
            "end",
            "",
        ]) % {'mod_name': mod_name}

    def prepend_paths(self, key, paths, allow_abs=False):
        """
        Generate prepend-path statements for the given list of paths.
        """
        template = 'prepend_path(%s,%s)\n'

        if isinstance(paths, basestring):
            _log.info("Wrapping %s into a list before using it to prepend path %s" % (paths, key))
            paths = [paths]

        # make sure only relative paths are passed
        for i in xrange(len(paths)):
            if os.path.isabs(paths[i]) and not allow_abs:
                _log.error("Absolute path %s passed to prepend_paths which only expects relative paths." % paths[i])
            elif not os.path.isabs(paths[i]):
                # prepend $root (= installdir) for relative paths
                paths[i] = ' pathJoin(pkg.root,"%s")' % paths[i]

        statements = [template % (quote_str(key), p) for p in paths]
        return ''.join(statements)

    def use(self, paths):
        """
        Generate module use statements for given list of module paths.
        """
        use_statements = []
        for path in paths:
            use_statements.append('use("%s")' % path)
        return '\n'.join(use_statements)


    def set_environment(self, key, value):

        """
        Generate setenv statement for the given key/value pair.
        """
        # quotes are needed, to ensure smooth working of EBDEVEL* modulefiles
        return 'setenv("%s", %s)\n' % (key, quote_str(value))


    def msg_on_load(self, msg):
        """
        Add a message that should be printed when loading the module.
        """
        pass


    def add_tcl_footer(self, tcltxt):
        """
        Append whatever Tcl code you want to your modulefile
        """
    # nothing to do here, but this should fail in the context of generating Lua modules
        pass


    def set_alias(self, key, value):
        """
        Generate set-alias statement in modulefile for the given key/value pair.
        """
    # quotes are needed, to ensure smooth working of EBDEVEL* modulefiles
        return 'setalias(%s,"%s")\n' % (key, quote_str(value))<|MERGE_RESOLUTION|>--- conflicted
+++ resolved
@@ -48,9 +48,6 @@
 _log = fancylogger.getLogger('module_generator', fname=False)
 
 
-<<<<<<< HEAD
-class ModuleGenerator:
-=======
 class ModuleGenerator(object):
     """
     Class for generating module files.
@@ -59,7 +56,6 @@
     # chars we want to escape in the generated modulefiles
     CHARS_TO_ESCAPE = ["$"]
 
->>>>>>> e280ab0a
     def __init__(self, application, fake=False):
         self.fake = fake
         self.app = application
