# #
# Copyright 2009-2014 Ghent University
#
# This file is part of EasyBuild,
# originally created by the HPC team of Ghent University (http://ugent.be/hpc/en),
# with support of Ghent University (http://ugent.be/hpc),
# the Flemish Supercomputer Centre (VSC) (https://vscentrum.be/nl/en),
# the Hercules foundation (http://www.herculesstichting.be/in_English)
# and the Department of Economy, Science and Innovation (EWI) (http://www.ewi-vlaanderen.be/en).
#
# http://github.com/hpcugent/easybuild
#
# EasyBuild is free software: you can redistribute it and/or modify
# it under the terms of the GNU General Public License as published by
# the Free Software Foundation v2.
#
# EasyBuild is distributed in the hope that it will be useful,
# but WITHOUT ANY WARRANTY; without even the implied warranty of
# MERCHANTABILITY or FITNESS FOR A PARTICULAR PURPOSE.  See the
# GNU General Public License for more details.
#
# You should have received a copy of the GNU General Public License
# along with EasyBuild.  If not, see <http://www.gnu.org/licenses/>.
# #
"""
Generating module files.

@author: Stijn De Weirdt (Ghent University)
@author: Dries Verdegem (Ghent University)
@author: Kenneth Hoste (Ghent University)
@author: Pieter De Baets (Ghent University)
@author: Jens Timmerman (Ghent University)
@author: Fotis Georgatos (Uni.Lu)
"""
import os
import tempfile
from vsc.utils import fancylogger

from easybuild.framework.easyconfig.easyconfig import ActiveMNS
from easybuild.tools import config
from easybuild.tools.filetools import mkdir
from easybuild.tools.module_naming_scheme import GENERAL_CLASS
from easybuild.tools.utilities import quote_str


_log = fancylogger.getLogger('module_generator', fname=False)


class ModuleGenerator(object):
    """
    Class for generating module files.
    """
    def __init__(self, application, fake=False):
        self.app = application
        self.fake = fake
        self.tmpdir = None
        self.filename = None
        self.class_mod_file = None
        self.module_path = None

    def prepare(self):
        """
        Creates the absolute filename for the module.
        """
        # module file goes in general moduleclass category
        self.filename = os.path.join(self.module_path, GENERAL_CLASS, self.app.full_mod_name)
        # make symlink in moduleclass category
        self.class_mod_file = os.path.join(self.module_path, self.app.cfg['moduleclass'], self.app.full_mod_name)

        # create directories and links
        for path in [os.path.dirname(x) for x in [self.filename, self.class_mod_file]]:
            mkdir(path, parents=True)

        # remove module file if it's there (it'll be recreated), see Application.make_module
        if os.path.exists(self.filename):
            os.remove(self.filename)

        return os.path.join(self.module_path, GENERAL_CLASS)

    def create_symlinks(self):
        """Create moduleclass symlink(s) to actual module file."""
        try:
            # remove symlink if its there (even if it's broken)
            if os.path.lexists(self.class_mod_file):
                os.remove(self.class_mod_file)
            os.symlink(self.filename, self.class_mod_file)
        except OSError, err:
            _log.error("Failed to create symlink from %s to %s: %s" % (self.class_mod_file, self.filename, err))

    def get_description(self, conflict=True):
        """
        Generate a description.
        """
        description = "%s - Homepage: %s" % (self.app.cfg['description'], self.app.cfg['homepage'])

        lines = [
            "#%%Module",  # double % to escape string formatting!
            "",
            "proc ModulesHelp { } {",
            "    puts stderr {   %(description)s",
            "    }",
            "}",
            "",
            "module-whatis {Description: %(description)s}",
            "",
            "set root    %(installdir)s",
            "",
        ]

        if self.app.cfg['moduleloadnoconflict']:
            lines.extend([
                "if { ![is-loaded %(name)s/%(version)s] } {",
                "    if { [is-loaded %(name)s] } {",
                "        module unload %(name)s",
                "    }",
                "}",
                "",
            ])

        elif conflict:
            lines.append("conflict    %s\n" % self.app.name)

        txt = '\n'.join(lines) % {
            'name': self.app.name,
            'version': self.app.version,
            'description': description,
            'installdir': self.app.installdir,
        }

        return txt

    def load_module(self, mod_name, recursive_unload=False):
        """
        Generate load statements for module.
        """
        if recursive_unload:
            # not wrapping the 'module load' with an is-loaded guard ensures recursive unloading;
            # when "module unload" is called on the module in which the depedency "module load" is present,
            # it will get translated to "module unload"
            load_statement = ["module load %(mod_name)s"]
        else:
            load_statement = [
                "if { ![is-loaded %(mod_name)s] } {",
                "    module load %(mod_name)s",
                "}",
            ]
        return '\n'.join([""] + load_statement + [""]) % {'mod_name': mod_name}

    def unload_module(self, mod_name):
        """
        Generate unload statements for module.
        """
        return '\n'.join([
            "",
            "if { [is-loaded %(mod_name)s] } {",
            "    module unload %(mod_name)s",
            "}",
            "",
        ]) % {'mod_name': mod_name}

    def prepend_paths(self, key, paths, allow_abs=False):
        """
        Generate prepend-path statements for the given list of paths.
        """
        template = "prepend-path\t%s\t\t%s\n"

        if isinstance(paths, basestring):
            _log.info("Wrapping %s into a list before using it to prepend path %s" % (paths, key))
            paths = [paths]

        # make sure only relative paths are passed
        for i in xrange(len(paths)):
            if os.path.isabs(paths[i]) and not allow_abs:
                _log.error("Absolute path %s passed to prepend_paths which only expects relative paths." % paths[i])
            elif not os.path.isabs(paths[i]):
                # prepend $root (= installdir) for relative paths
                paths[i] = "$root/%s" % paths[i]

        statements = [template % (key, p) for p in paths]
        return ''.join(statements)

    def set_environment(self, key, value):
        """
        Generate setenv statement for the given key/value pair.
        """
        # quotes are needed, to ensure smooth working of EBDEVEL* modulefiles
        return 'setenv\t%s\t\t%s\n' % (key, quote_str(value))
    
<<<<<<< HEAD
    def msg_on_load(self, msg):
        """
        Add a message that should be printed when loading the module.
        """
        return '\n'.join([
            "",
            "if [ module-info mode load ] {",
            '        puts stderr     "%s"' % msg,
            "}",
            "",
        ])
    
    def add_tcl_footer(self, tcltxt):
        """
        Append whatever Tcl code you want to your modulefile
        """
        # nothing to do here, but this should fail in the context of generating Lua modules
        return tcltxt
=======
    def set_alias(self, key, value):
        """
        Generate set-alias statement in modulefile for the given key/value pair.
        """
        # quotes are needed, to ensure smooth working of EBDEVEL* modulefiles
        return 'set-alias\t%s\t\t%s\n' % (key, quote_str(value))
>>>>>>> 4dd4fe74

    def set_fake(self, fake):
        """Determine whether this ModuleGenerator instance should generate fake modules."""
        _log.debug("Updating fake for this ModuleGenerator instance to %s (was %s)" % (fake, self.fake))
        self.fake = fake
        # fake mode: set installpath to temporary dir
        if self.fake:
            self.tmpdir = tempfile.mkdtemp()
            _log.debug("Fake mode: using %s (instead of %s)" % (self.tmpdir, self.module_path))
            self.module_path = self.tmpdir
        else:
            self.module_path = config.install_path('mod')

    def is_fake(self):
        """Return whether this ModuleGenerator instance generates fake modules or not."""
        return self.fake<|MERGE_RESOLUTION|>--- conflicted
+++ resolved
@@ -186,7 +186,6 @@
         # quotes are needed, to ensure smooth working of EBDEVEL* modulefiles
         return 'setenv\t%s\t\t%s\n' % (key, quote_str(value))
     
-<<<<<<< HEAD
     def msg_on_load(self, msg):
         """
         Add a message that should be printed when loading the module.
@@ -205,14 +204,13 @@
         """
         # nothing to do here, but this should fail in the context of generating Lua modules
         return tcltxt
-=======
+
     def set_alias(self, key, value):
         """
         Generate set-alias statement in modulefile for the given key/value pair.
         """
         # quotes are needed, to ensure smooth working of EBDEVEL* modulefiles
         return 'set-alias\t%s\t\t%s\n' % (key, quote_str(value))
->>>>>>> 4dd4fe74
 
     def set_fake(self, fake):
         """Determine whether this ModuleGenerator instance should generate fake modules."""
