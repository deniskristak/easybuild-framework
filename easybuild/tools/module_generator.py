# #
# Copyright 2009-2017 Ghent University
#
# This file is part of EasyBuild,
# originally created by the HPC team of Ghent University (http://ugent.be/hpc/en),
# with support of Ghent University (http://ugent.be/hpc),
# the Flemish Supercomputer Centre (VSC) (https://www.vscentrum.be),
# Flemish Research Foundation (FWO) (http://www.fwo.be/en)
# and the Department of Economy, Science and Innovation (EWI) (http://www.ewi-vlaanderen.be/en).
#
# http://github.com/hpcugent/easybuild
#
# EasyBuild is free software: you can redistribute it and/or modify
# it under the terms of the GNU General Public License as published by
# the Free Software Foundation v2.
#
# EasyBuild is distributed in the hope that it will be useful,
# but WITHOUT ANY WARRANTY; without even the implied warranty of
# MERCHANTABILITY or FITNESS FOR A PARTICULAR PURPOSE.  See the
# GNU General Public License for more details.
#
# You should have received a copy of the GNU General Public License
# along with EasyBuild.  If not, see <http://www.gnu.org/licenses/>.
# #
"""
Generating module files.

:author: Stijn De Weirdt (Ghent University)
:author: Dries Verdegem (Ghent University)
:author: Kenneth Hoste (Ghent University)
:author: Pieter De Baets (Ghent University)
:author: Jens Timmerman (Ghent University)
:author: Fotis Georgatos (Uni.Lu, NTUA)
"""
import os
import re
import sys
import tempfile
from vsc.utils import fancylogger
from vsc.utils.missing import get_subclasses

from easybuild.tools.build_log import EasyBuildError
from easybuild.tools.config import build_option, get_module_syntax, install_path
from easybuild.tools.filetools import mkdir, read_file, remove_file, resolve_path, symlink, write_file
from easybuild.tools.modules import modules_tool
from easybuild.tools.utilities import quote_str


_log = fancylogger.getLogger('module_generator', fname=False)


def avail_module_generators():
    """
    Return all known module syntaxes.
    """
    return dict([(k.SYNTAX, k) for k in get_subclasses(ModuleGenerator)])


def module_generator(app, fake=False):
    """
    Return ModuleGenerator instance that matches the selected module file syntax to be used
    """
    module_syntax = get_module_syntax()
    available_mod_gens = avail_module_generators()

    if module_syntax not in available_mod_gens:
        raise EasyBuildError("No module generator available for specified syntax '%s' (available: %s)",
                             module_syntax, available_mod_gens)

    module_generator_class = available_mod_gens[module_syntax]
    return module_generator_class(app, fake=fake)


def module_load_regex(modfilepath):
    """
    Return the correct (compiled) regex to extract dependencies, depending on the module file type (Lua vs Tcl)
    """
    if modfilepath.endswith(ModuleGeneratorLua.MODULE_FILE_EXTENSION):
        regex = ModuleGeneratorLua.LOAD_REGEX
    else:
        regex = ModuleGeneratorTcl.LOAD_REGEX
    return re.compile(regex, re.M)


def dependencies_for(mod_name, modtool, depth=sys.maxint):
    """
    Obtain a list of dependencies for the given module, determined recursively, up to a specified depth (optionally)
    :param depth: recursion depth (default is sys.maxint, which should be equivalent to infinite recursion depth)
    """
    mod_filepath = modtool.modulefile_path(mod_name)
    modtxt = read_file(mod_filepath)
    loadregex = module_load_regex(mod_filepath)
    mods = loadregex.findall(modtxt)

    if depth > 0:
        # recursively determine dependencies for these dependency modules, until depth is non-positive
        moddeps = [dependencies_for(mod, modtool, depth=depth - 1) for mod in mods]
    else:
        # ignore any deeper dependencies
        moddeps = []

    # add dependencies of dependency modules only if they're not there yet
    for moddepdeps in moddeps:
        for dep in moddepdeps:
            if not dep in mods:
                mods.append(dep)

    return mods


class ModuleGenerator(object):
    """
    Class for generating module files.
    """
    SYNTAX = None

    # chars we want to escape in the generated modulefiles
    CHARS_TO_ESCAPE = None

    MODULE_FILE_EXTENSION = None
    MODULE_SHEBANG = None

    # a single level of indentation
    INDENTATION = ' ' * 4

    def __init__(self, application, fake=False):
        """ModuleGenerator constructor."""
        self.app = application
        self.log = fancylogger.getLogger(self.__class__.__name__, fname=False)
        self.fake_mod_path = tempfile.mkdtemp()

    def create_symlinks(self, mod_symlink_paths, fake=False):
        """Create moduleclass symlink(s) to actual module file."""
        mod_filepath = self.get_module_filepath(fake=fake)
        class_mod_files = [self.get_module_filepath(fake=fake, mod_path_suffix=p) for p in mod_symlink_paths]
        try:
            for class_mod_file in class_mod_files:
                # remove symlink if its there (even if it's broken)
                if os.path.lexists(class_mod_file):
                    self.log.debug("Removing existing symlink %s", class_mod_file)
                    os.remove(class_mod_file)

                mkdir(os.path.dirname(class_mod_file), parents=True)
                os.symlink(mod_filepath, class_mod_file)

        except OSError, err:
            raise EasyBuildError("Failed to create symlinks from %s to %s: %s", class_mod_files, mod_filepath, err)

    def define_env_var(self, env_var):
        """
        Determine whether environment variable with specified name should be defined or not.

        :param env_var: name of environment variable to check
        """
        return env_var not in (build_option('filter_env_vars') or [])

    def get_module_filepath(self, fake=False, mod_path_suffix=None):
        """Return path to module file."""
        mod_path = self.get_modules_path(fake=fake, mod_path_suffix=mod_path_suffix)
        full_mod_name = self.app.full_mod_name + self.MODULE_FILE_EXTENSION
        return os.path.join(mod_path, full_mod_name)

    def get_modules_path(self, fake=False, mod_path_suffix=None):
        """Return path to directory where module files should be generated in."""
        mod_path = install_path('mod')
        if fake:
            self.log.debug("Fake mode: using %s (instead of %s)" % (self.fake_mod_path, mod_path))
            mod_path = self.fake_mod_path

        if mod_path_suffix is None:
            mod_path_suffix = build_option('suffix_modules_path')

        return os.path.join(mod_path, mod_path_suffix)

    def prepare(self, fake=False):
        """
        Prepare for generating module file: Creates the absolute filename for the module.
        """
        mod_path = self.get_modules_path(fake=fake)
        # module file goes in general moduleclass category
        # make symlink in moduleclass category

        mod_filepath = self.get_module_filepath(fake=fake)
        mkdir(os.path.dirname(mod_filepath), parents=True)

        # remove module file if it's there (it'll be recreated), see EasyBlock.make_module
        if os.path.exists(mod_filepath) and not build_option('extended_dry_run'):
            self.log.debug("Removing existing module file %s", mod_filepath)
            os.remove(mod_filepath)

        return mod_path

    # From this point on just not implemented methods

    def comment(self, msg):
        """Return given string formatted as a comment."""
        raise NotImplementedError

    def conditional_statement(self, condition, body, negative=False, else_body=None):
        """
        Return formatted conditional statement, with given condition and body.

        :param condition: string containing the statement for the if condition (in correct syntax)
        :param body: (multiline) string with if body (in correct syntax, without indentation)
        :param negative: boolean indicating whether the condition should be negated
        :param else_body: optional body for 'else' part
        """
        raise NotImplementedError

    def get_description(self, conflict=True):
        """
        Generate a description.
        """
        raise NotImplementedError

    def getenv_cmd(self, envvar):
        """
        Return module-syntax specific code to get value of specific environment variable.
        """
        raise NotImplementedError

    def load_module(self, mod_name, recursive_unload=False, unload_modules=None):
        """
        Generate load statement for specified module.

        :param mod_name: name of module to generate load statement for
        :param recursive_unload: boolean indicating whether the 'load' statement should be reverted on unload
        :param unload_modules: name(s) of module to unload first
        """
        raise NotImplementedError

    def msg_on_load(self, msg):
        """
        Add a message that should be printed when loading the module.
        """
        raise NotImplementedError

    def prepend_paths(self, key, paths, allow_abs=False, expand_relpaths=True):
        """
        Generate prepend-path statements for the given list of paths.

        :param key: environment variable to prepend paths to
        :param paths: list of paths to prepend
        :param allow_abs: allow providing of absolute paths
        :param expand_relpaths: expand relative paths into absolute paths (by prefixing install dir)
        """
        raise NotImplementedError

    def set_alias(self, key, value):
        """
        Generate set-alias statement in modulefile for the given key/value pair.
        """
        raise NotImplementedError

    def set_environment(self, key, value, relpath=False):
        """
        Generate a quoted setenv statement for the given key/value pair.

        :param key: name of environment variable to define
        :param value: value to define environment variable with
        :param relpath: value is path relative to installation prefix
        """
        raise NotImplementedError

    def swap_module(self, mod_name_out, mod_name_in, guarded=True):
        """
        Generate swap statement for specified module names.

        :param mod_name_out: name of module to unload (swap out)
        :param mod_name_in: name of module to load (swap in)
        :param guarded: guard 'swap' statement, fall back to 'load' if module being swapped out is not loaded
        """
        raise NotImplementedError

    def unload_module(self, mod_name):
        """
        Generate unload statement for specified module.

        :param mod_name: name of module to generate unload statement for
        """
        raise NotImplementedError

    def use(self, paths, prefix=None, guarded=False):
        """
        Generate module use statements for given list of module paths.
        :param paths: list of module path extensions to generate use statements for; paths will be quoted
        :param prefix: optional path prefix; not quoted, i.e., can be a statement
        :param guarded: use statements will be guarded to only apply if path exists
        """
        raise NotImplementedError

    def set_as_default(self, module_folder_path, module_version):
        raise NotImplementedError


class ModuleGeneratorTcl(ModuleGenerator):
    """
    Class for generating Tcl module files.
    """
    SYNTAX = 'Tcl'
    MODULE_FILE_EXTENSION = ''  # no suffix for Tcl module files
    MODULE_SHEBANG = '#%Module'
    CHARS_TO_ESCAPE = ['$']

    LOAD_REGEX = r"^\s*module\s+load\s+(\S+)"
    LOAD_TEMPLATE = "module load %(mod_name)s"

    def comment(self, msg):
        """Return string containing given message as a comment."""
        return "# %s\n" % msg

    def conditional_statement(self, condition, body, negative=False, else_body=None):
        """
        Return formatted conditional statement, with given condition and body.

        :param condition: string containing the statement for the if condition (in correct syntax)
        :param body: (multiline) string with if body (in correct syntax, without indentation)
        :param negative: boolean indicating whether the condition should be negated
        :param else_body: optional body for 'else' part
        """
        if negative:
            lines = ["if { ![ %s ] } {" % condition]
        else:
            lines = ["if { [ %s ] } {" % condition]

        for line in body.split('\n'):
            lines.append(self.INDENTATION + line)

        if else_body is None:
            lines.extend(['}', ''])
        else:
            lines.append('} else {')
            for line in else_body.split('\n'):
                lines.append(self.INDENTATION + line)
            lines.extend(['}', ''])

        return '\n'.join(lines)

    def get_description(self, conflict=True):
        """
        Generate a description.
        """
        description = "%s - Homepage: %s" % (self.app.cfg['description'], self.app.cfg['homepage'])

        whatis = self.app.cfg['whatis']
        if whatis is None:
            # default: include single 'whatis' statement with description as contents
            whatis = ["Description: %s" % description]

        lines = [
            "proc ModulesHelp { } {",
            "    puts stderr { %(description)s",
            "    }",
            '}',
            '',
            '%(whatis_lines)s',
            '',
            "set root %(installdir)s",
        ]

        if self.app.cfg['moduleloadnoconflict']:
            cond_unload = self.conditional_statement("is-loaded %(name)s", "module unload %(name)s")
            lines.extend(['', self.conditional_statement("is-loaded %(name)s/%(version)s", cond_unload, negative=True)])

        elif conflict:
            # conflict on 'name' part of module name (excluding version part at the end)
            # examples:
            # - 'conflict GCC' for 'GCC/4.8.3'
            # - 'conflict Core/GCC' for 'Core/GCC/4.8.2'
            # - 'conflict Compiler/GCC/4.8.2/OpenMPI' for 'Compiler/GCC/4.8.2/OpenMPI/1.6.4'
            lines.extend(['', "conflict %s" % os.path.dirname(self.app.short_mod_name)])

        txt = '\n'.join(lines + ['']) % {
            'name': self.app.name,
            'version': self.app.version,
            'description': description,
            'whatis_lines': '\n'.join(["module-whatis {%s}" % line for line in whatis]),
            'installdir': self.app.installdir,
        }

        return txt

    def getenv_cmd(self, envvar):
        """
        Return module-syntax specific code to get value of specific environment variable.
        """
        return '$env(%s)' % envvar

    def load_module(self, mod_name, recursive_unload=False, unload_modules=None):
        """
        Generate load statement for specified module.

        :param mod_name: name of module to generate load statement for
        :param recursive_unload: boolean indicating whether the 'load' statement should be reverted on unload
        :param unload_module: name(s) of module to unload first
        """
        body = []
        if unload_modules:
            body.extend([self.unload_module(m).strip() for m in unload_modules])
        body.append(self.LOAD_TEMPLATE)

        if build_option('recursive_mod_unload') or recursive_unload:
            # not wrapping the 'module load' with an is-loaded guard ensures recursive unloading;
            # when "module unload" is called on the module in which the dependency "module load" is present,
            # it will get translated to "module unload"
            load_statement = body + ['']
        else:
            load_statement = [self.conditional_statement("is-loaded %(mod_name)s", '\n'.join(body), negative=True)]

        return '\n'.join([''] + load_statement) % {'mod_name': mod_name}

    def msg_on_load(self, msg):
        """
        Add a message that should be printed when loading the module.
        """
        # escape any (non-escaped) characters with special meaning by prefixing them with a backslash
        msg = re.sub(r'((?<!\\)[%s])'% ''.join(self.CHARS_TO_ESCAPE), r'\\\1', msg)
        print_cmd = "puts stderr %s" % quote_str(msg)
        return '\n'.join(['', self.conditional_statement("module-info mode load", print_cmd)])

    def prepend_paths(self, key, paths, allow_abs=False, expand_relpaths=True):
        """
        Generate prepend-path statements for the given list of paths.

        :param key: environment variable to prepend paths to
        :param paths: list of paths to prepend
        :param allow_abs: allow providing of absolute paths
        :param expand_relpaths: expand relative paths into absolute paths (by prefixing install dir)
        """
        if not self.define_env_var(key):
            self.log.info("Not including statement to prepend environment variable $%s, as specified", key)
            return ''

        if isinstance(paths, basestring):
            self.log.debug("Wrapping %s into a list before using it to prepend path %s" % (paths, key))
            paths = [paths]

        abspaths = []
        for path in paths:
            if os.path.isabs(path) and not allow_abs:
                raise EasyBuildError("Absolute path %s passed to prepend_paths which only expects relative paths.",
                                     path)
            elif not os.path.isabs(path):
                # prepend $root (= installdir) for (non-empty) relative paths
                if path:
                    if expand_relpaths:
                        abspaths.append(os.path.join('$root', path))
                    else:
                        abspaths.append(path)
                else:
                    abspaths.append('$root')
            else:
                abspaths.append(path)

        statements = ['prepend-path\t%s\t\t%s\n' % (key, p) for p in abspaths]
        return ''.join(statements)

    def set_alias(self, key, value):
        """
        Generate set-alias statement in modulefile for the given key/value pair.
        """
        # quotes are needed, to ensure smooth working of EBDEVEL* modulefiles
        return 'set-alias\t%s\t\t%s\n' % (key, quote_str(value))

    def set_environment(self, key, value, relpath=False):
        """
        Generate a quoted setenv statement for the given key/value pair.

        :param key: name of environment variable to define
        :param value: value to define environment variable with
        :param relpath: value is path relative to installation prefix
        """
        if not self.define_env_var(key):
            self.log.info("Not including statement to define environment variable $%s, as specified", key)
            return ''

        # quotes are needed, to ensure smooth working of EBDEVEL* modulefiles
        if relpath:
            if value:
                val = quote_str(os.path.join('$root', value))
            else:
                val = '"$root"'
        else:
            val = quote_str(value)
        return 'setenv\t%s\t\t%s\n' % (key, val)

    def swap_module(self, mod_name_out, mod_name_in, guarded=True):
        """
        Generate swap statement for specified module names.

        :param mod_name_out: name of module to unload (swap out)
        :param mod_name_in: name of module to load (swap in)
        :param guarded: guard 'swap' statement, fall back to 'load' if module being swapped out is not loaded
        """
        body = "module swap %s %s" % (mod_name_out, mod_name_in)
        if guarded:
            alt_body = self.LOAD_TEMPLATE % {'mod_name': mod_name_in}
            swap_statement = [self.conditional_statement("is-loaded %s" % mod_name_out, body, else_body=alt_body)]
        else:
            swap_statement = [body, '']

        return '\n'.join([''] + swap_statement)

    def unload_module(self, mod_name):
        """
        Generate unload statement for specified module.

        :param mod_name: name of module to generate unload statement for
        """
        return '\n'.join(['', "module unload %s" % mod_name])

    def use(self, paths, prefix=None, guarded=False):
        """
        Generate module use statements for given list of module paths.
        :param paths: list of module path extensions to generate use statements for; paths will be quoted
        :param prefix: optional path prefix; not quoted, i.e., can be a statement
        :param guarded: use statements will be guarded to only apply if path exists
        """
        use_statements = []
        for path in paths:
            quoted_path = quote_str(path)
            if prefix:
                full_path = '[ file join %s %s ]' % (prefix, quoted_path)
            else:
                full_path = quoted_path
            if guarded:
                cond_statement = self.conditional_statement('file isdirectory %s' % full_path,
                                                            'module use %s' % full_path)
                use_statements.append(cond_statement)
            else:
                use_statements.append("module use %s\n" % full_path)
        return ''.join(use_statements)

    def set_as_default(self, module_folder_path, module_version):
        """
        Create a .version file inside the package module folder in order to set the default version
        for TMod
        :param module_folder_path: module folder path, e.g. $HOME/easybuild/modules/all/Bison
        :param module_version: module version, e.g. 3.0.4
        """
        txt = self.MODULE_SHEBANG + '\n'
        txt += 'set ModulesVersion %s\n' % module_version

        # write the file no matter what
        write_file(os.path.join(module_folder_path, '.version'), txt)


class ModuleGeneratorLua(ModuleGenerator):
    """
    Class for generating Lua module files.
    """
    SYNTAX = 'Lua'
    MODULE_FILE_EXTENSION = '.lua'
    MODULE_SHEBANG = ''  # no 'shebang' in Lua module files
    CHARS_TO_ESCAPE = []

    LOAD_REGEX = r'^\s*load\("(\S+)"'
    LOAD_TEMPLATE = 'load("%(mod_name)s")'

    PATH_JOIN_TEMPLATE = 'pathJoin(root, "%s")'
    PREPEND_PATH_TEMPLATE = 'prepend_path("%s", %s)'

    def comment(self, msg):
        """Return string containing given message as a comment."""
        return "-- %s\n" % msg

    def conditional_statement(self, condition, body, negative=False, else_body=None):
        """
        Return formatted conditional statement, with given condition and body.

        :param condition: string containing the statement for the if condition (in correct syntax)
        :param body: (multiline) string with if body (in correct syntax, without indentation)
        :param negative: boolean indicating whether the condition should be negated
        :param else_body: optional body for 'else' part
        """
        if negative:
            lines = ["if not %s then" % condition]
        else:
            lines = ["if %s then" % condition]

        for line in body.split('\n'):
            lines.append(self.INDENTATION + line)

        if else_body is None:
            lines.extend(['end', ''])
        else:
            lines.append('else')
            for line in else_body.split('\n'):
                lines.append(self.INDENTATION + line)
            lines.extend(['end', ''])

        return '\n'.join(lines)

    def get_description(self, conflict=True):
        """
        Generate a description.
        """

        description = "%s - Homepage: %s" % (self.app.cfg['description'], self.app.cfg['homepage'])

        whatis = self.app.cfg['whatis']
        if whatis is None:
            # default: include single 'whatis' statement with description as contents
            whatis = ["Description: %s" % description]

        lines = [
            "help([[%(description)s]])",
            '',
            "%(whatis_lines)s",
            '',
            'local root = "%(installdir)s"',
        ]

        if self.app.cfg['moduleloadnoconflict']:
            self.log.info("Nothing to do to ensure no conflicts can occur on load when using Lua modules files/Lmod")

        elif conflict:
            # conflict on 'name' part of module name (excluding version part at the end)
            lines.extend(['', 'conflict("%s")' % os.path.dirname(self.app.short_mod_name)])

        txt = '\n'.join(lines + ['']) % {
            'name': self.app.name,
            'version': self.app.version,
            'description': description,
            'whatis_lines': '\n'.join(["whatis([[%s]])" % line for line in whatis]),
            'installdir': self.app.installdir,
            'homepage': self.app.cfg['homepage'],
        }

        return txt

    def getenv_cmd(self, envvar):
        """
        Return module-syntax specific code to get value of specific environment variable.
        """
        return 'os.getenv("%s")' % envvar

    def load_module(self, mod_name, recursive_unload=False, unload_modules=None):
        """
        Generate load statement for specified module.

        :param mod_name: name of module to generate load statement for
        :param recursive_unload: boolean indicating whether the 'load' statement should be reverted on unload
        :param unload_modules: name(s) of module to unload first
        """
        body = []
        if unload_modules:
            body.extend([self.unload_module(m).strip() for m in unload_modules])
        body.append(self.LOAD_TEMPLATE)

        if build_option('recursive_mod_unload') or recursive_unload:
            # not wrapping the 'module load' with an is-loaded guard ensures recursive unloading;
            # when "module unload" is called on the module in which the depedency "module load" is present,
            # it will get translated to "module unload"
            load_statement = body + ['']
        else:
            load_statement = [self.conditional_statement('isloaded("%(mod_name)s")', '\n'.join(body), negative=True)]

        return '\n'.join([''] + load_statement) % {'mod_name': mod_name}

    def msg_on_load(self, msg):
        """
        Add a message that should be printed when loading the module.
        """
        # take into account possible newlines in messages by using [==...==] (requires Lmod 5.8)
        stmt_tmpl = 'io.stderr:write([==[%s]==])'
        return '\n'.join(['', self.conditional_statement('mode() == "load"', stmt_tmpl % msg)])

    def prepend_paths(self, key, paths, allow_abs=False, expand_relpaths=True):
        """
        Generate prepend-path statements for the given list of paths

        :param key: environment variable to prepend paths to
        :param paths: list of paths to prepend
        :param allow_abs: allow providing of absolute paths
        :param expand_relpaths: expand relative paths into absolute paths (by prefixing install dir)
        """
        if not self.define_env_var(key):
            self.log.info("Not including statement to prepend environment variable $%s, as specified", key)
            return ''

        if isinstance(paths, basestring):
            self.log.debug("Wrapping %s into a list before using it to prepend path %s", paths, key)
            paths = [paths]

        abspaths = []
        for path in paths:
            if os.path.isabs(path):
                if allow_abs:
                    abspaths.append(quote_str(path))
                else:
                    raise EasyBuildError("Absolute path %s passed to prepend_paths which only expects relative paths.",
                                         path)
            else:
                # use pathJoin for (non-empty) relative paths
                if path:
                    if expand_relpaths:
                        abspaths.append(self.PATH_JOIN_TEMPLATE % path)
                    else:
                        abspaths.append(quote_str(path))
                else:
                    abspaths.append('root')

        statements = [self.PREPEND_PATH_TEMPLATE % (key, p) for p in abspaths]
        statements.append('')
        return '\n'.join(statements)

    def set_alias(self, key, value):
        """
        Generate set-alias statement in modulefile for the given key/value pair.
        """
        # quotes are needed, to ensure smooth working of EBDEVEL* modulefiles
        return 'set_alias("%s", %s)\n' % (key, quote_str(value))

    def set_environment(self, key, value, relpath=False):
        """
        Generate a quoted setenv statement for the given key/value pair.

        :param key: name of environment variable to define
        :param value: value to define environment variable with
        :param relpath: value is path relative to installation prefix
        """
        if not self.define_env_var(key):
            self.log.info("Not including statement to define environment variable $%s, as specified", key)
            return ''

        if relpath:
            if value:
                val = self.PATH_JOIN_TEMPLATE % value
            else:
                val = 'root'
        else:
            val = quote_str(value)
        return 'setenv("%s", %s)\n' % (key, val)

    def swap_module(self, mod_name_out, mod_name_in, guarded=True):
        """
        Generate swap statement for specified module names.

        :param mod_name_out: name of module to unload (swap out)
        :param mod_name_in: name of module to load (swap in)
        :param guarded: guard 'swap' statement, fall back to 'load' if module being swapped out is not loaded
        """
        body = 'swap("%s", "%s")' % (mod_name_out, mod_name_in)
        if guarded:
            alt_body = self.LOAD_TEMPLATE % {'mod_name': mod_name_in}
            swap_statement = [self.conditional_statement('isloaded("%s")' % mod_name_out, body, else_body=alt_body)]
        else:
            swap_statement = [body, '']

        return '\n'.join([''] + swap_statement)

    def unload_module(self, mod_name):
        """
        Generate unload statement for specified module.

        :param mod_name: name of module to generate unload statement for
        """
        return '\n'.join(['', 'unload("%s")' % mod_name])

    def use(self, paths, prefix=None, guarded=False):
        """
        Generate module use statements for given list of module paths.
        :param paths: list of module path extensions to generate use statements for; paths will be quoted
        :param prefix: optional path prefix; not quoted, i.e., can be a statement
        :param guarded: use statements will be guarded to only apply if path exists
        """
<<<<<<< HEAD
        use_statements = []
        for path in paths:
            quoted_path = quote_str(path)
            if prefix:
                full_path = 'pathJoin(%s, %s)' % (prefix, quoted_path)
            else:
                full_path = quoted_path
            if guarded:
                cond_statement = self.conditional_statement('isDir(%s)' % full_path,
                                                            self.PREPEND_PATH_TEMPLATE % ('MODULEPATH', full_path))
                use_statements.append(cond_statement)
            else:
                use_statements.append(self.PREPEND_PATH_TEMPLATE % ('MODULEPATH', full_path) + '\n')
        return ''.join(use_statements)
=======
        return 'os.getenv("%s")' % envvar


    def set_as_default(self, module_folder_path, module_version):
        """
        Create a symlink named 'default' inside the package's module folder in order
        to set the default module version
        :param module_folder_path: module folder path, e.g. $HOME/easybuild/modules/all/Bison
        :param module_version: module version, e.g. 3.0.4
        """
        default_filepath = os.path.join(module_folder_path, 'default')

        if os.path.islink(default_filepath):
            link_target = resolve_path(default_filepath)
            remove_file(default_filepath)
            self.log.info("Removed default version marking from %s.", link_target)
        elif os.path.exists(default_filepath):
            raise EasyBuildError('Found an unexpected file named default in dir %s' % module_folder_path)

        symlink(module_version + self.MODULE_FILE_EXTENSION, default_filepath, use_abspath_source=False)
        self.log.info("Module default version file written to point to %s", default_filepath)


def avail_module_generators():
    """
    Return all known module syntaxes.
    """
    return dict([(k.SYNTAX, k) for k in get_subclasses(ModuleGenerator)])


def module_generator(app, fake=False):
    """
    Return ModuleGenerator instance that matches the selected module file syntax to be used
    """
    module_syntax = get_module_syntax()
    available_mod_gens = avail_module_generators()

    if module_syntax not in available_mod_gens:
        raise EasyBuildError("No module generator available for specified syntax '%s' (available: %s)",
                             module_syntax, available_mod_gens)

    module_generator_class = available_mod_gens[module_syntax]
    return module_generator_class(app, fake=fake)


def module_load_regex(modfilepath):
    """
    Return the correct (compiled) regex to extract dependencies, depending on the module file type (Lua vs Tcl)
    """
    if modfilepath.endswith(ModuleGeneratorLua.MODULE_FILE_EXTENSION):
        regex = ModuleGeneratorLua.LOAD_REGEX
    else:
        regex = ModuleGeneratorTcl.LOAD_REGEX
    return re.compile(regex, re.M)


def dependencies_for(mod_name, modtool, depth=sys.maxint):
    """
    Obtain a list of dependencies for the given module, determined recursively, up to a specified depth (optionally)
    :param depth: recursion depth (default is sys.maxint, which should be equivalent to infinite recursion depth)
    """
    mod_filepath = modtool.modulefile_path(mod_name)
    modtxt = read_file(mod_filepath)
    loadregex = module_load_regex(mod_filepath)
    mods = loadregex.findall(modtxt)

    if depth > 0:
        # recursively determine dependencies for these dependency modules, until depth is non-positive
        moddeps = [dependencies_for(mod, modtool, depth=depth - 1) for mod in mods]
    else:
        # ignore any deeper dependencies
        moddeps = []

    # add dependencies of dependency modules only if they're not there yet
    for moddepdeps in moddeps:
        for dep in moddepdeps:
            if not dep in mods:
                mods.append(dep)
>>>>>>> c9a9c139

<|MERGE_RESOLUTION|>--- conflicted
+++ resolved
@@ -252,6 +252,15 @@
         """
         raise NotImplementedError
 
+    def set_as_default(self, module_folder_path, module_version):
+        """
+        Set generated module as default module
+
+        :param module_folder_path: module folder path, e.g. $HOME/easybuild/modules/all/Bison
+        :param module_version: module version, e.g. 3.0.4
+        """
+        raise NotImplementedError
+
     def set_environment(self, key, value, relpath=False):
         """
         Generate a quoted setenv statement for the given key/value pair.
@@ -287,9 +296,6 @@
         :param prefix: optional path prefix; not quoted, i.e., can be a statement
         :param guarded: use statements will be guarded to only apply if path exists
         """
-        raise NotImplementedError
-
-    def set_as_default(self, module_folder_path, module_version):
         raise NotImplementedError
 
 
@@ -462,6 +468,19 @@
         # quotes are needed, to ensure smooth working of EBDEVEL* modulefiles
         return 'set-alias\t%s\t\t%s\n' % (key, quote_str(value))
 
+    def set_as_default(self, module_folder_path, module_version):
+        """
+        Create a .version file inside the package module folder in order to set the default version for TMod
+
+        :param module_folder_path: module folder path, e.g. $HOME/easybuild/modules/all/Bison
+        :param module_version: module version, e.g. 3.0.4
+        """
+        txt = self.MODULE_SHEBANG + '\n'
+        txt += 'set ModulesVersion %s\n' % module_version
+
+        # write the file no matter what
+        write_file(os.path.join(module_folder_path, '.version'), txt)
+
     def set_environment(self, key, value, relpath=False):
         """
         Generate a quoted setenv statement for the given key/value pair.
@@ -530,19 +549,6 @@
             else:
                 use_statements.append("module use %s\n" % full_path)
         return ''.join(use_statements)
-
-    def set_as_default(self, module_folder_path, module_version):
-        """
-        Create a .version file inside the package module folder in order to set the default version
-        for TMod
-        :param module_folder_path: module folder path, e.g. $HOME/easybuild/modules/all/Bison
-        :param module_version: module version, e.g. 3.0.4
-        """
-        txt = self.MODULE_SHEBANG + '\n'
-        txt += 'set ModulesVersion %s\n' % module_version
-
-        # write the file no matter what
-        write_file(os.path.join(module_folder_path, '.version'), txt)
 
 
 class ModuleGeneratorLua(ModuleGenerator):
@@ -712,6 +718,25 @@
         # quotes are needed, to ensure smooth working of EBDEVEL* modulefiles
         return 'set_alias("%s", %s)\n' % (key, quote_str(value))
 
+    def set_as_default(self, module_folder_path, module_version):
+        """
+        Create a symlink named 'default' inside the package's module folder in order to set the default module version
+
+        :param module_folder_path: module folder path, e.g. $HOME/easybuild/modules/all/Bison
+        :param module_version: module version, e.g. 3.0.4
+        """
+        default_filepath = os.path.join(module_folder_path, 'default')
+
+        if os.path.islink(default_filepath):
+            link_target = resolve_path(default_filepath)
+            remove_file(default_filepath)
+            self.log.info("Removed default version marking from %s.", link_target)
+        elif os.path.exists(default_filepath):
+            raise EasyBuildError('Found an unexpected file named default in dir %s' % module_folder_path)
+
+        symlink(module_version + self.MODULE_FILE_EXTENSION, default_filepath, use_abspath_source=False)
+        self.log.info("Module default version file written to point to %s", default_filepath)
+
     def set_environment(self, key, value, relpath=False):
         """
         Generate a quoted setenv statement for the given key/value pair.
@@ -765,7 +790,6 @@
         :param prefix: optional path prefix; not quoted, i.e., can be a statement
         :param guarded: use statements will be guarded to only apply if path exists
         """
-<<<<<<< HEAD
         use_statements = []
         for path in paths:
             quoted_path = quote_str(path)
@@ -779,85 +803,4 @@
                 use_statements.append(cond_statement)
             else:
                 use_statements.append(self.PREPEND_PATH_TEMPLATE % ('MODULEPATH', full_path) + '\n')
-        return ''.join(use_statements)
-=======
-        return 'os.getenv("%s")' % envvar
-
-
-    def set_as_default(self, module_folder_path, module_version):
-        """
-        Create a symlink named 'default' inside the package's module folder in order
-        to set the default module version
-        :param module_folder_path: module folder path, e.g. $HOME/easybuild/modules/all/Bison
-        :param module_version: module version, e.g. 3.0.4
-        """
-        default_filepath = os.path.join(module_folder_path, 'default')
-
-        if os.path.islink(default_filepath):
-            link_target = resolve_path(default_filepath)
-            remove_file(default_filepath)
-            self.log.info("Removed default version marking from %s.", link_target)
-        elif os.path.exists(default_filepath):
-            raise EasyBuildError('Found an unexpected file named default in dir %s' % module_folder_path)
-
-        symlink(module_version + self.MODULE_FILE_EXTENSION, default_filepath, use_abspath_source=False)
-        self.log.info("Module default version file written to point to %s", default_filepath)
-
-
-def avail_module_generators():
-    """
-    Return all known module syntaxes.
-    """
-    return dict([(k.SYNTAX, k) for k in get_subclasses(ModuleGenerator)])
-
-
-def module_generator(app, fake=False):
-    """
-    Return ModuleGenerator instance that matches the selected module file syntax to be used
-    """
-    module_syntax = get_module_syntax()
-    available_mod_gens = avail_module_generators()
-
-    if module_syntax not in available_mod_gens:
-        raise EasyBuildError("No module generator available for specified syntax '%s' (available: %s)",
-                             module_syntax, available_mod_gens)
-
-    module_generator_class = available_mod_gens[module_syntax]
-    return module_generator_class(app, fake=fake)
-
-
-def module_load_regex(modfilepath):
-    """
-    Return the correct (compiled) regex to extract dependencies, depending on the module file type (Lua vs Tcl)
-    """
-    if modfilepath.endswith(ModuleGeneratorLua.MODULE_FILE_EXTENSION):
-        regex = ModuleGeneratorLua.LOAD_REGEX
-    else:
-        regex = ModuleGeneratorTcl.LOAD_REGEX
-    return re.compile(regex, re.M)
-
-
-def dependencies_for(mod_name, modtool, depth=sys.maxint):
-    """
-    Obtain a list of dependencies for the given module, determined recursively, up to a specified depth (optionally)
-    :param depth: recursion depth (default is sys.maxint, which should be equivalent to infinite recursion depth)
-    """
-    mod_filepath = modtool.modulefile_path(mod_name)
-    modtxt = read_file(mod_filepath)
-    loadregex = module_load_regex(mod_filepath)
-    mods = loadregex.findall(modtxt)
-
-    if depth > 0:
-        # recursively determine dependencies for these dependency modules, until depth is non-positive
-        moddeps = [dependencies_for(mod, modtool, depth=depth - 1) for mod in mods]
-    else:
-        # ignore any deeper dependencies
-        moddeps = []
-
-    # add dependencies of dependency modules only if they're not there yet
-    for moddepdeps in moddeps:
-        for dep in moddepdeps:
-            if not dep in mods:
-                mods.append(dep)
->>>>>>> c9a9c139
-
+        return ''.join(use_statements)