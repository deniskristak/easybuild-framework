# #
# Copyright 2009-2015 Ghent University
#
# This file is part of EasyBuild,
# originally created by the HPC team of Ghent University (http://ugent.be/hpc/en),
# with support of Ghent University (http://ugent.be/hpc),
# the Flemish Supercomputer Centre (VSC) (https://vscentrum.be/nl/en),
# the Hercules foundation (http://www.herculesstichting.be/in_English)
# and the Department of Economy, Science and Innovation (EWI) (http://www.ewi-vlaanderen.be/en).
#
# http://github.com/hpcugent/easybuild
#
# EasyBuild is free software: you can redistribute it and/or modify
# it under the terms of the GNU General Public License as published by
# the Free Software Foundation v2.
#
# EasyBuild is distributed in the hope that it will be useful,
# but WITHOUT ANY WARRANTY; without even the implied warranty of
# MERCHANTABILITY or FITNESS FOR A PARTICULAR PURPOSE.  See the
# GNU General Public License for more details.
#
# You should have received a copy of the GNU General Public License
# along with EasyBuild.  If not, see <http://www.gnu.org/licenses/>.
# #
"""
Dependency resolution functionality, a.k.a. robot.

@author: Stijn De Weirdt (Ghent University)
@author: Dries Verdegem (Ghent University)
@author: Kenneth Hoste (Ghent University)
@author: Pieter De Baets (Ghent University)
@author: Jens Timmerman (Ghent University)
@author: Toon Willems (Ghent University)
@author: Ward Poelmans (Ghent University)
"""
import os
from vsc.utils import fancylogger

from easybuild.framework.easyconfig.easyconfig import ActiveMNS, process_easyconfig, robot_find_easyconfig
from easybuild.framework.easyconfig.tools import find_resolved_modules, skip_available
from easybuild.tools.build_log import EasyBuildError
from easybuild.tools.config import build_option
from easybuild.tools.filetools import det_common_path_prefix, search_file
from easybuild.tools.module_naming_scheme.easybuild_mns import EasyBuildMNS
from easybuild.tools.module_naming_scheme.utilities import det_full_ec_version
from easybuild.tools.modules import modules_tool


_log = fancylogger.getLogger('tools.robot', fname=False)


def det_robot_path(robot_paths_option, tweaked_ecs_path, pr_path, auto_robot=False):
    """Determine robot path."""
    robot_path = robot_paths_option[:]
    _log.info("Using robot path(s): %s" % robot_path)

    # paths to tweaked easyconfigs or easyconfigs downloaded from a PR have priority
    if tweaked_ecs_path is not None:
        robot_path.insert(0, tweaked_ecs_path)
        _log.info("Prepended list of robot search paths with %s: %s" % (tweaked_ecs_path, robot_path))
    if pr_path is not None:
        robot_path.insert(0, pr_path)
        _log.info("Prepended list of robot search paths with %s: %s" % (pr_path, robot_path))

    return robot_path


def dry_run(easyconfigs, short=False):
    """
    Compose dry run overview for supplied easyconfigs ([ ] for unavailable, [x] for available, [F] for forced)
    @param easyconfigs: list of parsed easyconfigs (EasyConfig instances)
    @param short: use short format for overview: use a variable for common prefixes
    """
    lines = []
    if build_option('robot_path') is None:
        lines.append("Dry run: printing build status of easyconfigs")
        all_specs = easyconfigs
    else:
        lines.append("Dry run: printing build status of easyconfigs and dependencies")
        all_specs = minimally_resolve_dependencies(easyconfigs, retain_all_deps=True)

    unbuilt_specs = skip_available(all_specs)
    dry_run_fmt = " * [%1s] %s (module: %s)"  # markdown compatible (list of items with checkboxes in front)

    listed_ec_paths = [spec['spec'] for spec in easyconfigs]

    var_name = 'CFGS'
    common_prefix = det_common_path_prefix([spec['spec'] for spec in all_specs])
    # only allow short if common prefix is long enough
    short = short and common_prefix is not None and len(common_prefix) > len(var_name) * 2
    for spec in all_specs:
        if spec in unbuilt_specs:
            ans = ' '
        elif build_option('force') and spec['spec'] in listed_ec_paths:
            ans = 'F'
        else:
            ans = 'x'

        if spec['ec'].short_mod_name != spec['ec'].full_mod_name:
            mod = "%s | %s" % (spec['ec'].mod_subdir, spec['ec'].short_mod_name)
        else:
            mod = spec['ec'].full_mod_name

        if short:
            item = os.path.join('$%s' % var_name, spec['spec'][len(common_prefix) + 1:])
        else:
            item = spec['spec']
        lines.append(dry_run_fmt % (ans, item, mod))

    if short:
        # insert after 'Dry run:' message
        lines.insert(1, "%s=%s" % (var_name, common_prefix))
    return '\n'.join(lines)

def replace_toolchain_with_hierarchy(item_specs, parent, retain_all_deps, use_any_existing_modules):
    """
    Work through the list to determine and replace toolchains with minimal possible value (respecting arguments)
    @param item_specs: list of easyconfigs
    @param parent: the name of the parent software in the list
    @param retain_all_deps: boolean indicating whether all dependencies must be retained, regardless of availability
    @param use_any_existing_modules: if you find an existing module for any TC, don't replace it
    """
    # Collect available modules
    if retain_all_deps:
        # assume that no modules are available when forced, to retain all dependencies
        avail_modules = []
        _log.info("Forcing all dependencies to be retained.")
    else:
        # Get a list of all available modules (format: [(name, installversion), ...])
        avail_modules = modules_tool().available()

        if len(avail_modules) == 0:
            _log.warning("No installed modules. Your MODULEPATH is probably incomplete: %s" % os.getenv('MODULEPATH'))
    # Let's grab the toolchain of the parent and create our hierarchy using info from item_specs
    
    # For each element in the list check the toolchain, if it sits in the hierarchy (and is not at the bottom or
    # 'dummy') search for a replacement.
    for ec in item_specs:

        # First go down the list looking for an existing module, removing the list item if we find one

        # Look for a matching easyconfig starting from the bottom

def minimally_resolve_dependencies(unprocessed, retain_all_deps=False, use_any_existing_modules=False):
    """
    Work through the list of easyconfigs to determine an optimal order with minimal dependency resolution
    @param unprocessed: list of easyconfigs
    @param retain_all_deps: boolean indicating whether all dependencies must be retained, regardless of availability
    """
    if build_option('robot_path') is None:
        _log.info("No robot path : not (minimally) resolving dependencies")
        return resolve_dependencies(unprocessed, retain_all_deps=retain_all_deps)
    else:
        # Look over all elements of the list individually
        minimal_list = []
        for ec in unprocessed:
            item_specs = resolve_dependencies([ec], retain_all_deps=True)

            # Now we have a complete list of the dependencies, let's do a
            # search/replace for the toolchain, removing existing elements from the list according to retain_all_deps
            item_specs = replace_toolchain_with_hierarchy(
                item_specs, parent=ec['name'],
                retain_all_deps=retain_all_deps,
                use_any_existing_modules=use_any_existing_modules
            )
            # There should be no duplicate software in the final list, spit the dummy if there is (unless they are
            # fully consistent versions)
            item_specs = list(set(item_specs)) # Unique items only
            for check in item_specs:
                if not next((x for x in item_specs[check:] if x['name'] == check['name']), False):
                    _log.error("Conflicting dependency versions for %s easyconfig: %s" % ec['name'] % check['name'])
        # Finally, we pass our minimal list back through resolve_dependencies again to clean up the ordering
<<<<<<< HEAD
        minimal_list = list(set(minimal_list)) # Unique items only
        return resolve_dependencies(minimal_list,build_specs=None, retain_all_deps=False)
=======
        return resolve_dependencies(minimal_list, retain_all_deps=False)
>>>>>>> 53252e05

def resolve_dependencies(unprocessed, retain_all_deps=False):
    """
    Work through the list of easyconfigs to determine an optimal order
    @param unprocessed: list of easyconfigs
    @param retain_all_deps: boolean indicating whether all dependencies must be retained, regardless of availability;
                            retain all deps when True, check matching build option when False
    """

    robot = build_option('robot_path')
    # retain all dependencies if specified by either the resp. build option or the dedicated named argument
    retain_all_deps = build_option('retain_all_deps') or retain_all_deps

    if retain_all_deps:
        # assume that no modules are available when forced, to retain all dependencies
        avail_modules = []
        _log.info("Forcing all dependencies to be retained.")
    else:
        # Get a list of all available modules (format: [(name, installversion), ...])
        avail_modules = modules_tool().available()

        if len(avail_modules) == 0:
            _log.warning("No installed modules. Your MODULEPATH is probably incomplete: %s" % os.getenv('MODULEPATH'))

    ordered_ecs = []
    # all available modules can be used for resolving dependencies except those that will be installed
    being_installed = [p['full_mod_name'] for p in unprocessed]
    avail_modules = [m for m in avail_modules if not m in being_installed]

    _log.debug('unprocessed before resolving deps: %s' % unprocessed)

    # resolve all dependencies, put a safeguard in place to avoid an infinite loop (shouldn't occur though)
    irresolvable = []
    loopcnt = 0
    maxloopcnt = 10000
    while unprocessed:
        # make sure this stops, we really don't want to get stuck in an infinite loop
        loopcnt += 1
        if loopcnt > maxloopcnt:
            raise EasyBuildError("Maximum loop cnt %s reached, so quitting (unprocessed: %s, irresolvable: %s)",
                                 maxloopcnt, unprocessed, irresolvable)

        # first try resolving dependencies without using external dependencies
        last_processed_count = -1
        while len(avail_modules) > last_processed_count:
            last_processed_count = len(avail_modules)
            res = find_resolved_modules(unprocessed, avail_modules, retain_all_deps=retain_all_deps)
            more_ecs, unprocessed, avail_modules = res
            for ec in more_ecs:
                if not ec['full_mod_name'] in [x['full_mod_name'] for x in ordered_ecs]:
                    ordered_ecs.append(ec)

        # dependencies marked as external modules should be resolved via available modules at this point
        missing_external_modules = [d['full_mod_name'] for ec in unprocessed for d in ec['dependencies']
                                    if d.get('external_module', False)]
        if missing_external_modules:
            raise EasyBuildError("Missing modules for one or more dependencies marked as external modules: %s",
                                 missing_external_modules)

        # robot: look for existing dependencies, add them
        if robot and unprocessed:

            # rely on EasyBuild module naming scheme when resolving dependencies, since we know that will
            # generate sensible module names that include the necessary information for the resolution to work
            # (name, version, toolchain, versionsuffix)
            being_installed = [EasyBuildMNS().det_full_module_name(p['ec']) for p in unprocessed]

            additional = []
            for entry in unprocessed:
                # do not choose an entry that is being installed in the current run
                # if they depend, you probably want to rebuild them using the new dependency
                deps = entry['dependencies']
                candidates = [d for d in deps if not EasyBuildMNS().det_full_module_name(d) in being_installed]
                if candidates:
                    cand_dep = candidates[0]
                    # find easyconfig, might not find any
                    _log.debug("Looking for easyconfig for %s" % str(cand_dep))
                    # note: robot_find_easyconfig may return None
                    path = robot_find_easyconfig(cand_dep['name'], det_full_ec_version(cand_dep))

                    if path is None:
                        # no easyconfig found for dependency, add to list of irresolvable dependencies
                        if cand_dep not in irresolvable:
                            _log.debug("Irresolvable dependency found: %s" % cand_dep)
                            irresolvable.append(cand_dep)
                        # remove irresolvable dependency from list of dependencies so we can continue
                        entry['dependencies'].remove(cand_dep)
                    else:
                        _log.info("Robot: resolving dependency %s with %s" % (cand_dep, path))
                        # build specs should not be passed down to resolved dependencies,
                        # to avoid that e.g. --try-toolchain trickles down into the used toolchain itself
                        hidden = cand_dep.get('hidden', False)
                        processed_ecs = process_easyconfig(path, validate=not retain_all_deps, hidden=hidden)

                        # ensure that selected easyconfig provides required dependency
                        mods = [spec['ec'].full_mod_name for spec in processed_ecs]
                        dep_mod_name = ActiveMNS().det_full_module_name(cand_dep)
                        if not dep_mod_name in mods:
                            raise EasyBuildError("easyconfig file %s does not contain module %s (mods: %s)",
                                                 path, dep_mod_name, mods)

                        for ec in processed_ecs:
                            if not ec in unprocessed + additional:
                                additional.append(ec)
                                _log.debug("Added %s as dependency of %s" % (ec, entry))
                else:
                    mod_name = EasyBuildMNS().det_full_module_name(entry['ec'])
                    _log.debug("No more candidate dependencies to resolve for %s" % mod_name)

            # add additional (new) easyconfigs to list of stuff to process
            unprocessed.extend(additional)
            _log.debug("Unprocessed dependencies: %s", unprocessed)

        elif not robot:
            # no use in continuing if robot is not enabled, dependencies won't be resolved anyway
            irresolvable = [dep for x in unprocessed for dep in x['dependencies']]
            break

    if irresolvable:
        _log.warning("Irresolvable dependencies (details): %s" % irresolvable)
        irresolvable_mods_eb = [EasyBuildMNS().det_full_module_name(dep) for dep in irresolvable]
        _log.warning("Irresolvable dependencies (EasyBuild module names): %s" % ', '.join(irresolvable_mods_eb))
        irresolvable_mods = [ActiveMNS().det_full_module_name(dep) for dep in irresolvable]
        raise EasyBuildError("Irresolvable dependencies encountered: %s", ', '.join(irresolvable_mods))

    _log.info("Dependency resolution complete, building as follows: %s" % ordered_ecs)
    return ordered_ecs


def search_easyconfigs(query, short=False):
    """Search for easyconfigs, if a query is provided."""
    robot_path = build_option('robot_path')
    if robot_path:
        search_path = robot_path
    else:
        search_path = [os.getcwd()]
    ignore_dirs = build_option('ignore_dirs')
    silent = build_option('silent')
    search_file(search_path, query, short=short, ignore_dirs=ignore_dirs, silent=silent)<|MERGE_RESOLUTION|>--- conflicted
+++ resolved
@@ -170,12 +170,8 @@
                 if not next((x for x in item_specs[check:] if x['name'] == check['name']), False):
                     _log.error("Conflicting dependency versions for %s easyconfig: %s" % ec['name'] % check['name'])
         # Finally, we pass our minimal list back through resolve_dependencies again to clean up the ordering
-<<<<<<< HEAD
         minimal_list = list(set(minimal_list)) # Unique items only
-        return resolve_dependencies(minimal_list,build_specs=None, retain_all_deps=False)
-=======
         return resolve_dependencies(minimal_list, retain_all_deps=False)
->>>>>>> 53252e05
 
 def resolve_dependencies(unprocessed, retain_all_deps=False):
     """
