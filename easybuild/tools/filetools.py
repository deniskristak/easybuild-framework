##
# Copyright 2009-2012 Ghent University
# Copyright 2009-2012 Stijn De Weirdt
# Copyright 2010 Dries Verdegem
# Copyright 2010-2012 Kenneth Hoste
# Copyright 2011 Pieter De Baets
# Copyright 2011-2012 Jens Timmerman
# Copyright 2012 Toon Willems
#
# This file is part of EasyBuild,
# originally created by the HPC team of Ghent University (http://ugent.be/hpc/en),
# with support of Ghent University (http://ugent.be/hpc),
# the Flemish Supercomputer Centre (VSC) (https://vscentrum.be/nl/en),
# the Hercules foundation (http://www.herculesstichting.be/in_English)
# and the Department of Economy, Science and Innovation (EWI) (http://www.ewi-vlaanderen.be/en).
#
# http://github.com/hpcugent/easybuild
#
# EasyBuild is free software: you can redistribute it and/or modify
# it under the terms of the GNU General Public License as published by
# the Free Software Foundation v2.
#
# EasyBuild is distributed in the hope that it will be useful,
# but WITHOUT ANY WARRANTY; without even the implied warranty of
# MERCHANTABILITY or FITNESS FOR A PARTICULAR PURPOSE.  See the
# GNU General Public License for more details.
#
# You should have received a copy of the GNU General Public License
# along with EasyBuild.  If not, see <http://www.gnu.org/licenses/>.
##
"""
Set of file tools
"""
import errno
import os
import re
import shutil
import signal
import stat
import subprocess
import tempfile
import time
import urllib

import easybuild.tools.environment as env
from easybuild.tools.asyncprocess import Popen, PIPE, STDOUT
from easybuild.tools.asyncprocess import send_all, recv_some
from easybuild.tools.build_log import get_log


log = get_log('fileTools')
errorsFoundInLog = 0

# constants for strictness levels
IGNORE = 'ignore'
WARN = 'warn'
ERROR = 'error'

# default strictness level
strictness = WARN


def extract_file(fn, dest, cmd=None, extra_options=None, overwrite=False):
    """
    Given filename fn, try to extract in directory dest
    - returns the directory name in case of success
    """
    if not os.path.isfile(fn):
        log.error("Can't extract file %s: no such file" % fn)

    if not os.path.isdir(dest):
        ## try to create it
        try:
            os.makedirs(dest)
        except OSError, err:
            log.exception("Can't extract file %s: directory %s can't be created: %err " % (fn, dest, err))

    ## use absolute pathnames from now on
    absDest = os.path.abspath(dest)

    ## change working directory
    try:
        log.debug("Unpacking %s in directory %s." % (fn, absDest))
        os.chdir(absDest)
    except OSError, err:
        log.error("Can't change to directory %s: %s" % (absDest, err))

    if not cmd:
        cmd = extract_cmd(fn, overwrite=overwrite)
    else:
        # complete command template with filename
        cmd = cmd % fn
    if not cmd:
        log.error("Can't extract file %s with unknown filetype" % fn)

    if extra_options:
        cmd = "%s %s" % (cmd, extra_options)

    run_cmd(cmd, simple=True)

    return find_base_dir()

def download_file(filename, url, path):

    log.debug("Downloading %s from %s to %s" % (filename, url, path))

    # make sure directory exists
    basedir = os.path.dirname(path)
    if not os.path.exists(basedir):
        os.makedirs(basedir)

    downloaded = False
    attempt_cnt = 0

    # try downloading three times max.
    while not downloaded and attempt_cnt < 3:

        (_, httpmsg) = urllib.urlretrieve(url, path)

        if httpmsg.type == "text/html" and not filename.endswith('.html'):
            log.warning("HTML file downloaded but not expecting it, so assuming invalid download.")
            log.debug("removing downloaded file %s from %s" % (filename, path))
            try:
                os.remove(path)
            except OSError, err:
                log.error("Failed to remove downloaded file:" % err)
        else:
            log.info("Downloading file %s from url %s: done" % (filename, url))
            downloaded = True
            return path

        attempt_cnt += 1
        log.warning("Downloading failed at attempt %s, retrying..." % attempt_cnt)

    # failed to download after multiple attempts
    return None

def find_base_dir():
    """
    Try to locate a possible new base directory
    - this is typically a single subdir, e.g. from untarring a tarball
    - when extracting multiple tarballs in the same directory,
      expect only the first one to give the correct path
    """
    def get_local_dirs_purged():
        ## e.g. always purge the log directory
        ignoreDirs = ["easybuild"]

        lst = os.listdir(os.getcwd())
        for ignDir in ignoreDirs:
            if ignDir in lst:
                lst.remove(ignDir)
        return lst

    lst = get_local_dirs_purged()
    newDir = os.getcwd()
    while len(lst) == 1:
        newDir = os.path.join(os.getcwd(), lst[0])
        if not os.path.isdir(newDir):
            break

        try:
            os.chdir(newDir)
        except OSError, err:
            log.exception("Changing to dir %s from current dir %s failed: %s" % (newDir, os.getcwd(), err))
        lst = get_local_dirs_purged()

    log.debug("Last dir list %s" % lst)
    log.debug("Possible new dir %s found" % newDir)
    return newDir


def extract_cmd(fn, overwrite=False):
    """
    Determines the file type of file fn, returns extract cmd
    - based on file suffix
    - better to use Python magic?
    """
    ff = [x.lower() for x in fn.split('.')]
    ftype = None

    # gzipped or gzipped tarball
    if ff[-1] == 'gz':
        ftype = 'gunzip %s'
        if ff[-2] == 'tar':
            ftype = 'tar xzf %s'
    if ff[-1] == 'tgz' or ff[-1] == 'gtgz':
        ftype = 'tar xzf %s'

    # bzipped or bzipped tarball
    if ff[-1] == 'bz2':
        ftype = 'bunzip2 %s'
        if ff[-2] == 'tar':
            ftype = 'tar xjf %s'
    if ff[-1] == 'tbz':
        ftype = 'tar xjf %s'

    # xzipped or xzipped tarball
    if ff[-1] == 'xz':
        ftype = 'unxz %s'
        if ff[-2] == 'tar':
<<<<<<< HEAD
            ftype = 'unxz %s | tar x'
    if ff[-1] == 'txz':
        ftype = 'unxz %s | tar x'
=======
            ftype = 'unxz %s --stdout | tar x'
    if ff[-1] == 'txz':
        ftype = 'unxz %s --stdout | tar x'
>>>>>>> 9d0c1b51

    # tarball
    if ff[-1] == 'tar':
        ftype = 'tar xf %s'

    # zip file
    if ff[-1] == 'zip':
        if overwrite:
            ftype = 'unzip -qq -o %s'
        else:
            ftype = 'unzip -qq %s'

    if not ftype:
        log.error('Unknown file type from file %s (%s)' % (fn, ff))

    return ftype % fn


def apply_patch(patchFile, dest, fn=None, copy=False, level=None):
    """
    Apply a patch to source code in directory dest
    - assume unified diff created with "diff -ru old new"
    """

    if not os.path.isfile(patchFile):
        log.error("Can't find patch %s: no such file" % patchFile)
        return

    if fn and not os.path.isfile(fn):
        log.error("Can't patch file %s: no such file" % fn)
        return

    if not os.path.isdir(dest):
        log.error("Can't patch directory %s: no such directory" % dest)
        return

    ## copy missing files
    if copy:
        try:
            shutil.copy2(patchFile, dest)
            log.debug("Copied patch %s to dir %s" % (patchFile, dest))
            return 'ok'
        except IOError, err:
            log.error("Failed to copy %s to dir %s: %s" % (patchFile, dest, err))
            return

    ## use absolute paths
    apatch = os.path.abspath(patchFile)
    adest = os.path.abspath(dest)

    try:
        os.chdir(adest)
        log.debug("Changing to directory %s" % adest)
    except OSError, err:
        log.error("Can't change to directory %s: %s" % (adest, err))
        return

    if not level:
        # Guess p level
        # - based on +++ lines
        # - first +++ line that matches an existing file determines guessed level
        # - we will try to match that level from current directory
        patchreg = re.compile(r"^\s*\+\+\+\s+(?P<file>\S+)")
        try:
            f = open(apatch)
            txt = "ok"
            plusLines = []
            while txt:
                txt = f.readline()
                found = patchreg.search(txt)
                if found:
                    plusLines.append(found)
            f.close()
        except IOError, err:
            log.error("Can't read patch %s: %s" % (apatch, err))
            return

        if not plusLines:
            log.error("Can't guess patchlevel from patch %s: no testfile line found in patch" % apatch)
            return

        p = None
        for line in plusLines:
            ## locate file by stripping of /
            f = line.group('file')
            tf2 = f.split('/')
            n = len(tf2)
            plusFound = False
            i = None
            for i in range(n):
                if os.path.isfile('/'.join(tf2[i:])):
                    plusFound = True
                    break
            if plusFound:
                p = i
                break
            else:
                log.debug('No match found for %s, trying next +++ line of patch file...' % f)

        if p == None: # p can also be zero, so don't use "not p"
            ## no match
            log.error("Can't determine patch level for patch %s from directory %s" % (patchFile, adest))
        else:
            log.debug("Guessed patch level %d for patch %s" % (p, patchFile))

    else:
        p = level
        log.debug("Using specified patch level %d for patch %s" % (level, patchFile))

    patchCmd = "patch -b -p%d -i %s" % (p, apatch)
    result = run_cmd(patchCmd, simple=True)
    if not result:
        log.error("Patching with patch %s failed" % patchFile)
        return

    return result

def adjust_cmd(func):
    """Make adjustments to given command, if required."""

    def inner(cmd, *args, **kwargs):
        # SuSE hack
        # - profile is not resourced, and functions (e.g. module) is not inherited
        if 'PROFILEREAD' in os.environ and (len(os.environ['PROFILEREAD']) > 0):
            filepaths = ['/etc/profile.d/modules.sh']
            extra = ''
            for fp in filepaths:
                if os.path.exists(fp):
                    extra = ". %s &&%s" % (fp, extra)
                else:
                    log.warning("Can't find file %s" % fil)

            cmd = "%s %s" % (extra, cmd)

        return func(cmd, *args, **kwargs)

    return inner

@adjust_cmd
def run_cmd(cmd, log_ok=True, log_all=False, simple=False, inp=None, regexp=True, log_output=False, path=None):
    """
    Executes a command cmd
    - returns exitcode and stdout+stderr (mixed)
    - no input though stdin
    - if log_ok or log_all are set -> will log.error if non-zero exit-code
    - if simple is True -> instead of returning a tuple (output, ec) it will just return True or False signifying succes
    - inp is the input given to the command
    - regexp -> Regex used to check the output for errors. If True will use default (see parselogForError)
    - if log_output is True -> all output of command will be logged to a tempfile
    - path is the path run_cmd should chdir to before doing anything
    """
    try:
        if path:
            os.chdir(path)

        log.debug("run_cmd: running cmd %s (in %s)" % (cmd, os.getcwd()))
    except:
        log.info("running cmd %s in non-existing directory, might fail!" % cmd)

    ## Log command output
    if log_output:
        runLog = tempfile.NamedTemporaryFile(suffix='.log', prefix='easybuild-run_cmd-')
        log.debug('run_cmd: Command output will be logged to %s' % runLog.name)
        runLog.write(cmd + "\n\n")
    else:
        runLog = None

    readSize = 1024 * 8

    try:
        p = subprocess.Popen(cmd, shell=True, stdout=subprocess.PIPE, stderr=subprocess.STDOUT,
                           stdin=subprocess.PIPE, close_fds=True, executable="/bin/bash")
    except OSError, err:
        log.error("run_cmd init cmd %s failed:%s" % (cmd, err))
    if inp:
        p.stdin.write(inp)
    p.stdin.close()

    # initial short sleep
    time.sleep(0.1)
    ec = p.poll()
    stdouterr = ''
    while ec < 0:
        # need to read from time to time.
        # - otherwise the stdout/stderr buffer gets filled and it all stops working
        output = p.stdout.read(readSize)
        if runLog:
            runLog.write(output)
        stdouterr += output
        time.sleep(1)
        ec = p.poll()

    # read remaining data (all of it)
    stdouterr += p.stdout.read()

    # not needed anymore. subprocess does this correct?
    # ec=os.WEXITSTATUS(ec)

    ## Command log output
    if log_output:
        runLog.close()

    return parse_cmd_output(cmd, stdouterr, ec, simple, log_all, log_ok, regexp)


@adjust_cmd
def run_cmd_qa(cmd, qa, no_qa=None, log_ok=True, log_all=False, simple=False, regexp=True, std_qa=None, path=None):
    """
    Executes a command cmd
    - looks for questions and tries to answer based on qa dictionary
    - returns exitcode and stdout+stderr (mixed)
    - no input though stdin
    - if log_ok or log_all are set -> will log.error if non-zero exit-code
    - if simple is True -> instead of returning a tuple (output, ec) it will just return True or False signifying succes
    - regexp -> Regex used to check the output for errors. If True will use default (see parselogForError)
    - if log_output is True -> all output of command will be logged to a tempfile
    - path is the path run_cmd should chdir to before doing anything
    """
    try:
        if path:
            os.chdir(path)

        log.debug("run_cmd_qa: running cmd %s (in %s)" % (cmd, os.getcwd()))
    except:
        log.info("running cmd %s in non-existing directory, might fail!" % cmd)

    # Part 1: process the QandA dictionary
    # given initial set of Q and A (in dict), return dict of reg. exp. and A
    #
    # make regular expression that matches the string with
    # - replace whitespace
    # - replace newline

    def escape_special(string):
        return re.sub(r"([\+\?\(\)\[\]\*\.\\\$])" , r"\\\1", string)

    split = '[\s\n]+'
    regSplit = re.compile(r"" + split)

    def process_QA(q, a):
        splitq = [escape_special(x) for x in regSplit.split(q)]
        regQtxt = split.join(splitq) + split.rstrip('+') + "*$"
        ## add optional split at the end
        if not a.endswith('\n'):
            a += '\n'
        regQ = re.compile(r"" + regQtxt)
        if regQ.search(q):
            return (a, regQ)
        else:
            log.error("runqanda: Question %s converted in %s does not match itself" % (q, regQtxt))

    newQA = {}
    log.debug("newQA: ")
    for question, answer in qa.items():
        (a, regQ) = process_QA(question, answer)
        newQA[regQ] = a
        log.debug("newqa[%s]: %s" % (regQ.pattern, a))

    newstdQA = {}
    if std_qa:
        for question, answer in std_qa.items():
            regQ = re.compile(r"" + question + r"[\s\n]*$")
            if not answer.endswith('\n'):
                answer += '\n'
            newstdQA[regQ] = answer
            log.debug("newstdQA[%s]: %s" % (regQ.pattern, answer))

    new_no_qa = []
    if no_qa:
        # simple statements, can contain wildcards
        new_no_qa = [re.compile(r"" + x + r"[\s\n]*$") for x in no_qa]

    log.debug("New noQandA list is: %s" % [x.pattern for x in new_no_qa])

    # Part 2: Run the command and answer questions
    # - this needs asynchronous stdout

    ## Log command output
    if log_all:
        try:
            runLog = tempfile.NamedTemporaryFile(suffix='.log', prefix='easybuild-cmdqa-')
            log.debug('run_cmd_qa: Command output will be logged to %s' % runLog.name)
            runLog.write(cmd + "\n\n")
        except IOError, err:
            log.error("Opening log file for Q&A failed: %s" % err)
    else:
        runLog = None

    maxHitCount = 50

    try:
        p = Popen(cmd, shell=True, stdout=PIPE, stderr=STDOUT, stdin=PIPE, close_fds=True, executable="/bin/bash")
    except OSError, err:
        log.error("run_cmd_qa init cmd %s failed:%s" % (cmd, err))

    # initial short sleep
    time.sleep(0.1)
    ec = p.poll()
    stdoutErr = ''
    oldLenOut = -1
    hitCount = 0

    while ec < 0:
        # need to read from time to time.
        # - otherwise the stdout/stderr buffer gets filled and it all stops working
        try:
            tmpOut = recv_some(p)
            if runLog:
                runLog.write(tmpOut)
            stdoutErr += tmpOut
        # recv_some may throw Exception
        except (IOError, Exception), err:
            log.debug("run_cmd_qa cmd %s: read failed: %s" % (cmd, err))
            tmpOut = None

        hit = False
        for q, a in newQA.items():
            res = q.search(stdoutErr)
            if tmpOut and res:
                fa = a % res.groupdict()
                log.debug("run_cmd_qa answer %s question %s out %s" % (fa, q.pattern, stdoutErr[-50:]))
                send_all(p, fa)
                hit = True
                break
        if not hit:
            for q, a in newstdQA.items():
                res = q.search(stdoutErr)
                if tmpOut and res:
                    fa = a % res.groupdict()
                    log.debug("run_cmd_qa answer %s standard question %s out %s" % (fa, q.pattern, stdoutErr[-50:]))
                    send_all(p, fa)
                    hit = True
                    break
            if not hit:
                if len(stdoutErr) > oldLenOut:
                    oldLenOut = len(stdoutErr)
                else:
                    noqa = False
                    for r in new_no_qa:
                        if r.search(stdoutErr):
                            log.debug("runqanda: noQandA found for out %s" % stdoutErr[-50:])
                            noqa = True
                    if not noqa:
                        hitCount += 1
            else:
                hitCount = 0
        else:
            hitCount = 0

        if hitCount > maxHitCount:
            # explicitly kill the child process before exiting
            try:
                os.killpg(p.pid, signal.SIGKILL)
                os.kill(p.pid, signal.SIGKILL)
            except OSError, err:
                log.debug("run_cmd_qa exception caught when killing child process: %s" % err)
            log.debug("run_cmd_qa: full stdouterr: %s" % stdoutErr)
            log.error("run_cmd_qa: cmd %s : Max nohits %s reached: end of output %s" % (cmd,
                                                                                    maxHitCount,
                                                                                    stdoutErr[-500:]
                                                                                    ))

        time.sleep(1)
        ec = p.poll()

    # Process stopped. Read all remaining data
    try:
        if p.stdout:
            readTxt = p.stdout.read()
            stdoutErr += readTxt
            if runLog:
                runLog.write(readTxt)
    except IOError, err:
        log.debug("runqanda cmd %s: remaining data read failed: %s" % (cmd, err))

    # Not needed anymore. Subprocess does this correct?
    # ec=os.WEXITSTATUS(ec)

    return parse_cmd_output(cmd, stdoutErr, ec, simple, log_all, log_ok, regexp)


def parse_cmd_output(cmd, stdouterr, ec, simple, log_all, log_ok, regexp):
    """
    will parse and perform error checks based on strictness setting
    """
    if strictness == IGNORE:
        check_ec = False
        use_regexp = False
    elif strictness == WARN:
        check_ec = True
        use_regexp = False
    elif strictness == ERROR:
        check_ec = True
        use_regexp = True
    else:
        log.error("invalid strictness setting: %s" % strictness)

    # allow for overriding the regexp setting
    if not regexp:
        use_regexp = False

    if ec and (log_all or log_ok):
        # We don't want to error if the user doesn't care
        if check_ec:
            log.error('cmd "%s" exited with exitcode %s and output:\n%s' % (cmd, ec, stdouterr))
        else:
            log.warn('cmd "%s" exited with exitcode %s and output:\n%s' % (cmd, ec, stdouterr))

    if not ec:
        if log_all:
            log.info('cmd "%s" exited with exitcode %s and output:\n%s' % (cmd, ec, stdouterr))
        else:
            log.debug('cmd "%s" exited with exitcode %s and output:\n%s' % (cmd, ec, stdouterr))

    # parse the stdout/stderr for errors when strictness dictates this or when regexp is passed in
    if use_regexp or regexp:
        res = parse_log_for_error(stdouterr, regexp, msg="Command used: %s" % cmd)
        if len(res) > 0:
            message = "Found %s errors in command output (output: %s)" % (len(res), ", ".join([r[0] for r in res]))
            if use_regexp:
                log.error(message)
            else:
                log.warn(message)

    if simple:
        if ec:
            # If the user does not care -> will return true
            return not check_ec
        else:
            return True
    else:
        # Because we are not running in simple mode, we return the output and ec to the user
        return (stdouterr, ec)


def modify_env(old, new):
    """
    Compares 2 os.environ dumps. Adapts final environment.
    """
    oldKeys = old.keys()
    newKeys = new.keys()
    for key in newKeys:
        ## set them all. no smart checking for changed/identical values
        if key in oldKeys:
            ## hmm, smart checking with debug logging
            if not new[key] == old[key]:
                log.debug("Key in new environment found that is different from old one: %s (%s)" % (key, new[key]))
                env.setvar(key, new[key])
        else:
            log.debug("Key in new environment found that is not in old one: %s (%s)" % (key, new[key]))
            env.setvar(key, new[key])

    for key in oldKeys:
        if not key in newKeys:
            log.debug("Key in old environment found that is not in new one: %s (%s)" % (key, old[key]))
            os.unsetenv(key)
            del os.environ[key]


def convert_name(name, upper=False):
    """
    Converts name so it can be used as variable name
    """
    ## no regexps
    charmap = {
         '+':'plus',
         '-':'min'
        }
    for ch, new in charmap.items():
        name = name.replace(ch, new)

    if upper:
        return name.upper()
    else:
        return name


def parse_log_for_error(txt, regExp=None, stdout=True, msg=None):
    """
    txt is multiline string.
    - in memory
    regExp is a one-line regular expression
    - default
    """
    global errorsFoundInLog

    if regExp and type(regExp) == bool:
        regExp = r"(?<![(,]|\w)(?:error|segmentation fault|failed)(?![(,]|\.?\w)"
        log.debug('Using default regular expression: %s' % regExp)
    elif type(regExp) == str:
        pass
    else:
        log.error("parselogForError no valid regExp used: %s" % regExp)

    reg = re.compile(regExp, re.I)

    res = []
    for l in txt.split('\n'):
        r = reg.search(l)
        if r:
            res.append([l, r.groups()])
            errorsFoundInLog += 1

    if stdout and res:
        if msg:
            log.info("parseLogError msg: %s" % msg)
        log.info("parseLogError (some may be harmless) regExp %s found:\n%s" % (regExp,
                                                                              '\n'.join([x[0] for x in res])
                                                                              ))

    return res


def adjust_permissions(name, permissionBits, add=True, onlyfiles=False, onlydirs=False, recursive=True,
                       group_id=None, relative=True, ignore_errors=False):
    """
    Add or remove (if add is False) permissionBits from all files (if onlydirs is False)
    and directories (if onlyfiles is False) in path
    """

    name = os.path.abspath(name)

    if recursive:
        log.info("Adjusting permissions recursively for %s" % name)
        allpaths = [name]
        for root, dirs, files in os.walk(name):
            paths = []
            if not onlydirs:
                paths += files
            if not onlyfiles:
                paths += dirs

            for path in paths:
                allpaths.append(os.path.join(root, path))

    else:
        log.info("Adjusting permissions for %s" % name)
        allpaths = [name]

    failed_paths = []
    for path in allpaths:

        try:
            if relative:

                # relative permissions (add or remove)
                perms = os.stat(path)[stat.ST_MODE]

                if add:
                    os.chmod(path, perms | permissionBits)
                else:
                    os.chmod(path, perms & ~permissionBits)

            else:
                # hard permissions bits (not relative)
                os.chmod(path, permissionBits)

            if group_id:
                os.chown(path, -1, group_id)

        except OSError, err:
            if ignore_errors:
                # ignore errors while adjusting permissions (for example caused by bad links)
                log.info("Failed to chmod/chown %s (but ignoring it): %s" % (path, err))
            else:
                failed_paths.append(path)

    if failed_paths:
        log.exception("Failed to chmod/chown several paths: %s (last error: %s)" % (failed_paths, err))

def patch_perl_script_autoflush(path):
    # patch Perl script to enable autoflush,
    # so that e.g. run_cmd_qa receives all output to answer questions

    try:
        f = open(path, "r")
        txt = f.readlines()
        f.close()

        # force autoflush for Perl print buffer
        extra=["\nuse IO::Handle qw();\n",
               "STDOUT->autoflush(1);\n\n"]

        newtxt = ''.join([txt[0]] + extra + txt[1:])

        f = open(path, "w")
        f.write(newtxt)
        f.close()

    except IOError, err:
        log.error("Failed to patch Perl configure script: %s" % err)

def mkdir(directory, parents=False):
    """
    Create a directory
    Directory is the path to create
    log is the logger to which to log debugging or error info.
    
    When parents is True then no error if directory already exists
    and make parent directories as needed (cfr. mkdir -p)
    """
    if parents:
        try:
            os.makedirs(directory)
            log.debug("Succesfully created directory %s and needed parents" % directory)
        except OSError, err:
            if err.errno == errno.EEXIST:
                log.debug("Directory %s already exitst" % directory)
            else:
                log.error("Failed to create directory %s: %s" % (directory, err))
    else:#not parrents
        try:
            os.mkdir(directory)
            log.debug("Succesfully created directory %s" % directory)
        except OSError, err:
            if err.errno == errno.EEXIST:
                log.warning("Directory %s already exitst" % directory)
            else:
                log.error("Failed to create directory %s: %s" % (directory, err))

def rmtree2(path, n=3):
    """Wrapper around shutil.rmtree to make it more robust when used on NFS mounted file systems."""

    ok = False
    for i in range(0,n):
        try:
            shutil.rmtree(path)
            ok = True
            break
        except OSError, err:
            log.debug("Failed to remove path %s with shutil.rmtree at attempt %d: %s" % (path, n, err))
            time.sleep(2)
    if not ok:
        log.error("Failed to remove path %s with shutil.rmtree, even after %d attempts." % (path, n))
    else:
        log.info("Path %s successfully removed." % path)

def copytree(src, dst, symlinks=False, ignore=None):
    """
    Copied from Lib/shutil.py in python 2.7, since we need this to work for python2.4 aswell
    and this code can be improved...
    
    Recursively copy a directory tree using copy2().

    The destination directory must not already exist.
    If exception(s) occur, an Error is raised with a list of reasons.

    If the optional symlinks flag is true, symbolic links in the
    source tree result in symbolic links in the destination tree; if
    it is false, the contents of the files pointed to by symbolic
    links are copied.

    The optional ignore argument is a callable. If given, it
    is called with the `src` parameter, which is the directory
    being visited by copytree(), and `names` which is the list of
    `src` contents, as returned by os.listdir():

        callable(src, names) -> ignored_names

    Since copytree() is called recursively, the callable will be
    called once for each directory that is copied. It returns a
    list of names relative to the `src` directory that should
    not be copied.

    XXX Consider this example code rather than the ultimate tool.

    """
    class Error(EnvironmentError):
        pass
    try:
        WindowsError #@UndefinedVariable
    except NameError:
        WindowsError = None

    names = os.listdir(src)
    if ignore is not None:
        ignored_names = ignore(src, names)
    else:
        ignored_names = set()
    log.debug("copytree: skipping copy of %s" % ignored_names)
    os.makedirs(dst)
    errors = []
    for name in names:
        if name in ignored_names:
            continue
        srcname = os.path.join(src, name)
        dstname = os.path.join(dst, name)
        try:
            if symlinks and os.path.islink(srcname):
                linkto = os.readlink(srcname)
                os.symlink(linkto, dstname)
            elif os.path.isdir(srcname):
                copytree(srcname, dstname, symlinks, ignore)
            else:
                # Will raise a SpecialFileError for unsupported file types
                shutil.copy2(srcname, dstname)
        # catch the Error from the recursive copytree so that we can
        # continue with other files
        except Error, err:
            errors.extend(err.args[0])
        except EnvironmentError, why:
            errors.append((srcname, dstname, str(why)))
    try:
        shutil.copystat(src, dst)
    except OSError, why:
        if WindowsError is not None and isinstance(why, WindowsError):
            # Copying file access times may fail on Windows
            pass
        else:
            errors.extend((src, dst, str(why)))
    if errors:
        raise Error, errors

def encode_string(name):
    """
    This encoding function handles funky software names ad infinitum, like:
      example: '0_foo+0x0x#-$__'
      becomes: '0_underscore_foo_plus_0x0x_hash__minus__dollar__underscore__underscore_'
    The intention is to have a robust escaping mechanism for names like c++, C# et al

    It has been inspired by the concepts seen at, but in lowercase style:
    * http://fossies.org/dox/netcdf-4.2.1.1/escapes_8c_source.html
    * http://celldesigner.org/help/CDH_Species_01.html
    * http://research.cs.berkeley.edu/project/sbp/darcsrepo-no-longer-updated/src/edu/berkeley/sbp/misc/ReflectiveWalker.java
    and can be extended freely as per ISO/IEC 10646:2012 / Unicode 6.1 names:
    * http://www.unicode.org/versions/Unicode6.1.0/ 
    For readability of >2 words, it is suggested to use _CamelCase_ style.
    So, yes, '_GreekSmallLetterEtaWithPsiliAndOxia_' *could* indeed be a fully
    valid software name; software "electron" in the original spelling anyone? ;-)

    """

    charmap = {
               ' ': "_space_",
               '!': "_exclamation_",
               '"': "_quotation_",
               '#': "_hash_",
               '$': "_dollar_",
               '%': "_percent_",
               '&': "_ampersand_",
               '(': "_leftparen_",
               ')': "_rightparen_",
               '*': "_asterisk_",
               '+': "_plus_",
               ',': "_comma_",
               '-': "_minus_",
               '.': "_period_",
               '/': "_slash_",
               ':': "_colon_",
               ';': "_semicolon_",
               '<': "_lessthan_",
               '=': "_equals_",
               '>': "_greaterthan_",
               '?': "_question_",
               '@': "_atsign_",
               '[': "_leftbracket_",
               '\'': "_apostrophe_",
               '\\': "_backslash_",
               ']': "_rightbracket_",
               '^': "_circumflex_",
               '_': "_underscore_",
               '`': "_backquote_",
               '{': "_leftcurly_",
               '|': "_verticalbar_",
               '}': "_rightcurly_",
               '~': "_tilde_"
              }

    # do the character remapping, return same char by default
    result = ''.join(map(lambda x: charmap.get(x, x), name))
    return result

def encode_class_name(name):
    """return encoded version of class name"""
    return "EB_" + encode_string(name)
<|MERGE_RESOLUTION|>--- conflicted
+++ resolved
@@ -199,15 +199,9 @@
     if ff[-1] == 'xz':
         ftype = 'unxz %s'
         if ff[-2] == 'tar':
-<<<<<<< HEAD
-            ftype = 'unxz %s | tar x'
-    if ff[-1] == 'txz':
-        ftype = 'unxz %s | tar x'
-=======
             ftype = 'unxz %s --stdout | tar x'
     if ff[-1] == 'txz':
         ftype = 'unxz %s --stdout | tar x'
->>>>>>> 9d0c1b51
 
     # tarball
     if ff[-1] == 'tar':
