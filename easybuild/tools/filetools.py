##
# Copyright 2009-2013 Ghent University
#
# This file is part of EasyBuild,
# originally created by the HPC team of Ghent University (http://ugent.be/hpc/en),
# with support of Ghent University (http://ugent.be/hpc),
# the Flemish Supercomputer Centre (VSC) (https://vscentrum.be/nl/en),
# the Hercules foundation (http://www.herculesstichting.be/in_English)
# and the Department of Economy, Science and Innovation (EWI) (http://www.ewi-vlaanderen.be/en).
#
# http://github.com/hpcugent/easybuild
#
# EasyBuild is free software: you can redistribute it and/or modify
# it under the terms of the GNU General Public License as published by
# the Free Software Foundation v2.
#
# EasyBuild is distributed in the hope that it will be useful,
# but WITHOUT ANY WARRANTY; without even the implied warranty of
# MERCHANTABILITY or FITNESS FOR A PARTICULAR PURPOSE.  See the
# GNU General Public License for more details.
#
# You should have received a copy of the GNU General Public License
# along with EasyBuild.  If not, see <http://www.gnu.org/licenses/>.
##
"""
Set of file tools.

@author: Stijn De Weirdt (Ghent University)
@author: Dries Verdegem (Ghent University)
@author: Kenneth Hoste (Ghent University)
@author: Pieter De Baets (Ghent University)
@author: Jens Timmerman (Ghent University)
@author: Toon Willems (Ghent University)
"""
import errno
import os
import re
import shutil
import signal
import stat
import subprocess
import tempfile
import time
import urllib
from vsc import fancylogger

import easybuild.tools.environment as env
from easybuild.tools.asyncprocess import Popen, PIPE, STDOUT
from easybuild.tools.asyncprocess import send_all, recv_some


_log = fancylogger.getLogger('filetools', fname=False)
errorsFoundInLog = 0

# constants for strictness levels
IGNORE = 'ignore'
WARN = 'warn'
ERROR = 'error'

# default strictness level
strictness = WARN


def extract_file(fn, dest, cmd=None, extra_options=None, overwrite=False):
    """
    Given filename fn, try to extract in directory dest
    - returns the directory name in case of success
    """
    if not os.path.isfile(fn):
        _log.error("Can't extract file %s: no such file" % fn)

    if not os.path.isdir(dest):
        ## try to create it
        try:
            os.makedirs(dest)
        except OSError, err:
            _log.exception("Can't extract file %s: directory %s can't be created: %err " % (fn, dest, err))

    ## use absolute pathnames from now on
    absDest = os.path.abspath(dest)

    ## change working directory
    try:
        _log.debug("Unpacking %s in directory %s." % (fn, absDest))
        os.chdir(absDest)
    except OSError, err:
        _log.error("Can't change to directory %s: %s" % (absDest, err))

    if not cmd:
        cmd = extract_cmd(fn, overwrite=overwrite)
    else:
        # complete command template with filename
        cmd = cmd % fn
    if not cmd:
        _log.error("Can't extract file %s with unknown filetype" % fn)

    if extra_options:
        cmd = "%s %s" % (cmd, extra_options)

    run_cmd(cmd, simple=True)

    return find_base_dir()

def download_file(filename, url, path):

    _log.debug("Downloading %s from %s to %s" % (filename, url, path))

    # make sure directory exists
    basedir = os.path.dirname(path)
    if not os.path.exists(basedir):
        os.makedirs(basedir)

    downloaded = False
    attempt_cnt = 0

    # try downloading three times max.
    while not downloaded and attempt_cnt < 3:

        (_, httpmsg) = urllib.urlretrieve(url, path)

        if httpmsg.type == "text/html" and not filename.endswith('.html'):
            _log.warning("HTML file downloaded but not expecting it, so assuming invalid download.")
            _log.debug("removing downloaded file %s from %s" % (filename, path))
            try:
                os.remove(path)
            except OSError, err:
                _log.error("Failed to remove downloaded file:" % err)
        else:
            _log.info("Downloading file %s from url %s: done" % (filename, url))
            downloaded = True
            return path

        attempt_cnt += 1
        _log.warning("Downloading failed at attempt %s, retrying..." % attempt_cnt)

    # failed to download after multiple attempts
    return None

def find_base_dir():
    """
    Try to locate a possible new base directory
    - this is typically a single subdir, e.g. from untarring a tarball
    - when extracting multiple tarballs in the same directory,
      expect only the first one to give the correct path
    """
    def get_local_dirs_purged():
        ## e.g. always purge the log directory
        ignoreDirs = ["easybuild"]

        lst = os.listdir(os.getcwd())
        for ignDir in ignoreDirs:
            if ignDir in lst:
                lst.remove(ignDir)
        return lst

    lst = get_local_dirs_purged()
    newDir = os.getcwd()
    while len(lst) == 1:
        newDir = os.path.join(os.getcwd(), lst[0])
        if not os.path.isdir(newDir):
            break

        try:
            os.chdir(newDir)
        except OSError, err:
            _log.exception("Changing to dir %s from current dir %s failed: %s" % (newDir, os.getcwd(), err))
        lst = get_local_dirs_purged()

    _log.debug("Last dir list %s" % lst)
    _log.debug("Possible new dir %s found" % newDir)
    return newDir


def extract_cmd(fn, overwrite=False):
    """
    Determines the file type of file fn, returns extract cmd
    - based on file suffix
    - better to use Python magic?
    """
    ff = [x.lower() for x in fn.split('.')]
    ftype = None

    # gzipped or gzipped tarball
    if ff[-1] == 'gz':
        ftype = 'gunzip %s'
        if ff[-2] == 'tar':
            ftype = 'tar xzf %s'
    if ff[-1] == 'tgz' or ff[-1] == 'gtgz':
        ftype = 'tar xzf %s'

    # bzipped or bzipped tarball
    if ff[-1] == 'bz2':
        ftype = 'bunzip2 %s'
        if ff[-2] == 'tar':
            ftype = 'tar xjf %s'
    if ff[-1] == 'tbz':
        ftype = 'tar xjf %s'

    # xzipped or xzipped tarball
    if ff[-1] == 'xz':
        ftype = 'unxz %s'
        if ff[-2] == 'tar':
            ftype = 'unxz %s --stdout | tar x'
    if ff[-1] == 'txz':
        ftype = 'unxz %s --stdout | tar x'

    # tarball
    if ff[-1] == 'tar':
        ftype = 'tar xf %s'

    # zip file
    if ff[-1] == 'zip':
        if overwrite:
            ftype = 'unzip -qq -o %s'
        else:
            ftype = 'unzip -qq %s'

    if not ftype:
        _log.error('Unknown file type from file %s (%s)' % (fn, ff))

    return ftype % fn


def apply_patch(patchFile, dest, fn=None, copy=False, level=None):
    """
    Apply a patch to source code in directory dest
    - assume unified diff created with "diff -ru old new"
    """

    if not os.path.isfile(patchFile):
        _log.error("Can't find patch %s: no such file" % patchFile)
        return

    if fn and not os.path.isfile(fn):
        _log.error("Can't patch file %s: no such file" % fn)
        return

    if not os.path.isdir(dest):
        _log.error("Can't patch directory %s: no such directory" % dest)
        return

    ## copy missing files
    if copy:
        try:
            shutil.copy2(patchFile, dest)
            _log.debug("Copied patch %s to dir %s" % (patchFile, dest))
            return 'ok'
        except IOError, err:
            _log.error("Failed to copy %s to dir %s: %s" % (patchFile, dest, err))
            return

    ## use absolute paths
    apatch = os.path.abspath(patchFile)
    adest = os.path.abspath(dest)

    try:
        os.chdir(adest)
        _log.debug("Changing to directory %s" % adest)
    except OSError, err:
        _log.error("Can't change to directory %s: %s" % (adest, err))
        return

    if not level:
        # Guess p level
        # - based on +++ lines
        # - first +++ line that matches an existing file determines guessed level
        # - we will try to match that level from current directory
        patchreg = re.compile(r"^\s*\+\+\+\s+(?P<file>\S+)")
        try:
            f = open(apatch)
            txt = "ok"
            plusLines = []
            while txt:
                txt = f.readline()
                found = patchreg.search(txt)
                if found:
                    plusLines.append(found)
            f.close()
        except IOError, err:
            _log.error("Can't read patch %s: %s" % (apatch, err))
            return

        if not plusLines:
            _log.error("Can't guess patchlevel from patch %s: no testfile line found in patch" % apatch)
            return

        p = None
        for line in plusLines:
            ## locate file by stripping of /
            f = line.group('file')
            tf2 = f.split('/')
            n = len(tf2)
            plusFound = False
            i = None
            for i in range(n):
                if os.path.isfile('/'.join(tf2[i:])):
                    plusFound = True
                    break
            if plusFound:
                p = i
                break
            else:
                _log.debug('No match found for %s, trying next +++ line of patch file...' % f)

        if p == None: # p can also be zero, so don't use "not p"
            ## no match
            _log.error("Can't determine patch level for patch %s from directory %s" % (patchFile, adest))
        else:
            _log.debug("Guessed patch level %d for patch %s" % (p, patchFile))

    else:
        p = level
        _log.debug("Using specified patch level %d for patch %s" % (level, patchFile))

    patchCmd = "patch -b -p%d -i %s" % (p, apatch)
    result = run_cmd(patchCmd, simple=True)
    if not result:
        _log.error("Patching with patch %s failed" % patchFile)
        return

    return result

def adjust_cmd(func):
    """Make adjustments to given command, if required."""

    def inner(cmd, *args, **kwargs):
        # SuSE hack
        # - profile is not resourced, and functions (e.g. module) is not inherited
        if 'PROFILEREAD' in os.environ and (len(os.environ['PROFILEREAD']) > 0):
            filepaths = ['/etc/profile.d/modules.sh']
            extra = ''
            for fp in filepaths:
                if os.path.exists(fp):
                    extra = ". %s &&%s" % (fp, extra)
                else:
                    _log.warning("Can't find file %s" % fil)

            cmd = "%s %s" % (extra, cmd)

        return func(cmd, *args, **kwargs)

    return inner

@adjust_cmd
def run_cmd(cmd, log_ok=True, log_all=False, simple=False, inp=None, regexp=True, log_output=False, path=None):
    """
    Executes a command cmd
    - returns exitcode and stdout+stderr (mixed)
    - no input though stdin
    - if log_ok or log_all are set -> will log.error if non-zero exit-code
    - if simple is True -> instead of returning a tuple (output, ec) it will just return True or False signifying succes
    - inp is the input given to the command
    - regexp -> Regex used to check the output for errors. If True will use default (see parselogForError)
    - if log_output is True -> all output of command will be logged to a tempfile
    - path is the path run_cmd should chdir to before doing anything
    """
    try:
        if path:
            os.chdir(path)

        _log.debug("run_cmd: running cmd %s (in %s)" % (cmd, os.getcwd()))
    except:
        _log.info("running cmd %s in non-existing directory, might fail!" % cmd)

    ## Log command output
    if log_output:
        runLog = tempfile.NamedTemporaryFile(suffix='.log', prefix='easybuild-run_cmd-')
        _log.debug('run_cmd: Command output will be logged to %s' % runLog.name)
        runLog.write(cmd + "\n\n")
    else:
        runLog = None

    readSize = 1024 * 8

    try:
        p = subprocess.Popen(cmd, shell=True, stdout=subprocess.PIPE, stderr=subprocess.STDOUT,
                           stdin=subprocess.PIPE, close_fds=True, executable="/bin/bash")
    except OSError, err:
        _log.error("run_cmd init cmd %s failed:%s" % (cmd, err))
    if inp:
        p.stdin.write(inp)
    p.stdin.close()

    # initial short sleep
    time.sleep(0.1)
    ec = p.poll()
    stdouterr = ''
    while ec < 0:
        # need to read from time to time.
        # - otherwise the stdout/stderr buffer gets filled and it all stops working
        output = p.stdout.read(readSize)
        if runLog:
            runLog.write(output)
        stdouterr += output
        time.sleep(1)
        ec = p.poll()

    # read remaining data (all of it)
    stdouterr += p.stdout.read()

    # not needed anymore. subprocess does this correct?
    # ec=os.WEXITSTATUS(ec)

    ## Command log output
    if log_output:
        runLog.close()

    return parse_cmd_output(cmd, stdouterr, ec, simple, log_all, log_ok, regexp)


@adjust_cmd
def run_cmd_qa(cmd, qa, no_qa=None, log_ok=True, log_all=False, simple=False, regexp=True, std_qa=None, path=None):
    """
    Executes a command cmd
    - looks for questions and tries to answer based on qa dictionary
    - returns exitcode and stdout+stderr (mixed)
    - no input though stdin
    - if log_ok or log_all are set -> will log.error if non-zero exit-code
    - if simple is True -> instead of returning a tuple (output, ec) it will just return True or False signifying succes
    - regexp -> Regex used to check the output for errors. If True will use default (see parselogForError)
    - if log_output is True -> all output of command will be logged to a tempfile
    - path is the path run_cmd should chdir to before doing anything
    """
    try:
        if path:
            os.chdir(path)

        _log.debug("run_cmd_qa: running cmd %s (in %s)" % (cmd, os.getcwd()))
    except:
        _log.info("running cmd %s in non-existing directory, might fail!" % cmd)

    # Part 1: process the QandA dictionary
    # given initial set of Q and A (in dict), return dict of reg. exp. and A
    #
    # make regular expression that matches the string with
    # - replace whitespace
    # - replace newline

    def escape_special(string):
        return re.sub(r"([\+\?\(\)\[\]\*\.\\\$])" , r"\\\1", string)

    split = '[\s\n]+'
    regSplit = re.compile(r"" + split)

    def process_QA(q, a):
        splitq = [escape_special(x) for x in regSplit.split(q)]
        regQtxt = split.join(splitq) + split.rstrip('+') + "*$"
        ## add optional split at the end
        if not a.endswith('\n'):
            a += '\n'
        regQ = re.compile(r"" + regQtxt)
        if regQ.search(q):
            return (a, regQ)
        else:
            _log.error("runqanda: Question %s converted in %s does not match itself" % (q, regQtxt))

    newQA = {}
    _log.debug("newQA: ")
    for question, answer in qa.items():
        (a, regQ) = process_QA(question, answer)
        newQA[regQ] = a
        _log.debug("newqa[%s]: %s" % (regQ.pattern, a))

    newstdQA = {}
    if std_qa:
        for question, answer in std_qa.items():
            regQ = re.compile(r"" + question + r"[\s\n]*$")
            if not answer.endswith('\n'):
                answer += '\n'
            newstdQA[regQ] = answer
            _log.debug("newstdQA[%s]: %s" % (regQ.pattern, answer))

    new_no_qa = []
    if no_qa:
        # simple statements, can contain wildcards
        new_no_qa = [re.compile(r"" + x + r"[\s\n]*$") for x in no_qa]

    _log.debug("New noQandA list is: %s" % [x.pattern for x in new_no_qa])

    # Part 2: Run the command and answer questions
    # - this needs asynchronous stdout

    ## Log command output
    if log_all:
        try:
            runLog = tempfile.NamedTemporaryFile(suffix='.log', prefix='easybuild-cmdqa-')
            _log.debug('run_cmd_qa: Command output will be logged to %s' % runLog.name)
            runLog.write(cmd + "\n\n")
        except IOError, err:
            _log.error("Opening log file for Q&A failed: %s" % err)
    else:
        runLog = None

    maxHitCount = 50

    try:
        p = Popen(cmd, shell=True, stdout=PIPE, stderr=STDOUT, stdin=PIPE, close_fds=True, executable="/bin/bash")
    except OSError, err:
        _log.error("run_cmd_qa init cmd %s failed:%s" % (cmd, err))

    # initial short sleep
    time.sleep(0.1)
    ec = p.poll()
    stdoutErr = ''
    oldLenOut = -1
    hitCount = 0

    while ec < 0:
        # need to read from time to time.
        # - otherwise the stdout/stderr buffer gets filled and it all stops working
        try:
            tmpOut = recv_some(p)
            if runLog:
                runLog.write(tmpOut)
            stdoutErr += tmpOut
        # recv_some may throw Exception
        except (IOError, Exception), err:
            _log.debug("run_cmd_qa cmd %s: read failed: %s" % (cmd, err))
            tmpOut = None

        hit = False
        for q, a in newQA.items():
            res = q.search(stdoutErr)
            if tmpOut and res:
                fa = a % res.groupdict()
                _log.debug("run_cmd_qa answer %s question %s out %s" % (fa, q.pattern, stdoutErr[-50:]))
                send_all(p, fa)
                hit = True
                break
        if not hit:
            for q, a in newstdQA.items():
                res = q.search(stdoutErr)
                if tmpOut and res:
                    fa = a % res.groupdict()
                    _log.debug("run_cmd_qa answer %s standard question %s out %s" % (fa, q.pattern, stdoutErr[-50:]))
                    send_all(p, fa)
                    hit = True
                    break
            if not hit:
                if len(stdoutErr) > oldLenOut:
                    oldLenOut = len(stdoutErr)
                else:
                    noqa = False
                    for r in new_no_qa:
                        if r.search(stdoutErr):
                            _log.debug("runqanda: noQandA found for out %s" % stdoutErr[-50:])
                            noqa = True
                    if not noqa:
                        hitCount += 1
            else:
                hitCount = 0
        else:
            hitCount = 0

        if hitCount > maxHitCount:
            # explicitly kill the child process before exiting
            try:
                os.killpg(p.pid, signal.SIGKILL)
                os.kill(p.pid, signal.SIGKILL)
            except OSError, err:
                _log.debug("run_cmd_qa exception caught when killing child process: %s" % err)
            _log.debug("run_cmd_qa: full stdouterr: %s" % stdoutErr)
            _log.error("run_cmd_qa: cmd %s : Max nohits %s reached: end of output %s" % (cmd,
                                                                                    maxHitCount,
                                                                                    stdoutErr[-500:]
                                                                                    ))

        time.sleep(1)
        ec = p.poll()

    # Process stopped. Read all remaining data
    try:
        if p.stdout:
            readTxt = p.stdout.read()
            stdoutErr += readTxt
            if runLog:
                runLog.write(readTxt)
    except IOError, err:
        _log.debug("runqanda cmd %s: remaining data read failed: %s" % (cmd, err))

    # Not needed anymore. Subprocess does this correct?
    # ec=os.WEXITSTATUS(ec)

    return parse_cmd_output(cmd, stdoutErr, ec, simple, log_all, log_ok, regexp)


def parse_cmd_output(cmd, stdouterr, ec, simple, log_all, log_ok, regexp):
    """
    will parse and perform error checks based on strictness setting
    """
    if strictness == IGNORE:
        check_ec = False
        use_regexp = False
    elif strictness == WARN:
        check_ec = True
        use_regexp = False
    elif strictness == ERROR:
        check_ec = True
        use_regexp = True
    else:
        _log.error("invalid strictness setting: %s" % strictness)

    # allow for overriding the regexp setting
    if not regexp:
        use_regexp = False

    if ec and (log_all or log_ok):
        # We don't want to error if the user doesn't care
        if check_ec:
            _log.error('cmd "%s" exited with exitcode %s and output:\n%s' % (cmd, ec, stdouterr))
        else:
            _log.warn('cmd "%s" exited with exitcode %s and output:\n%s' % (cmd, ec, stdouterr))

    if not ec:
        if log_all:
            _log.info('cmd "%s" exited with exitcode %s and output:\n%s' % (cmd, ec, stdouterr))
        else:
            _log.debug('cmd "%s" exited with exitcode %s and output:\n%s' % (cmd, ec, stdouterr))

    # parse the stdout/stderr for errors when strictness dictates this or when regexp is passed in
    if use_regexp or regexp:
        res = parse_log_for_error(stdouterr, regexp, msg="Command used: %s" % cmd)
        if len(res) > 0:
            message = "Found %s errors in command output (output: %s)" % (len(res), ", ".join([r[0] for r in res]))
            if use_regexp:
                _log.error(message)
            else:
                _log.warn(message)

    if simple:
        if ec:
            # If the user does not care -> will return true
            return not check_ec
        else:
            return True
    else:
        # Because we are not running in simple mode, we return the output and ec to the user
        return (stdouterr, ec)


def modify_env(old, new):
    """
    Compares 2 os.environ dumps. Adapts final environment.
    """
    oldKeys = old.keys()
    newKeys = new.keys()
    for key in newKeys:
        ## set them all. no smart checking for changed/identical values
        if key in oldKeys:
            ## hmm, smart checking with debug logging
            if not new[key] == old[key]:
                _log.debug("Key in new environment found that is different from old one: %s (%s)" % (key, new[key]))
                env.setvar(key, new[key])
        else:
            _log.debug("Key in new environment found that is not in old one: %s (%s)" % (key, new[key]))
            env.setvar(key, new[key])

    for key in oldKeys:
        if not key in newKeys:
            _log.debug("Key in old environment found that is not in new one: %s (%s)" % (key, old[key]))
            os.unsetenv(key)
            del os.environ[key]


def convert_name(name, upper=False):
    """
    Converts name so it can be used as variable name
    """
    ## no regexps
    charmap = {
         '+':'plus',
         '-':'min'
        }
    for ch, new in charmap.items():
        name = name.replace(ch, new)

    if upper:
        return name.upper()
    else:
        return name


def parse_log_for_error(txt, regExp=None, stdout=True, msg=None):
    """
    txt is multiline string.
    - in memory
    regExp is a one-line regular expression
    - default
    """
    global errorsFoundInLog

    if regExp and type(regExp) == bool:
        regExp = r"(?<![(,]|\w)(?:error|segmentation fault|failed)(?![(,]|\.?\w)"
        _log.debug('Using default regular expression: %s' % regExp)
    elif type(regExp) == str:
        pass
    else:
        _log.error("parselogForError no valid regExp used: %s" % regExp)

    reg = re.compile(regExp, re.I)

    res = []
    for l in txt.split('\n'):
        r = reg.search(l)
        if r:
            res.append([l, r.groups()])
            errorsFoundInLog += 1

    if stdout and res:
        if msg:
            _log.info("parseLogError msg: %s" % msg)
        _log.info("parseLogError (some may be harmless) regExp %s found:\n%s" % (regExp,
                                                                              '\n'.join([x[0] for x in res])
                                                                              ))

    return res


def adjust_permissions(name, permissionBits, add=True, onlyfiles=False, onlydirs=False, recursive=True,
                       group_id=None, relative=True, ignore_errors=False):
    """
    Add or remove (if add is False) permissionBits from all files (if onlydirs is False)
    and directories (if onlyfiles is False) in path
    """

    name = os.path.abspath(name)

    if recursive:
        _log.info("Adjusting permissions recursively for %s" % name)
        allpaths = [name]
        for root, dirs, files in os.walk(name):
            paths = []
            if not onlydirs:
                paths += files
            if not onlyfiles:
                paths += dirs

            for path in paths:
                allpaths.append(os.path.join(root, path))

    else:
        _log.info("Adjusting permissions for %s" % name)
        allpaths = [name]

    failed_paths = []
    fail_cnt = 0
    for path in allpaths:

        try:
            if relative:

                # relative permissions (add or remove)
                perms = os.stat(path)[stat.ST_MODE]

                if add:
                    os.chmod(path, perms | permissionBits)
                else:
                    os.chmod(path, perms & ~permissionBits)

            else:
                # hard permissions bits (not relative)
                os.chmod(path, permissionBits)

            if group_id:
                os.chown(path, -1, group_id)

        except OSError, err:
            if ignore_errors:
                # ignore errors while adjusting permissions (for example caused by bad links)
<<<<<<< HEAD
                log.info("Failed to chmod/chown %s (but ignoring it): %s" % (path, err))
                fail_cnt += 1
=======
                _log.info("Failed to chmod/chown %s (but ignoring it): %s" % (path, err))
>>>>>>> 28dcd0e0
            else:
                failed_paths.append(path)

    if failed_paths:
<<<<<<< HEAD
        log.error("Failed to chmod/chown several paths: %s (last error: %s)" % (failed_paths, err))

    # we ignore some errors, but if there are to many, something is definitely wrong
    fail_ratio = fail_cnt / float(len(allpaths))
    max_fail_ratio = 0.5
    if fail_ratio > max_fail_ratio:
        log.error("%d%% of permissions/owner operations failed (more than %d%%), something must be wrong..." % \
                  (int(100*fail_ratio), int(100*max_fail_ratio)))
    elif fail_cnt > 0:
        log.debug("%d%% of permissions/owner operations failed, ignoring that..." % int(100*fail_ratio))

=======
        _log.exception("Failed to chmod/chown several paths: %s (last error: %s)" % (failed_paths, err))
>>>>>>> 28dcd0e0

def patch_perl_script_autoflush(path):
    # patch Perl script to enable autoflush,
    # so that e.g. run_cmd_qa receives all output to answer questions

    try:
        f = open(path, "r")
        txt = f.readlines()
        f.close()

        # force autoflush for Perl print buffer
        extra=["\nuse IO::Handle qw();\n",
               "STDOUT->autoflush(1);\n\n"]

        newtxt = ''.join([txt[0]] + extra + txt[1:])

        f = open(path, "w")
        f.write(newtxt)
        f.close()

    except IOError, err:
        _log.error("Failed to patch Perl configure script: %s" % err)

def mkdir(directory, parents=False):
    """
    Create a directory
    Directory is the path to create
    
    When parents is True then no error if directory already exists
    and make parent directories as needed (cfr. mkdir -p)
    """
    if parents:
        try:
            os.makedirs(directory)
            _log.debug("Succesfully created directory %s and needed parents" % directory)
        except OSError, err:
            if err.errno == errno.EEXIST:
                _log.debug("Directory %s already exitst" % directory)
            else:
                _log.error("Failed to create directory %s: %s" % (directory, err))
    else:#not parrents
        try:
            os.mkdir(directory)
            _log.debug("Succesfully created directory %s" % directory)
        except OSError, err:
            if err.errno == errno.EEXIST:
                _log.warning("Directory %s already exitst" % directory)
            else:
                _log.error("Failed to create directory %s: %s" % (directory, err))

def rmtree2(path, n=3):
    """Wrapper around shutil.rmtree to make it more robust when used on NFS mounted file systems."""

    ok = False
    for i in range(0,n):
        try:
            shutil.rmtree(path)
            ok = True
            break
        except OSError, err:
            _log.debug("Failed to remove path %s with shutil.rmtree at attempt %d: %s" % (path, n, err))
            time.sleep(2)
    if not ok:
        _log.error("Failed to remove path %s with shutil.rmtree, even after %d attempts." % (path, n))
    else:
        _log.info("Path %s successfully removed." % path)

def copytree(src, dst, symlinks=False, ignore=None):
    """
    Copied from Lib/shutil.py in python 2.7, since we need this to work for python2.4 aswell
    and this code can be improved...
    
    Recursively copy a directory tree using copy2().

    The destination directory must not already exist.
    If exception(s) occur, an Error is raised with a list of reasons.

    If the optional symlinks flag is true, symbolic links in the
    source tree result in symbolic links in the destination tree; if
    it is false, the contents of the files pointed to by symbolic
    links are copied.

    The optional ignore argument is a callable. If given, it
    is called with the `src` parameter, which is the directory
    being visited by copytree(), and `names` which is the list of
    `src` contents, as returned by os.listdir():

        callable(src, names) -> ignored_names

    Since copytree() is called recursively, the callable will be
    called once for each directory that is copied. It returns a
    list of names relative to the `src` directory that should
    not be copied.

    XXX Consider this example code rather than the ultimate tool.

    """
    class Error(EnvironmentError):
        pass
    try:
        WindowsError #@UndefinedVariable
    except NameError:
        WindowsError = None

    names = os.listdir(src)
    if ignore is not None:
        ignored_names = ignore(src, names)
    else:
        ignored_names = set()
    _log.debug("copytree: skipping copy of %s" % ignored_names)
    os.makedirs(dst)
    errors = []
    for name in names:
        if name in ignored_names:
            continue
        srcname = os.path.join(src, name)
        dstname = os.path.join(dst, name)
        try:
            if symlinks and os.path.islink(srcname):
                linkto = os.readlink(srcname)
                os.symlink(linkto, dstname)
            elif os.path.isdir(srcname):
                copytree(srcname, dstname, symlinks, ignore)
            else:
                # Will raise a SpecialFileError for unsupported file types
                shutil.copy2(srcname, dstname)
        # catch the Error from the recursive copytree so that we can
        # continue with other files
        except Error, err:
            errors.extend(err.args[0])
        except EnvironmentError, why:
            errors.append((srcname, dstname, str(why)))
    try:
        shutil.copystat(src, dst)
    except OSError, why:
        if WindowsError is not None and isinstance(why, WindowsError):
            # Copying file access times may fail on Windows
            pass
        else:
            errors.extend((src, dst, str(why)))
    if errors:
        raise Error, errors

def encode_string(name):
    """
    This encoding function handles funky software names ad infinitum, like:
      example: '0_foo+0x0x#-$__'
      becomes: '0_underscore_foo_plus_0x0x_hash__minus__dollar__underscore__underscore_'
    The intention is to have a robust escaping mechanism for names like c++, C# et al

    It has been inspired by the concepts seen at, but in lowercase style:
    * http://fossies.org/dox/netcdf-4.2.1.1/escapes_8c_source.html
    * http://celldesigner.org/help/CDH_Species_01.html
    * http://research.cs.berkeley.edu/project/sbp/darcsrepo-no-longer-updated/src/edu/berkeley/sbp/misc/ReflectiveWalker.java
    and can be extended freely as per ISO/IEC 10646:2012 / Unicode 6.1 names:
    * http://www.unicode.org/versions/Unicode6.1.0/ 
    For readability of >2 words, it is suggested to use _CamelCase_ style.
    So, yes, '_GreekSmallLetterEtaWithPsiliAndOxia_' *could* indeed be a fully
    valid software name; software "electron" in the original spelling anyone? ;-)

    """

    charmap = {
               ' ': "_space_",
               '!': "_exclamation_",
               '"': "_quotation_",
               '#': "_hash_",
               '$': "_dollar_",
               '%': "_percent_",
               '&': "_ampersand_",
               '(': "_leftparen_",
               ')': "_rightparen_",
               '*': "_asterisk_",
               '+': "_plus_",
               ',': "_comma_",
               '-': "_minus_",
               '.': "_period_",
               '/': "_slash_",
               ':': "_colon_",
               ';': "_semicolon_",
               '<': "_lessthan_",
               '=': "_equals_",
               '>': "_greaterthan_",
               '?': "_question_",
               '@': "_atsign_",
               '[': "_leftbracket_",
               '\'': "_apostrophe_",
               '\\': "_backslash_",
               ']': "_rightbracket_",
               '^': "_circumflex_",
               '_': "_underscore_",
               '`': "_backquote_",
               '{': "_leftcurly_",
               '|': "_verticalbar_",
               '}': "_rightcurly_",
               '~': "_tilde_"
              }

    # do the character remapping, return same char by default
    result = ''.join(map(lambda x: charmap.get(x, x), name))
    return result

def encode_class_name(name):
    """return encoded version of class name"""
    return "EB_" + encode_string(name)
<|MERGE_RESOLUTION|>--- conflicted
+++ resolved
@@ -767,31 +767,24 @@
         except OSError, err:
             if ignore_errors:
                 # ignore errors while adjusting permissions (for example caused by bad links)
-<<<<<<< HEAD
                 log.info("Failed to chmod/chown %s (but ignoring it): %s" % (path, err))
+                _log.info("Failed to chmod/chown %s (but ignoring it): %s" % (path, err))
                 fail_cnt += 1
-=======
-                _log.info("Failed to chmod/chown %s (but ignoring it): %s" % (path, err))
->>>>>>> 28dcd0e0
             else:
                 failed_paths.append(path)
 
     if failed_paths:
-<<<<<<< HEAD
-        log.error("Failed to chmod/chown several paths: %s (last error: %s)" % (failed_paths, err))
+        _log.error("Failed to chmod/chown several paths: %s (last error: %s)" % (failed_paths, err))
 
     # we ignore some errors, but if there are to many, something is definitely wrong
     fail_ratio = fail_cnt / float(len(allpaths))
     max_fail_ratio = 0.5
     if fail_ratio > max_fail_ratio:
-        log.error("%d%% of permissions/owner operations failed (more than %d%%), something must be wrong..." % \
-                  (int(100*fail_ratio), int(100*max_fail_ratio)))
+        log.error("%.2f%% of permissions/owner operations failed (more than %.2f%%), something must be wrong..." % \
+                  (100*fail_ratio, 100*max_fail_ratio))
     elif fail_cnt > 0:
         log.debug("%d%% of permissions/owner operations failed, ignoring that..." % int(100*fail_ratio))
 
-=======
-        _log.exception("Failed to chmod/chown several paths: %s (last error: %s)" % (failed_paths, err))
->>>>>>> 28dcd0e0
 
 def patch_perl_script_autoflush(path):
     # patch Perl script to enable autoflush,
