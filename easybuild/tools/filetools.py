--- conflicted
+++ resolved
@@ -662,12 +662,8 @@
     return res
 
 
-<<<<<<< HEAD
-def adjust_permissions(name, permissionBits, add=True, onlyfiles=False, onlydirs=False, recursive=True):
-=======
 def adjust_permissions(name, permissionBits, add=True, onlyFiles=False, recursive=True,
                        group_id=None, relative=True, ignore_errors=False):
->>>>>>> 615a7b16
     """
     Add or remove (if add is False) permissionBits from all files
     and directories (if onlyFiles is False) in path
