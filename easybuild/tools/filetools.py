# #
# Copyright 2009-2017 Ghent University
#
# This file is part of EasyBuild,
# originally created by the HPC team of Ghent University (http://ugent.be/hpc/en),
# with support of Ghent University (http://ugent.be/hpc),
# the Flemish Supercomputer Centre (VSC) (https://www.vscentrum.be),
# Flemish Research Foundation (FWO) (http://www.fwo.be/en)
# and the Department of Economy, Science and Innovation (EWI) (http://www.ewi-vlaanderen.be/en).
#
# http://github.com/hpcugent/easybuild
#
# EasyBuild is free software: you can redistribute it and/or modify
# it under the terms of the GNU General Public License as published by
# the Free Software Foundation v2.
#
# EasyBuild is distributed in the hope that it will be useful,
# but WITHOUT ANY WARRANTY; without even the implied warranty of
# MERCHANTABILITY or FITNESS FOR A PARTICULAR PURPOSE.  See the
# GNU General Public License for more details.
#
# You should have received a copy of the GNU General Public License
# along with EasyBuild.  If not, see <http://www.gnu.org/licenses/>.
# #
"""
Set of file tools.

:author: Stijn De Weirdt (Ghent University)
:author: Dries Verdegem (Ghent University)
:author: Kenneth Hoste (Ghent University)
:author: Pieter De Baets (Ghent University)
:author: Jens Timmerman (Ghent University)
:author: Toon Willems (Ghent University)
:author: Ward Poelmans (Ghent University)
:author: Fotis Georgatos (Uni.Lu, NTUA)
:author: Sotiris Fragkiskos (NTUA, CERN)
:author: Davide Vanzo (ACCRE, Vanderbilt University)
"""
import fileinput
import glob
import hashlib
import os
import re
import shutil
import stat
import sys
import tempfile
import time
import urllib2
import zlib
from vsc.utils import fancylogger
from vsc.utils.missing import nub
from xml.etree import ElementTree

# import build_log must stay, to use of EasyBuildLog
from easybuild.tools.build_log import EasyBuildError, dry_run_msg, print_msg
from easybuild.tools.config import build_option
from easybuild.tools import run


_log = fancylogger.getLogger('filetools', fname=False)

# easyblock class prefix
EASYBLOCK_CLASS_PREFIX = 'EB_'

# character map for encoding strings
STRING_ENCODING_CHARMAP = {
    r' ': "_space_",
    r'!': "_exclamation_",
    r'"': "_quotation_",
    r'#': "_hash_",
    r'$': "_dollar_",
    r'%': "_percent_",
    r'&': "_ampersand_",
    r'(': "_leftparen_",
    r')': "_rightparen_",
    r'*': "_asterisk_",
    r'+': "_plus_",
    r',': "_comma_",
    r'-': "_minus_",
    r'.': "_period_",
    r'/': "_slash_",
    r':': "_colon_",
    r';': "_semicolon_",
    r'<': "_lessthan_",
    r'=': "_equals_",
    r'>': "_greaterthan_",
    r'?': "_question_",
    r'@': "_atsign_",
    r'[': "_leftbracket_",
    r'\'': "_apostrophe_",
    r'\\': "_backslash_",
    r']': "_rightbracket_",
    r'^': "_circumflex_",
    r'_': "_underscore_",
    r'`': "_backquote_",
    r'{': "_leftcurly_",
    r'|': "_verticalbar_",
    r'}': "_rightcurly_",
    r'~': "_tilde_",
}


# default checksum for source and patch files
DEFAULT_CHECKSUM = 'md5'

# map of checksum types to checksum functions
CHECKSUM_FUNCTIONS = {
    'md5': lambda p: calc_block_checksum(p, hashlib.md5()),
    'sha1': lambda p: calc_block_checksum(p, hashlib.sha1()),
    'adler32': lambda p: calc_block_checksum(p, ZlibChecksum(zlib.adler32)),
    'crc32': lambda p: calc_block_checksum(p, ZlibChecksum(zlib.crc32)),
    'size': lambda p: os.path.getsize(p),
}


class ZlibChecksum(object):
    """
    wrapper class for adler32 and crc32 checksums to
    match the interface of the hashlib module
    """
    def __init__(self, algorithm):
        self.algorithm = algorithm
        self.checksum = algorithm(r'')  # use the same starting point as the module
        self.blocksize = 64  # The same as md5/sha1

    def update(self, data):
        """Calculates a new checksum using the old one and the new data"""
        self.checksum = self.algorithm(data, self.checksum)

    def hexdigest(self):
        """Return hex string of the checksum"""
        return '0x%s' % (self.checksum & 0xffffffff)


def is_readable(path):
    """Return whether file at specified location exists and is readable."""
    try:
        return os.path.exists(path) and os.access(path, os.R_OK)
    except OSError as err:
        raise EasyBuildError("Failed to check whether %s is readable: %s", path, err)


def read_file(path, log_error=True):
    """Read contents of file at given path, in a robust way."""
    txt = None
    try:
        with open(path, 'r') as handle:
            txt = handle.read()
    except IOError, err:
        if log_error:
            raise EasyBuildError("Failed to read %s: %s", path, err)

    return txt


def write_file(path, txt, append=False, forced=False):
    """Write given contents to file at given path (overwrites current file contents!)."""

    # early exit in 'dry run' mode
    if not forced and build_option('extended_dry_run'):
        dry_run_msg("file written: %s" % path, silent=build_option('silent'))
        return

    # note: we can't use try-except-finally, because Python 2.4 doesn't support it as a single block
    try:
        mkdir(os.path.dirname(path), parents=True)
        with open(path, 'a' if append else 'w') as handle:
            handle.write(txt)
    except IOError, err:
        raise EasyBuildError("Failed to write to %s: %s", path, err)


def remove_file(path):
    """Remove file at specified path."""

    # early exit in 'dry run' mode
    if build_option('extended_dry_run'):
        dry_run_msg("file %s removed" % path, silent=build_option('silent'))
        return

    try:
        if os.path.exists(path):
            os.remove(path)
    except OSError, err:
        raise EasyBuildError("Failed to remove %s: %s", path, err)


def extract_file(fn, dest, cmd=None, extra_options=None, overwrite=False, forced=False):
    """
    Extract file at given path to specified directory
    :param fn: path to file to extract
    :param dest: location to extract to
    :param cmd: extract command to use (derived from filename if not specified)
    :param extra_options: extra options to pass to extract command
    :param overwrite: overwrite existing unpacked file
    :param forced: force extraction in (extended) dry run mode
    :return: path to directory (in case of success)
    """
    if not os.path.isfile(fn) and not build_option('extended_dry_run'):
        raise EasyBuildError("Can't extract file %s: no such file", fn)

    mkdir(dest, parents=True)

    # use absolute pathnames from now on
    abs_dest = os.path.abspath(dest)

    # change working directory
    try:
        _log.debug("Unpacking %s in directory %s.", fn, abs_dest)
        os.chdir(abs_dest)
    except OSError, err:
        raise EasyBuildError("Can't change to directory %s: %s", abs_dest, err)

    if not cmd:
        cmd = extract_cmd(fn, overwrite=overwrite)
    else:
        # complete command template with filename
        cmd = cmd % fn
    if not cmd:
        raise EasyBuildError("Can't extract file %s with unknown filetype", fn)

    if extra_options:
        cmd = "%s %s" % (cmd, extra_options)

    run.run_cmd(cmd, simple=True, force_in_dry_run=forced)

    return find_base_dir()


def which(cmd, retain_all=False):
    """
    Return (first) path in $PATH for specified command, or None if command is not found

    :param retain_all: returns *all* locations to the specified command in $PATH, not just the first one"""
    if retain_all:
        res = []
    else:
        res = None

    paths = os.environ.get('PATH', '').split(os.pathsep)
    for path in paths:
        cmd_path = os.path.join(path, cmd)
        # only accept path is command is there, and both readable and executable
        if os.access(cmd_path, os.R_OK | os.X_OK) and os.path.isfile(cmd_path):
            _log.info("Command %s found at %s" % (cmd, cmd_path))
            if retain_all:
                res.append(cmd_path)
            else:
                res = cmd_path
                break

    if not res:
        _log.warning("Could not find command '%s' (with permissions to read/execute it) in $PATH (%s)" % (cmd, paths))
    return res


def det_common_path_prefix(paths):
    """Determine common path prefix for a given list of paths."""
    if not isinstance(paths, list):
        raise EasyBuildError("det_common_path_prefix: argument must be of type list (got %s: %s)", type(paths), paths)
    elif not paths:
        return None

    # initial guess for common prefix
    prefix = paths[0]
    found_common = False
    while not found_common and prefix != os.path.dirname(prefix):
        prefix = os.path.dirname(prefix)
        found_common = all([p.startswith(prefix) for p in paths])

    if found_common:
        # prefix may be empty string for relative paths with a non-common prefix
        return prefix.rstrip(os.path.sep) or None
    else:
        return None


def is_alt_pypi_url(url):
    """Determine whether specified URL is already an alternate PyPI URL, i.e. whether it contains a hash."""
    # example: .../packages/5b/03/e135b19fadeb9b1ccb45eac9f60ca2dc3afe72d099f6bd84e03cb131f9bf/easybuild-2.7.0.tar.gz
    alt_url_regex = re.compile('/packages/[a-f0-9]{2}/[a-f0-9]{2}/[a-f0-9]{60}/[^/]+$')
    res = bool(alt_url_regex.search(url))
    _log.debug("Checking whether '%s' is an alternate PyPI URL using pattern '%s'...: %s",
               url, alt_url_regex.pattern, res)
    return res


def derive_alt_pypi_url(url):
    """Derive alternate PyPI URL for given URL, using 'simple' PyPI API."""
    # see also https://www.python.org/dev/peps/pep-0503/
    alt_pypi_url = None

    # example input URL: https://pypi.python.org/packages/source/e/easybuild/easybuild-2.7.0.tar.gz
    pkg_name, pkg_source = url.strip().split('/')[-2:]

    # e.g. https://pypi.python.org/simple/easybuild
    # cfr. https://wiki.python.org/moin/PyPISimple
    simple_url = 'https://pypi.python.org/simple/%s' % re.sub(r'[-_.]+', '-', pkg_name.lower())

    tmpdir = tempfile.mkdtemp()
    links_html = os.path.join(tmpdir, '%s_links.html' % pkg_name)
    res = download_file(os.path.basename(links_html), simple_url, links_html)
    if res is None:
        _log.debug("Failed to download %s to determine alternate PyPI URL for %s", simple_url, pkg_source)
    else:
        parsed_html = ElementTree.parse(links_html)
        if hasattr(parsed_html, 'iter'):
            links = [a.attrib['href'] for a in parsed_html.iter('a')]
        else:
            links = [a.attrib['href'] for a in parsed_html.getiterator('a')]

        regex = re.compile('.*/packages/(?P<hash>[a-f0-9]{2}/[a-f0-9]{2}/[a-f0-9]{60})/%s#md5.*' % pkg_source, re.M)
        for link in links:
            res = regex.match(link)
            if res:
                # e.g. .../5b/03/e135b19fadeb9b1ccb45eac9f60ca2dc3afe72d099f6bd84e03cb131f9bf/easybuild-2.7.0.tar.gz
                alt_pypi_url = 'https://pypi.python.org/packages/%s/%s' % (res.group('hash'), pkg_source)
                break

        if not alt_pypi_url:
            _log.debug("Failed to extract hash using pattern '%s' from list of links: %s", regex.pattern, links)

    return alt_pypi_url


def download_file(filename, url, path, forced=False):
    """Download a file from the given URL, to the specified path."""

    _log.debug("Trying to download %s from %s to %s", filename, url, path)

    timeout = build_option('download_timeout')
    if timeout is None:
        # default to 10sec timeout if none was specified
        # default system timeout (used is nothing is specified) may be infinite (?)
        timeout = 10
    _log.debug("Using timeout of %s seconds for initiating download" % timeout)

    # make sure directory exists
    basedir = os.path.dirname(path)
    mkdir(basedir, parents=True)

    # try downloading, three times max.
    downloaded = False
    max_attempts = 3
    attempt_cnt = 0

    # use custom HTTP header
    url_req = urllib2.Request(url, headers={'User-Agent': 'EasyBuild'})

    while not downloaded and attempt_cnt < max_attempts:
        try:
            # urllib2 does the right thing for http proxy setups, urllib does not!
            url_fd = urllib2.urlopen(url_req, timeout=timeout)
            _log.debug('response code for given url %s: %s' % (url, url_fd.getcode()))
            write_file(path, url_fd.read(), forced=forced)
            _log.info("Downloaded file %s from url %s to %s" % (filename, url, path))
            downloaded = True
            url_fd.close()
        except urllib2.HTTPError as err:
            if 400 <= err.code <= 499:
                _log.warning("URL %s was not found (HTTP response code %s), not trying again" % (url, err.code))
                break
            else:
                _log.warning("HTTPError occured while trying to download %s to %s: %s" % (url, path, err))
                attempt_cnt += 1
        except IOError as err:
            _log.warning("IOError occurred while trying to download %s to %s: %s" % (url, path, err))
            attempt_cnt += 1
        except Exception, err:
            raise EasyBuildError("Unexpected error occurred when trying to download %s to %s: %s", url, path, err)

        if not downloaded and attempt_cnt < max_attempts:
            _log.info("Attempt %d of downloading %s to %s failed, trying again..." % (attempt_cnt, url, path))

    if downloaded:
        _log.info("Successful download of file %s from url %s to path %s" % (filename, url, path))
        return path
    else:
        _log.warning("Download of %s to %s failed, done trying" % (url, path))
        return None


def find_easyconfigs(path, ignore_dirs=None):
    """
    Find .eb easyconfig files in path
    """
    if os.path.isfile(path):
        return [path]

    if ignore_dirs is None:
        ignore_dirs = []

    # walk through the start directory, retain all files that end in .eb
    files = []
    path = os.path.abspath(path)
    for dirpath, dirnames, filenames in os.walk(path, topdown=True):
        for f in filenames:
            if not f.endswith('.eb') or f == 'TEMPLATE.eb':
                continue

            spec = os.path.join(dirpath, f)
            _log.debug("Found easyconfig %s" % spec)
            files.append(spec)

        # ignore subdirs specified to be ignored by replacing items in dirnames list used by os.walk
        dirnames[:] = [d for d in dirnames if d not in ignore_dirs]

    return files


def search_file(paths, query, short=False, ignore_dirs=None, silent=False, filename_only=False, terse=False):
    """
    Search for files using in specified paths using specified search query (regular expression)

    :param paths: list of paths to search in
    :param query: search query to use (regular expression); will be used case-insensitive
    :param short: figure out common prefix of hits, use variable to factor it out
    :param ignore_dirs: list of directories to ignore (default: ['.git', '.svn'])
    :param silent: whether or not to remain silent (don't print anything)
    :param filename_only: only return filenames, not file paths
    :param terse: stick to terse (machine-readable) output, as opposed to pretty-printing
    """
    if ignore_dirs is None:
        ignore_dirs = ['.git', '.svn']
    if not isinstance(ignore_dirs, list):
        raise EasyBuildError("search_file: ignore_dirs (%s) should be of type list, not %s",
                             ignore_dirs, type(ignore_dirs))

    # compile regex, case-insensitive
    query = re.compile(query, re.I)

    var_defs = []
    hits = []
    var_index = 1
    var = None
    for path in paths:
        path_hits = []
        if not terse:
            print_msg("Searching (case-insensitive) for '%s' in %s " % (query.pattern, path), log=_log, silent=silent)

        for (dirpath, dirnames, filenames) in os.walk(path, topdown=True):
            for filename in filenames:
                if query.search(filename):
                    if not path_hits:
                        var = "CFGS%d" % var_index
                        var_index += 1
                    if filename_only:
                        path_hits.append(filename)
                    else:
                        path_hits.append(os.path.join(dirpath, filename))

            # do not consider (certain) hidden directories
            # note: we still need to consider e.g., .local !
            # replace list elements using [:], so os.walk doesn't process deleted directories
            # see http://stackoverflow.com/questions/13454164/os-walk-without-hidden-folders
            dirnames[:] = [d for d in dirnames if d not in ignore_dirs]

        path_hits = sorted(path_hits)

        if path_hits:
            common_prefix = det_common_path_prefix(path_hits)
            if not terse and short and common_prefix is not None and len(common_prefix) > len(var) * 2:
                var_defs.append((var, common_prefix))
                hits.extend([os.path.join('$%s' % var, fn[len(common_prefix) + 1:]) for fn in path_hits])
            else:
                hits.extend(path_hits)

    return var_defs, hits


def find_eb_script(script_name):
    """Find EasyBuild script with given name (in easybuild/scripts subdirectory)."""
    filetools, eb_dir = __file__, None
    if os.path.isabs(filetools):
        eb_dir = os.path.dirname(os.path.dirname(filetools))
    else:
        # go hunting for absolute path to filetools module via sys.path;
        # we can't rely on os.path.abspath or os.path.realpath, since they leverage os.getcwd()...
        for path in sys.path:
            path = os.path.abspath(path)
            if os.path.exists(os.path.join(path, filetools)):
                eb_dir = os.path.dirname(os.path.dirname(os.path.join(path, filetools)))
                break

    if eb_dir is None:
        raise EasyBuildError("Failed to find parent directory for 'easybuild/scripts' subdirectory")

    script_loc = os.path.join(eb_dir, 'scripts', script_name)
    if not os.path.exists(script_loc):
        raise EasyBuildError("Script '%s' not found at expected location: %s", script_name, script_loc)

    return script_loc


def compute_checksum(path, checksum_type=DEFAULT_CHECKSUM):
    """
    Compute checksum of specified file.

    :param path: Path of file to compute checksum for
    :param checksum_type: Type of checksum ('adler32', 'crc32', 'md5' (default), 'sha1', 'size')
    """
    if checksum_type not in CHECKSUM_FUNCTIONS:
        raise EasyBuildError("Unknown checksum type (%s), supported types are: %s",
                             checksum_type, CHECKSUM_FUNCTIONS.keys())

    try:
        checksum = CHECKSUM_FUNCTIONS[checksum_type](path)
    except IOError, err:
        raise EasyBuildError("Failed to read %s: %s", path, err)
    except MemoryError, err:
        _log.warning("A memory error occured when computing the checksum for %s: %s" % (path, err))
        checksum = 'dummy_checksum_due_to_memory_error'

    return checksum


def calc_block_checksum(path, algorithm):
    """Calculate a checksum of a file by reading it into blocks"""
    # We pick a blocksize of 16 MB: it's a multiple of the internal
    # blocksize of md5/sha1 (64) and gave the best speed results
    try:
        # in hashlib, blocksize is a class parameter
        blocksize = algorithm.blocksize * 262144  # 2^18
    except AttributeError, err:
        blocksize = 16777216  # 2^24
    _log.debug("Using blocksize %s for calculating the checksum" % blocksize)

    try:
        f = open(path, 'rb')
        for block in iter(lambda: f.read(blocksize), r''):
            algorithm.update(block)
        f.close()
    except IOError, err:
        raise EasyBuildError("Failed to read %s: %s", path, err)

    return algorithm.hexdigest()


def verify_checksum(path, checksums):
    """
    Verify checksum of specified file.

    :param file: path of file to verify checksum of
    :param checksum: checksum value (and type, optionally, default is MD5), e.g., 'af314', ('sha', '5ec1b')
    """
    # if no checksum is provided, pretend checksum to be valid
    if checksums is None:
        return True

    # make sure we have a list of checksums
    if not isinstance(checksums, list):
        checksums = [checksums]

    for checksum in checksums:
        if isinstance(checksum, basestring):
            # default checksum type unless otherwise specified is MD5 (most common(?))
            typ = DEFAULT_CHECKSUM
        elif isinstance(checksum, tuple) and len(checksum) == 2:
            typ, checksum = checksum
        else:
            raise EasyBuildError("Invalid checksum spec '%s', should be a string (MD5) or 2-tuple (type, value).",
                                 checksum)

        actual_checksum = compute_checksum(path, typ)
        _log.debug("Computed %s checksum for %s: %s (correct checksum: %s)" % (typ, path, actual_checksum, checksum))

        if actual_checksum != checksum:
            return False

    # if we land here, all checksums have been verified to be correct
    return True


def find_base_dir():
    """
    Try to locate a possible new base directory
    - this is typically a single subdir, e.g. from untarring a tarball
    - when extracting multiple tarballs in the same directory,
      expect only the first one to give the correct path
    """
    def get_local_dirs_purged():
        # e.g. always purge the log directory
        # and hidden directories
        ignoredirs = ["easybuild"]

        lst = os.listdir(os.getcwd())
        lst = [d for d in lst if not d.startswith('.') and d not in ignoredirs]
        return lst

    lst = get_local_dirs_purged()
    new_dir = os.getcwd()
    while len(lst) == 1:
        new_dir = os.path.join(os.getcwd(), lst[0])
        if not os.path.isdir(new_dir):
            break

        try:
            os.chdir(new_dir)
        except OSError, err:
            raise EasyBuildError("Changing to dir %s from current dir %s failed: %s", new_dir, os.getcwd(), err)
        lst = get_local_dirs_purged()

    # make sure it's a directory, and not a (single) file that was in a tarball for example
    while not os.path.isdir(new_dir):
        new_dir = os.path.dirname(new_dir)

    _log.debug("Last dir list %s" % lst)
    _log.debug("Possible new dir %s found" % new_dir)
    return new_dir


def extract_cmd(filepath, overwrite=False):
    """
    Determines the file type of file at filepath, returns extract cmd based on file suffix
    """
    filename = os.path.basename(filepath)

    extract_cmds = {
        # gzipped or gzipped tarball
        '.gtgz':    "tar xzf %(filepath)s",
        '.gz':      "gunzip -c %(filepath)s > %(target)s",
        '.tar.gz':  "tar xzf %(filepath)s",
        '.tgz':     "tar xzf %(filepath)s",
        # bzipped or bzipped tarball
        '.bz2':     "bunzip2 -c %(filepath)s > %(target)s",
        '.tar.bz2': "tar xjf %(filepath)s",
        '.tb2':     "tar xjf %(filepath)s",
        '.tbz':     "tar xjf %(filepath)s",
        '.tbz2':    "tar xjf %(filepath)s",
        # xzipped or xzipped tarball
        '.tar.xz':  "unxz %(filepath)s --stdout | tar x",
        '.txz':     "unxz %(filepath)s --stdout | tar x",
        '.xz':      "unxz %(filepath)s",
        # tarball
        '.tar':     "tar xf %(filepath)s",
        # zip file
        '.zip':     "unzip -qq -o %(filepath)s" if overwrite else "unzip -qq %(filepath)s",
        # iso file
        '.iso':     "7z x %(filepath)s",
        # tar.Z: using compress (LZW)
        '.tar.z':   "tar xZf %(filepath)s",
    }

    suffixes = sorted(extract_cmds.keys(), key=len, reverse=True)
    pat = r'(?P<ext>%s)$' % '|'.join([ext.replace('.', '\\.') for ext in suffixes])
    res = re.search(pat, filename, flags=re.IGNORECASE)
    if res:
        ext = res.group('ext')
    else:
        raise EasyBuildError('Unknown file type for file %s', filename)

    target = filename.rstrip(ext)

    cmd_tmpl = extract_cmds[ext.lower()]

    return cmd_tmpl % {'filepath': filepath, 'target': target}


def is_patch_file(path):
    """Determine whether file at specified path is a patch file (based on +++ and --- lines being present)."""
    txt = read_file(path)
    return bool(re.search(r'^\+{3}\s', txt, re.M) and re.search(r'^-{3}\s', txt, re.M))


def det_patched_files(path=None, txt=None, omit_ab_prefix=False, github=False, filter_deleted=False):
    """
    Determine list of patched files from a patch.
    It searches for "+++ path/to/patched/file" lines to determine the patched files.
    Note: does not correctly handle filepaths with spaces.

    :param path: the path to the diff
    :param txt: the contents of the diff (either path or txt should be give)
    :param omit_ab_prefix: ignore the a/ or b/ prefix of the files
    :param github: only consider lines that start with 'diff --git' to determine list of patched files
    :param filter_deleted: filter out all files that were deleted by the patch
    """
    if github:
        patched_regex = r"^diff --git (?:a/)?\S+\s*(?P<ab_prefix>b/)?(?P<file>\S+)"
    else:
        patched_regex = r"^\s*\+{3}\s+(?P<ab_prefix>[ab]/)?(?P<file>\S+)"
    patched_regex = re.compile(patched_regex, re.M)

    if path is not None:
        txt = read_file(path)
    elif txt is None:
        raise EasyBuildError("Either a file path or a string representing a patch should be supplied")

    patched_files = []
    for match in patched_regex.finditer(txt):
        patched_file = match.group('file')
        if not omit_ab_prefix and match.group('ab_prefix') is not None:
            patched_file = match.group('ab_prefix') + patched_file

        delete_regex = re.compile(r"%s\ndeleted file" % re.escape(os.path.basename(patched_file)), re.M)
        if patched_file in ['/dev/null']:
            _log.debug("Ignoring patched file %s", patched_file)

        elif filter_deleted and delete_regex.search(txt):
            _log.debug("Filtering out deleted file %s", patched_file)
        else:
            patched_files.append(patched_file)

    return patched_files


def guess_patch_level(patched_files, parent_dir):
    """Guess patch level based on list of patched files and specified directory."""
    patch_level = None
    for patched_file in patched_files:
        # locate file by stripping of directories
        tf2 = patched_file.split(os.path.sep)
        n_paths = len(tf2)
        path_found = False
        level = None
        for level in range(n_paths):
            if os.path.isfile(os.path.join(parent_dir, *tf2[level:])):
                path_found = True
                break
        if path_found:
            patch_level = level
            break
        else:
            _log.debug('No match found for %s, trying next patched file...' % patched_file)

    return patch_level


def apply_patch(patch_file, dest, fn=None, copy=False, level=None):
    """
    Apply a patch to source code in directory dest
    - assume unified diff created with "diff -ru old new"
    """

    if build_option('extended_dry_run'):
        # skip checking of files in dry run mode
        patch_filename = os.path.basename(patch_file)
        dry_run_msg("* applying patch file %s" % patch_filename, silent=build_option('silent'))

    elif not os.path.isfile(patch_file):
        raise EasyBuildError("Can't find patch %s: no such file", patch_file)

    elif fn and not os.path.isfile(fn):
        raise EasyBuildError("Can't patch file %s: no such file", fn)

    elif not os.path.isdir(dest):
        raise EasyBuildError("Can't patch directory %s: no such directory", dest)

    # copy missing files
    if copy:
        if build_option('extended_dry_run'):
            dry_run_msg("  %s copied to %s" % (patch_file, dest), silent=build_option('silent'))
        else:
            try:
                shutil.copy2(patch_file, dest)
                _log.debug("Copied patch %s to dir %s" % (patch_file, dest))
                # early exit, work is done after copying
                return True
            except IOError, err:
                raise EasyBuildError("Failed to copy %s to dir %s: %s", patch_file, dest, err)

    # use absolute paths
    apatch = os.path.abspath(patch_file)
    adest = os.path.abspath(dest)

    # Attempt extracting the patch if it ends in .patch.gz, .patch.bz2, .patch.xz
    # split in name + extension
<<<<<<< HEAD
    apatch_name, apatch_extension = os.path.splitext(apatch)
    # Supports only bz2, gz and xz. zip can be archives which are not supported.
    if apatch_extension in ['.bz2','.gz','.xz']:
=======
    apatch_root, apatch_file = os.path.split(apatch)
    apatch_name, apatch_extension = os.path.splitext(apatch_file)
    if apatch_extension in ['.gz','.bz2','.xz']:
>>>>>>> 1a043081
        # split again to get the second extension
        apatch_subname, apatch_subextension = os.path.splitext(apatch_name)
        if apatch_subextension == ".patch":
            workdir = tempfile.mkdtemp(prefix='eb-patch-')
            _log.debug("Extracting the patch to: %s", workdir)
            # extracting the patch
            apatch_dir = extract_file(apatch, workdir)
            apatch = os.path.join(apatch_dir, apatch_name)

    if level is None and build_option('extended_dry_run'):
        level = '<derived>'

    elif level is None:
        # guess value for -p (patch level)
        # - based on +++ lines
        # - first +++ line that matches an existing file determines guessed level
        # - we will try to match that level from current directory
        patched_files = det_patched_files(path=apatch)

        if not patched_files:
            raise EasyBuildError("Can't guess patchlevel from patch %s: no testfile line found in patch", apatch)
            return

        level = guess_patch_level(patched_files, adest)

        if level is None:  # level can also be 0 (zero), so don't use "not level"
            # no match
            raise EasyBuildError("Can't determine patch level for patch %s from directory %s", patch_file, adest)
        else:
            _log.debug("Guessed patch level %d for patch %s" % (level, patch_file))

    else:
        _log.debug("Using specified patch level %d for patch %s" % (level, patch_file))

    patch_cmd = "patch -b -p%s -i %s" % (level, apatch)
    out, ec = run.run_cmd(patch_cmd, simple=False, path=adest, log_ok=False)

    if ec:
        raise EasyBuildError("Couldn't apply patch file %s. Process exited with code %s: %s", patch_file, ec, out)

    return ec == 0


def apply_regex_substitutions(path, regex_subs):
    """
    Apply specified list of regex substitutions.

    :param path: path to file to patch
    :param regex_subs: list of substitutions to apply, specified as (<regexp pattern>, <replacement string>)
    """
    # only report when in 'dry run' mode
    if build_option('extended_dry_run'):
        dry_run_msg("applying regex substitutions to file %s" % path, silent=build_option('silent'))
        for regex, subtxt in regex_subs:
            dry_run_msg("  * regex pattern '%s', replacement string '%s'" % (regex, subtxt))

    else:
        _log.debug("Applying following regex substitutions to %s: %s", path, regex_subs)

        for i, (regex, subtxt) in enumerate(regex_subs):
            regex_subs[i] = (re.compile(regex), subtxt)

        try:
            for line in fileinput.input(path, inplace=1, backup='.orig.eb'):
                for regex, subtxt in regex_subs:
                    line = regex.sub(subtxt, line)
                sys.stdout.write(line)

        except OSError, err:
            raise EasyBuildError("Failed to patch %s: %s", path, err)


def modify_env(old, new):
    """NO LONGER SUPPORTED: use modify_env from easybuild.tools.environment instead"""
    _log.nosupport("moved modify_env to easybuild.tools.environment", "2.0")


def convert_name(name, upper=False):
    """
    Converts name so it can be used as variable name
    """
    # no regexps
    charmap = {
        '+': 'plus',
        '-': 'min',
        '.': '',
    }
    for ch, new in charmap.items():
        name = name.replace(ch, new)

    if upper:
        return name.upper()
    else:
        return name


def adjust_permissions(name, permissionBits, add=True, onlyfiles=False, onlydirs=False, recursive=True,
                       group_id=None, relative=True, ignore_errors=False, skip_symlinks=True):
    """
    Add or remove (if add is False) permissionBits from all files (if onlydirs is False)
    and directories (if onlyfiles is False) in path
    """

    name = os.path.abspath(name)

    if recursive:
        _log.info("Adjusting permissions recursively for %s" % name)
        allpaths = [name]
        for root, dirs, files in os.walk(name):
            paths = []
            if not onlydirs:
                if skip_symlinks:
                    for path in files:
                        if os.path.islink(os.path.join(root, path)):
                            _log.debug("Not adjusting permissions for symlink %s", path)
                        else:
                            paths.append(path)
                else:
                    paths.extend(files)
            if not onlyfiles:
                # os.walk skips symlinked dirs by default, i.e., no special handling needed here
                paths.extend(dirs)

            for path in paths:
                allpaths.append(os.path.join(root, path))

    else:
        _log.info("Adjusting permissions for %s" % name)
        allpaths = [name]

    failed_paths = []
    fail_cnt = 0
    for path in allpaths:

        try:
            if relative:

                # relative permissions (add or remove)
                perms = os.stat(path)[stat.ST_MODE]

                if add:
                    os.chmod(path, perms | permissionBits)
                else:
                    os.chmod(path, perms & ~permissionBits)

            else:
                # hard permissions bits (not relative)
                os.chmod(path, permissionBits)

            if group_id:
                # only change the group id if it the current gid is different from what we want
                cur_gid = os.stat(path).st_gid
                if not cur_gid == group_id:
                    _log.debug("Changing group id of %s to %s" % (path, group_id))
                    os.chown(path, -1, group_id)
                else:
                    _log.debug("Group id of %s is already OK (%s)" % (path, group_id))

        except OSError, err:
            if ignore_errors:
                # ignore errors while adjusting permissions (for example caused by bad links)
                _log.info("Failed to chmod/chown %s (but ignoring it): %s" % (path, err))
                fail_cnt += 1
            else:
                failed_paths.append(path)

    if failed_paths:
        raise EasyBuildError("Failed to chmod/chown several paths: %s (last error: %s)", failed_paths, err)

    # we ignore some errors, but if there are to many, something is definitely wrong
    fail_ratio = fail_cnt / float(len(allpaths))
    max_fail_ratio = 0.5
    if fail_ratio > max_fail_ratio:
        raise EasyBuildError("%.2f%% of permissions/owner operations failed (more than %.2f%%), "
                             "something must be wrong...", 100 * fail_ratio, 100 * max_fail_ratio)
    elif fail_cnt > 0:
        _log.debug("%.2f%% of permissions/owner operations failed, ignoring that..." % (100 * fail_ratio))


def patch_perl_script_autoflush(path):
    # patch Perl script to enable autoflush,
    # so that e.g. run_cmd_qa receives all output to answer questions

    # only report when in 'dry run' mode
    if build_option('extended_dry_run'):
        dry_run_msg("Perl script patched: %s" % path, silent=build_option('silent'))

    else:
        txt = read_file(path)
        origpath = "%s.eb.orig" % path
        write_file(origpath, txt)
        _log.debug("Patching Perl script %s for autoflush, original script copied to %s" % (path, origpath))

        # force autoflush for Perl print buffer
        lines = txt.split('\n')
        newtxt = '\n'.join([
            lines[0],  # shebang line
            "\nuse IO::Handle qw();",
            "STDOUT->autoflush(1);\n",  # extra newline to separate from actual script
        ] + lines[1:])

        write_file(path, newtxt)


def mkdir(path, parents=False, set_gid=None, sticky=None):
    """
    Create a directory
    Directory is the path to create

    :param parents: create parent directories if needed (mkdir -p)
    :param set_gid: set group ID bit, to make subdirectories and files inherit group
    :param sticky: set the sticky bit on this directory (a.k.a. the restricted deletion flag),
                   to avoid users can removing/renaming files in this directory
    """
    if set_gid is None:
        set_gid = build_option('set_gid_bit')
    if sticky is None:
        sticky = build_option('sticky_bit')

    if not os.path.isabs(path):
        path = os.path.abspath(path)

    # exit early if path already exists
    if not os.path.exists(path):
        _log.info("Creating directory %s (parents: %s, set_gid: %s, sticky: %s)", path, parents, set_gid, sticky)
        # set_gid and sticky bits are only set on new directories, so we need to determine the existing parent path
        existing_parent_path = os.path.dirname(path)
        try:
            if parents:
                # climb up until we hit an existing path or the empty string (for relative paths)
                while existing_parent_path and not os.path.exists(existing_parent_path):
                    existing_parent_path = os.path.dirname(existing_parent_path)
                os.makedirs(path)
            else:
                os.mkdir(path)
        except OSError, err:
            raise EasyBuildError("Failed to create directory %s: %s", path, err)

        # set group ID and sticky bits, if desired
        bits = 0
        if set_gid:
            bits |= stat.S_ISGID
        if sticky:
            bits |= stat.S_ISVTX
        if bits:
            try:
                new_subdir = path[len(existing_parent_path):].lstrip(os.path.sep)
                new_path = os.path.join(existing_parent_path, new_subdir.split(os.path.sep)[0])
                adjust_permissions(new_path, bits, add=True, relative=True, recursive=True, onlydirs=True)
            except OSError, err:
                raise EasyBuildError("Failed to set groud ID/sticky bit: %s", err)
    else:
        _log.debug("Not creating existing path %s" % path)


def expand_glob_paths(glob_paths):
    """Expand specified glob paths to a list of unique non-glob paths to only files."""
    paths = []
    for glob_path in glob_paths:
        add_paths = [f for f in glob.glob(os.path.expanduser(glob_path)) if os.path.isfile(f)]
        if add_paths:
            paths.extend(add_paths)
        else:
            raise EasyBuildError("No files found using glob pattern '%s'", glob_path)

    return nub(paths)


def weld_paths(path1, path2):
    """Weld two paths together, taking into account overlap between tail of 1st path with head of 2nd path."""
    # strip path1 for use in comparisons
    path1s = path1.rstrip(os.path.sep)

    # init part2 head/tail/parts
    path2_head = path2.rstrip(os.path.sep)
    path2_tail = ''
    path2_parts = path2.split(os.path.sep)
    # if path2 is an absolute path, make sure it stays that way
    if path2_parts[0] == '':
        path2_parts[0] = os.path.sep

    while path2_parts and not path1s.endswith(path2_head):
        path2_tail = os.path.join(path2_parts.pop(), path2_tail)
        if path2_parts:
            # os.path.join requires non-empty list
            path2_head = os.path.join(*path2_parts)
        else:
            path2_head = None

    return os.path.join(path1, path2_tail)


def symlink(source_path, symlink_path):
    """Create a symlink at the specified path to the given path."""
    try:
        os.symlink(os.path.abspath(source_path), symlink_path)
        _log.info("Symlinked %s to %s", source_path, symlink_path)
    except OSError as err:
        raise EasyBuildError("Symlinking %s to %s failed: %s", source_path, symlink_path, err)


def path_matches(path, paths):
    """Check whether given path matches any of the provided paths."""
    if not os.path.exists(path):
        return False
    for somepath in paths:
        if os.path.exists(somepath) and os.path.samefile(path, somepath):
            return True
    return False


def rmtree2(path, n=3):
    """Wrapper around shutil.rmtree to make it more robust when used on NFS mounted file systems."""

    ok = False
    for i in range(0, n):
        try:
            shutil.rmtree(path)
            ok = True
            break
        except OSError, err:
            _log.debug("Failed to remove path %s with shutil.rmtree at attempt %d: %s" % (path, n, err))
            time.sleep(2)

            # make sure write permissions are enabled on entire directory
            adjust_permissions(path, stat.S_IWUSR, add=True, recursive=True)
    if not ok:
        raise EasyBuildError("Failed to remove path %s with shutil.rmtree, even after %d attempts.", path, n)
    else:
        _log.info("Path %s successfully removed." % path)


def move_logs(src_logfile, target_logfile):
    """Move log file(s)."""

    zip_log_cmd = build_option('zip_logs')

    mkdir(os.path.dirname(target_logfile), parents=True)
    src_logfile_len = len(src_logfile)
    try:

        # there may be multiple log files, due to log rotation
        app_logs = glob.glob('%s*' % src_logfile)
        for app_log in app_logs:
            # retain possible suffix
            new_log_path = target_logfile + app_log[src_logfile_len:]

            # retain old logs
            if os.path.exists(new_log_path):
                i = 0
                oldlog_backup = "%s_%d" % (new_log_path, i)
                while os.path.exists(oldlog_backup):
                    i += 1
                    oldlog_backup = "%s_%d" % (new_log_path, i)
                shutil.move(new_log_path, oldlog_backup)
                _log.info("Moved existing log file %s to %s" % (new_log_path, oldlog_backup))

            # move log to target path
            shutil.move(app_log, new_log_path)
            _log.info("Moved log file %s to %s" % (src_logfile, new_log_path))

            if zip_log_cmd:
                run.run_cmd("%s %s" % (zip_log_cmd, new_log_path))
                _log.info("Zipped log %s using '%s'", new_log_path, zip_log_cmd)

    except (IOError, OSError), err:
        raise EasyBuildError("Failed to move log file(s) %s* to new log file %s*: %s",
                             src_logfile, target_logfile, err)


def cleanup(logfile, tempdir, testing, silent=False):
    """
    Cleanup the specified log file and the tmp directory, if desired.

    :param logfile: path to log file to clean up
    :param tempdir: path to temporary directory to clean up
    :param testing: are we in testing mode? if so, don't actually clean up anything
    :param silent: be silent (don't print anything to stdout)
    """

    if build_option('cleanup_tmpdir') and not testing:
        if logfile is not None:
            try:
                for log in [logfile] + glob.glob('%s.[0-9]*' % logfile):
                    os.remove(log)
            except OSError, err:
                raise EasyBuildError("Failed to remove log file(s) %s*: %s", logfile, err)
            print_msg("Temporary log file(s) %s* have been removed." % (logfile), log=None, silent=testing or silent)

        if tempdir is not None:
            try:
                shutil.rmtree(tempdir, ignore_errors=True)
            except OSError, err:
                raise EasyBuildError("Failed to remove temporary directory %s: %s", tempdir, err)
            print_msg("Temporary directory %s has been removed." % tempdir, log=None, silent=testing or silent)

    else:
        msg = "Keeping temporary log file(s) %s* and directory %s." % (logfile, tempdir)
        print_msg(msg, log=None, silent=testing or silent)


def copytree(src, dst, symlinks=False, ignore=None):
    """
    Copied from Lib/shutil.py in python 2.7, since we need this to work for python2.4 aswell
    and this code can be improved...

    Recursively copy a directory tree using copy2().

    The destination directory must not already exist.
    If exception(s) occur, an Error is raised with a list of reasons.

    If the optional symlinks flag is true, symbolic links in the
    source tree result in symbolic links in the destination tree; if
    it is false, the contents of the files pointed to by symbolic
    links are copied.

    The optional ignore argument is a callable. If given, it
    is called with the `src` parameter, which is the directory
    being visited by copytree(), and `names` which is the list of
    `src` contents, as returned by os.listdir():

        callable(src, names) -> ignored_names

    Since copytree() is called recursively, the callable will be
    called once for each directory that is copied. It returns a
    list of names relative to the `src` directory that should
    not be copied.

    XXX Consider this example code rather than the ultimate tool.

    """
    class Error(EnvironmentError):
        pass
    try:
        WindowsError  # @UndefinedVariable
    except NameError:
        WindowsError = None

    names = os.listdir(src)
    if ignore is not None:
        ignored_names = ignore(src, names)
    else:
        ignored_names = set()
    _log.debug("copytree: skipping copy of %s" % ignored_names)
    os.makedirs(dst)
    errors = []
    for name in names:
        if name in ignored_names:
            continue
        srcname = os.path.join(src, name)
        dstname = os.path.join(dst, name)
        try:
            if symlinks and os.path.islink(srcname):
                linkto = os.readlink(srcname)
                os.symlink(linkto, dstname)
            elif os.path.isdir(srcname):
                copytree(srcname, dstname, symlinks, ignore)
            else:
                # Will raise a SpecialFileError for unsupported file types
                shutil.copy2(srcname, dstname)
        # catch the Error from the recursive copytree so that we can
        # continue with other files
        except Error, err:
            errors.extend(err.args[0])
        except EnvironmentError, why:
            errors.append((srcname, dstname, str(why)))
    try:
        shutil.copystat(src, dst)
    except OSError, why:
        if WindowsError is not None and isinstance(why, WindowsError):
            # Copying file access times may fail on Windows
            pass
        else:
            errors.extend((src, dst, str(why)))
    if errors:
        raise Error(errors)


def encode_string(name):
    """
    This encoding function handles funky software names ad infinitum, like:
      example: '0_foo+0x0x#-$__'
      becomes: '0_underscore_foo_plus_0x0x_hash__minus__dollar__underscore__underscore_'
    The intention is to have a robust escaping mechanism for names like c++, C# et al

    It has been inspired by the concepts seen at, but in lowercase style:
    * http://fossies.org/dox/netcdf-4.2.1.1/escapes_8c_source.html
    * http://celldesigner.org/help/CDH_Species_01.html
    * http://research.cs.berkeley.edu/project/sbp/darcsrepo-no-longer-updated/src/edu/berkeley/sbp/misc/ReflectiveWalker.java
    and can be extended freely as per ISO/IEC 10646:2012 / Unicode 6.1 names:
    * http://www.unicode.org/versions/Unicode6.1.0/
    For readability of >2 words, it is suggested to use _CamelCase_ style.
    So, yes, '_GreekSmallLetterEtaWithPsiliAndOxia_' *could* indeed be a fully
    valid software name; software "electron" in the original spelling anyone? ;-)

    """

    # do the character remapping, return same char by default
    result = ''.join(map(lambda x: STRING_ENCODING_CHARMAP.get(x, x), name))
    return result


def decode_string(name):
    """Decoding function to revert result of encode_string."""
    result = name
    for (char, escaped_char) in STRING_ENCODING_CHARMAP.items():
        result = re.sub(escaped_char, char, result)
    return result


def encode_class_name(name):
    """return encoded version of class name"""
    return EASYBLOCK_CLASS_PREFIX + encode_string(name)


def decode_class_name(name):
    """Return decoded version of class name."""
    if not name.startswith(EASYBLOCK_CLASS_PREFIX):
        # name is not encoded, apparently
        return name
    else:
        name = name[len(EASYBLOCK_CLASS_PREFIX):]
        return decode_string(name)


def run_cmd(cmd, log_ok=True, log_all=False, simple=False, inp=None, regexp=True, log_output=False, path=None):
    """NO LONGER SUPPORTED: use run_cmd from easybuild.tools.run instead"""
    _log.nosupport("run_cmd was moved from easybuild.tools.filetools to easybuild.tools.run", '2.0')


def run_cmd_qa(cmd, qa, no_qa=None, log_ok=True, log_all=False, simple=False, regexp=True, std_qa=None, path=None):
    """NO LONGER SUPPORTED: use run_cmd_qa from easybuild.tools.run instead"""
    _log.nosupport("run_cmd_qa was moved from easybuild.tools.filetools to easybuild.tools.run", '2.0')


def parse_log_for_error(txt, regExp=None, stdout=True, msg=None):
    """NO LONGER SUPPORTED: use parse_log_for_error from easybuild.tools.run instead"""
    _log.nosupport("parse_log_for_error was moved from easybuild.tools.filetools to easybuild.tools.run", '2.0')


def det_size(path):
    """
    Determine total size of given filepath (in bytes).
    """
    installsize = 0
    try:

        # walk install dir to determine total size
        for (dirpath, _, filenames) in os.walk(path):
            for filename in filenames:
                fullpath = os.path.join(dirpath, filename)
                if os.path.exists(fullpath):
                    installsize += os.path.getsize(fullpath)
    except OSError, err:
        _log.warn("Could not determine install size: %s" % err)

    return installsize


def find_flexlm_license(custom_env_vars=None, lic_specs=None):
    """
    Find FlexLM license.

    Considered specified list of environment variables;
    checks for path to existing license file or valid license server specification;
    duplicate paths are not retained in the returned list of license specs.

    If no license is found through environment variables, also consider 'lic_specs'.

    :param custom_env_vars: list of environment variables to considered (if None, only consider $LM_LICENSE_FILE)
    :param lic_specs: list of license specifications
    :return: tuple with list of valid license specs found and name of first valid environment variable
    """
    valid_lic_specs = []
    lic_env_var = None

    # regex for license server spec; format: <port>@<server>
    server_port_regex = re.compile(r'^[0-9]+@\S+$')

    # always consider $LM_LICENSE_FILE
    lic_env_vars = ['LM_LICENSE_FILE']
    if isinstance(custom_env_vars, basestring):
        lic_env_vars.insert(0, custom_env_vars)
    elif custom_env_vars is not None:
        lic_env_vars = custom_env_vars + lic_env_vars

    # grab values for defined environment variables
    cand_lic_specs = {}
    for env_var in lic_env_vars:
        if env_var in os.environ:
            cand_lic_specs[env_var] = nub(os.environ[env_var].split(os.pathsep))

    # also consider provided license spec (last)
    # use None as key to indicate that these license specs do not have an environment variable associated with them
    if lic_specs:
        cand_lic_specs[None] = lic_specs

    _log.debug("Candidate license specs: %s", cand_lic_specs)

    # check for valid license specs
    # order matters, so loop over original list of environment variables to consider
    valid_lic_specs = []
    for env_var in lic_env_vars + [None]:
        # obtain list of values to consider
        # take into account that some keys may be missing, and that individual values may be None
        values = [val for val in cand_lic_specs.get(env_var, None) or [] if val]
        _log.info("Considering %s to find FlexLM license specs: %s", env_var, values)

        for value in values:

            # license files to consider
            lic_files = None
            if os.path.isfile(value):
                lic_files = [value]
            elif os.path.isdir(value):
                # consider all *.dat and *.lic files in specified directory
                lic_files = sorted(glob.glob(os.path.join(value, '*.dat')) + glob.glob(os.path.join(value, '*.lic')))

            # valid license server spec
            elif server_port_regex.match(value):
                valid_lic_specs.append(value)

            # check whether license files are readable before retaining them
            if lic_files:
                for lic_file in lic_files:
                    try:
                        open(lic_file, 'r')
                        valid_lic_specs.append(lic_file)
                    except IOError as err:
                        _log.warning("License file %s found, but failed to open it for reading: %s", lic_file, err)

        # stop after finding valid license specs, filter out duplicates
        if valid_lic_specs:
            valid_lic_specs = nub(valid_lic_specs)
            lic_env_var = env_var
            break

    if lic_env_var:
        via_msg = '$%s' % lic_env_var
    else:
        via_msg = "provided license spec"

    _log.info("Found valid license specs via %s: %s", via_msg, valid_lic_specs)

    return (valid_lic_specs, lic_env_var)


def copy_file(path, target_path, force_in_dry_run=False):
    """
    Copy a file from path to target_path
    :param path: the original filepath
    :param target_path: path to copy the file to
    :param force_in_dry_run: force running the command during dry run
    """
    if not force_in_dry_run and build_option('extended_dry_run'):
        dry_run_msg("copied file %s to %s" % (path, target_path))
    else:
        try:
            mkdir(os.path.dirname(target_path), parents=True)
            shutil.copy2(path, target_path)
            _log.info("%s copied to %s", path, target_path)
        except OSError as err:
            raise EasyBuildError("Failed to copy %s to %s: %s", path, target_path, err)<|MERGE_RESOLUTION|>--- conflicted
+++ resolved
@@ -765,15 +765,10 @@
 
     # Attempt extracting the patch if it ends in .patch.gz, .patch.bz2, .patch.xz
     # split in name + extension
-<<<<<<< HEAD
-    apatch_name, apatch_extension = os.path.splitext(apatch)
-    # Supports only bz2, gz and xz. zip can be archives which are not supported.
-    if apatch_extension in ['.bz2','.gz','.xz']:
-=======
     apatch_root, apatch_file = os.path.split(apatch)
     apatch_name, apatch_extension = os.path.splitext(apatch_file)
+    # Supports only bz2, gz and xz. zip can be archives which are not supported.
     if apatch_extension in ['.gz','.bz2','.xz']:
->>>>>>> 1a043081
         # split again to get the second extension
         apatch_subname, apatch_subextension = os.path.splitext(apatch_name)
         if apatch_subextension == ".patch":
