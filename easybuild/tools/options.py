--- conflicted
+++ resolved
@@ -437,13 +437,10 @@
             'silence-deprecation-warnings': ("Silence specified deprecation warnings", 'strlist', 'extend', None),
             'sticky-bit': ("Set sticky bit on newly created directories", None, 'store_true', False),
             'skip-test-cases': ("Skip running test cases", None, 'store_true', False, 't'),
-<<<<<<< HEAD
             'generate-devel-module': ("Generate a develop module file, implies --force if disabled",
                                       None, 'store_true', True),
-=======
             'sysroot': ("Location root directory of system, prefix for standard paths like /usr/lib and /usr/include",
                         None, 'store', None),
->>>>>>> 2aa7bdf7
             'trace': ("Provide more information in output to stdout on progress", None, 'store_true', False, 'T'),
             'umask': ("umask to use (e.g. '022'); non-user write permissions on install directories are removed",
                       None, 'store', None),
