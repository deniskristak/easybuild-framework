--- conflicted
+++ resolved
@@ -198,11 +198,8 @@
             'allow-modules-tool-mismatch': ("Allow mismatch of modules tool and definition of 'module' function",
                                             None, 'store_true', False),
             'cleanup-builddir': ("Cleanup build dir after successful installation.", None, 'store_true', True),
-<<<<<<< HEAD
+            'cleanup-tmpdir': ("Cleanup tmp dir after successful run.", None, 'store_true', True),
             'color': ("Allow color output", None, 'store_true', True),
-=======
-            'cleanup-tmpdir': ("Cleanup tmp dir after successful run.", None, 'store_true', True),
->>>>>>> 30f2908c
             'deprecated': ("Run pretending to be (future) version, to test removal of deprecated code.",
                            None, 'store', None),
             'download-timeout': ("Timeout for initiating downloads (in seconds)", float, 'store', None),
