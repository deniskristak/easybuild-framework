--- conflicted
+++ resolved
@@ -341,12 +341,9 @@
             'minimal-toolchains': ("Use minimal toolchain when resolving dependencies", None, 'store_true', False),
             'module-only': ("Only generate module file(s); skip all steps except for %s" % ', '.join(MODULE_ONLY_STEPS),
                             None, 'store_true', False),
-<<<<<<< HEAD
             'mpi-cmd-template': ("Template for MPI commands (template keys: %(nr_ranks)s, %(cmd)s)",
                                  None, 'store', None),
-=======
             'mpi-tests': ("Run MPI tests (when relevant)", None, 'store_true', True),
->>>>>>> ea4f7b2e
             'optarch': ("Set architecture optimization, overriding native architecture optimizations",
                         None, 'store', None),
             'output-format': ("Set output format", 'choice', 'store', FORMAT_TXT, [FORMAT_TXT, FORMAT_RST]),
