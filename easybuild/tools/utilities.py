# #
# Copyright 2012-2015 Ghent University
#
# This file is part of EasyBuild,
# originally created by the HPC team of Ghent University (http://ugent.be/hpc/en),
# with support of Ghent University (http://ugent.be/hpc),
# the Flemish Supercomputer Centre (VSC) (https://vscentrum.be/nl/en),
# the Hercules foundation (http://www.herculesstichting.be/in_English)
# and the Department of Economy, Science and Innovation (EWI) (http://www.ewi-vlaanderen.be/en).
#
# http://github.com/hpcugent/easybuild
#
# EasyBuild is free software: you can redistribute it and/or modify
# it under the terms of the GNU General Public License as published by
# the Free Software Foundation v2.
#
# EasyBuild is distributed in the hope that it will be useful,
# but WITHOUT ANY WARRANTY; without even the implied warranty of
# MERCHANTABILITY or FITNESS FOR A PARTICULAR PURPOSE.  See the
# GNU General Public License for more details.
#
# You should have received a copy of the GNU General Public License
# along with EasyBuild.  If not, see <http://www.gnu.org/licenses/>.
# #
"""
Module with various utility functions

@author: Kenneth Hoste (Ghent University)
"""
import glob
import os
import string
import sys
from vsc.utils import fancylogger

import easybuild.tools.environment as env
from easybuild.tools.build_log import EasyBuildError


_log = fancylogger.getLogger('tools.utilities')


# a list of all ascii characters
ASCII_CHARS = string.maketrans('', '')
# a list of all unwanted ascii characters (we only want to keep digits, letters and _)
UNWANTED_CHARS = ASCII_CHARS.translate(ASCII_CHARS, string.digits + string.ascii_letters + "_")


def read_environment(env_vars, strict=False):
    """NO LONGER SUPPORTED: use read_environment from easybuild.tools.environment instead"""
    _log.nosupport("read_environment has been moved to easybuild.tools.environment", '2.0')


def flatten(lst):
    """Flatten a list of lists."""
    res = []
    for x in lst:
        res.extend(x)
    return res


def quote_str(val, escape_newline=False, prefer_single_quotes=False):
    """
    Obtain a new value to be used in string replacement context.

    For non-string values, it just returns the exact same value.

    For string values, it tries to escape the string in quotes, e.g.,
    foo becomes 'foo', foo'bar becomes "foo'bar",
    foo'bar"baz becomes \"\"\"foo'bar"baz\"\"\", etc.

    @param escape_newline: wrap strings that include a newline in triple quotes
    """

    if isinstance(val, basestring):
        # forced triple double quotes
        if ("'" in val and '"' in val) or (escape_newline and '\n' in val):
            return '"""%s"""' % val
        # single quotes to escape double quote used in strings
        elif '"' in val:
            return "'%s'" % val
        # if single quotes are preferred, use single quotes;
        # unless a space or a single quote are in the string
        elif prefer_single_quotes and "'" not in val and ' ' not in val:
            return "'%s'" % val
        # fallback on double quotes (required in tcl syntax)
        else:
            return '"%s"' % val
    else:
        return val


def quote_py_str(val):
    """Version of quote_str specific for generating use in Python context (e.g., easyconfig parameters)."""
    return quote_str(val, escape_newline=True, prefer_single_quotes=True)


def remove_unwanted_chars(inputstring):
    """Remove unwanted characters from the given string and return a copy

    All non-letter and non-numeral characters are considered unwanted except for underscore ('_'), see UNWANTED_CHARS.
    """
    return inputstring.translate(ASCII_CHARS, UNWANTED_CHARS)


def import_available_modules(namespace):
    """
    Import all available module in the specified namespace.

    @param namespace: The namespace to import modules from.
    """
    modules = []
    for path in sys.path:
        for module in sorted(glob.glob(os.path.sep.join([path] + namespace.split('.') + ['*.py']))):
            if not module.endswith('__init__.py'):
                mod_name = module.split(os.path.sep)[-1].split('.')[0]
                modpath = '.'.join([namespace, mod_name])
                _log.debug("importing module %s" % modpath)
                try:
                    mod = __import__(modpath, globals(), locals(), [''])
                except ImportError as err:
                    raise EasyBuildError("import_available_modules: Failed to import %s: %s", modpath, err)
                modules.append(mod)
    return modules


<<<<<<< HEAD
def only_if_module_is_available(modname):
    """Decorator to guard functions/methods against missing required module with specified name."""
=======
def only_if_module_is_available(modname, pkgname=None, url=None):
    """Decorator to guard functions/methods against missing required module with specified name."""
    if pkgname and url is None:
        url = 'https://pypi.python.org/pypi/%s' % pkgname

>>>>>>> 6ed81d1a
    def wrap(orig):
        """Decorated function, raises ImportError if specified module is not available."""
        try:
            __import__(modname)
            return orig

        except ImportError as err:
            def error(*args):
<<<<<<< HEAD
                raise ImportError("%s; required module '%s' is not available" % (err, modname))
=======
                msg = "%s; required module '%s' is not available" % (err, modname)
                if pkgname:
                    msg += " (provided by Python package %s, available from %s)" % (pkgname, url)
                elif url:
                    msg += " (available from %s)" % url
                raise ImportError(msg)
>>>>>>> 6ed81d1a
            return error

    return wrap<|MERGE_RESOLUTION|>--- conflicted
+++ resolved
@@ -124,16 +124,11 @@
     return modules
 
 
-<<<<<<< HEAD
-def only_if_module_is_available(modname):
-    """Decorator to guard functions/methods against missing required module with specified name."""
-=======
 def only_if_module_is_available(modname, pkgname=None, url=None):
     """Decorator to guard functions/methods against missing required module with specified name."""
     if pkgname and url is None:
         url = 'https://pypi.python.org/pypi/%s' % pkgname
 
->>>>>>> 6ed81d1a
     def wrap(orig):
         """Decorated function, raises ImportError if specified module is not available."""
         try:
@@ -142,16 +137,12 @@
 
         except ImportError as err:
             def error(*args):
-<<<<<<< HEAD
-                raise ImportError("%s; required module '%s' is not available" % (err, modname))
-=======
                 msg = "%s; required module '%s' is not available" % (err, modname)
                 if pkgname:
                     msg += " (provided by Python package %s, available from %s)" % (pkgname, url)
                 elif url:
                     msg += " (available from %s)" % url
                 raise ImportError(msg)
->>>>>>> 6ed81d1a
             return error
 
     return wrap