# #
# Copyright 2012-2019 Ghent University
#
# This file is part of EasyBuild,
# originally created by the HPC team of Ghent University (http://ugent.be/hpc/en),
# with support of Ghent University (http://ugent.be/hpc),
# the Flemish Supercomputer Centre (VSC) (https://www.vscentrum.be),
# Flemish Research Foundation (FWO) (http://www.fwo.be/en)
# and the Department of Economy, Science and Innovation (EWI) (http://www.ewi-vlaanderen.be/en).
#
# https://github.com/easybuilders/easybuild
#
# EasyBuild is free software: you can redistribute it and/or modify
# it under the terms of the GNU General Public License as published by
# the Free Software Foundation v2.
#
# EasyBuild is distributed in the hope that it will be useful,
# but WITHOUT ANY WARRANTY; without even the implied warranty of
# MERCHANTABILITY or FITNESS FOR A PARTICULAR PURPOSE.  See the
# GNU General Public License for more details.
#
# You should have received a copy of the GNU General Public License
# along with EasyBuild.  If not, see <http://www.gnu.org/licenses/>.
# #
"""
Module with various utility functions

:author: Kenneth Hoste (Ghent University)
"""
import datetime
import glob
import os
import re
import sys
from string import digits

from easybuild.base import fancylogger
from easybuild.tools.build_log import EasyBuildError, print_msg
from easybuild.tools.config import build_option
from easybuild.tools.py2vs3 import ascii_letters, string_type


_log = fancylogger.getLogger('tools.utilities')

INDENT_2SPACES = ' ' * 2
INDENT_4SPACES = ' ' * 4


def flatten(lst):
    """Flatten a list of lists."""
    res = []
    for x in lst:
        res.extend(x)
    return res


def quote_str(val, escape_newline=False, prefer_single_quotes=False, tcl=False):
    """
    Obtain a new value to be used in string replacement context.

    For non-string values, it just returns the exact same value.

    For string values, it tries to escape the string in quotes, e.g.,
    foo becomes 'foo', foo'bar becomes "foo'bar",
    foo'bar"baz becomes \"\"\"foo'bar"baz\"\"\", etc.

    :param escape_newline: wrap strings that include a newline in triple quotes
    :param prefer_single_quotes: if possible use single quotes
    :param tcl: Boolean for whether we are quoting for Tcl syntax
    """

    if isinstance(val, string_type):
        # forced triple double quotes
        if ("'" in val and '"' in val) or (escape_newline and '\n' in val):
            return '"""%s"""' % val
        # escape double quote(s) used in strings
        elif '"' in val:
            if tcl:
                return '"%s"' % val.replace('"', '\\"')
            else:
                return "'%s'" % val
        # if single quotes are preferred, use single quotes;
        # unless a space or a single quote are in the string
        elif prefer_single_quotes and "'" not in val and ' ' not in val:
            return "'%s'" % val
        # fallback on double quotes (required in tcl syntax)
        else:
            return '"%s"' % val
    else:
        return val


def quote_py_str(val):
    """Version of quote_str specific for generating use in Python context (e.g., easyconfig parameters)."""
    return quote_str(val, escape_newline=True, prefer_single_quotes=True)


def shell_quote(token):
    """
    Wrap provided token in single quotes (to escape space and characters with special meaning in a shell),
    so it can be used in a shell command. This results in token that is not expanded/interpolated by the shell.
    """
    # first, strip off double quotes that may wrap the entire value,
    # we don't want to wrap single quotes around a double-quoted value
    token = str(token).strip('"')
    # escape any non-escaped single quotes, and wrap entire token in single quotes
    return "'%s'" % re.sub(r"(?<!\\)'", r"\'", token)


def remove_unwanted_chars(inputstring):
    """Remove unwanted characters from the given string and return a copy

    All non-letter and non-numeral characters are considered unwanted except for underscore ('_').
    """
    return ''.join(c for c in inputstring if c in (ascii_letters + digits + '_'))


def import_available_modules(namespace):
    """
    Import all available module in the specified namespace.

    :param namespace: The namespace to import modules from.
    """
    modules = []
    for path in sys.path:

        cand_modpath_glob = os.path.sep.join([path] + namespace.split('.') + ['*.py'])

        # if sys.path entry being considered is the empty string
        # (which corresponds to Python packages/modules in current working directory being considered),
        # we need to strip off / from the start of the path
        if path == '' and cand_modpath_glob.startswith(os.path.sep):
            cand_modpath_glob = cand_modpath_glob.lstrip(os.path.sep)

        for module in sorted(glob.glob(cand_modpath_glob)):
            if not module.endswith('__init__.py'):
                mod_name = module.split(os.path.sep)[-1].split('.')[0]
                modpath = '.'.join([namespace, mod_name])
                _log.debug("importing module %s", modpath)
                try:
                    mod = __import__(modpath, globals(), locals(), [''])
                except ImportError as err:
                    raise EasyBuildError("import_available_modules: Failed to import %s: %s", modpath, err)

                if mod not in modules:
                    modules.append(mod)

    return modules


def only_if_module_is_available(modnames, pkgname=None, url=None):
    """Decorator to guard functions/methods against missing required module with specified name."""
    if pkgname and url is None:
        url = 'https://pypi.python.org/pypi/%s' % pkgname

    if isinstance(modnames, string_type):
        modnames = (modnames,)

    def wrap(orig):
        """Decorated function, raises ImportError if specified module is not available."""
        try:
            imported = None
            for modname in modnames:
                try:
                    __import__(modname)
                    imported = modname
                    break
                except ImportError:
                    pass

            if imported is None:
                raise ImportError("None of the specified modules %s is available" % ', '.join(modnames))
            else:
                return orig

        except ImportError as err:
            # need to pass down 'err' via named argument to ensure it's in scope when using Python 3.x
            def error(err=err, *args, **kwargs):
                msg = "%s; required module '%s' is not available" % (err, modname)
                if pkgname:
                    msg += " (provided by Python package %s, available from %s)" % (pkgname, url)
                elif url:
                    msg += " (available from %s)" % url
                raise EasyBuildError("ImportError: %s", msg)
            return error

    return wrap


def trace_msg(message, silent=False):
    """Print trace message."""
    if build_option('trace'):
        print_msg('  >> ' + message, prefix=False)


<<<<<<< HEAD
def nub(list_):
    """Returns the unique items of a list of hashables, while preserving order of
    the original list, i.e. the first unique element encoutered is
    retained.

    Code is taken from
    http://stackoverflow.com/questions/480214/how-do-you-remove-duplicates-from-a-list-in-python-whilst-preserving-order

    Supposedly, this is one of the fastest ways to determine the
    unique elements of a list.

    @type list_: a list :-)

    :return: a new list with each element from `list` appearing only once (cfr. Michelle Dubois).
    """
    seen = set()
    seen_add = seen.add
    return [x for x in list_ if x not in seen and not seen_add(x)]


def get_class_for(modulepath, class_name):
    """
    Get class for a given Python class name and Python module path.

    :param modulepath: Python module path (e.g., 'easybuild.base.generaloption')
    :param class_name: Python class name (e.g., 'GeneralOption')
    """
    # try to import specified module path, reraise ImportError if it occurs
    try:
        module = __import__(modulepath, globals(), locals(), [''])
    except ImportError as err:
        raise ImportError(err)
    # try to import specified class name from specified module path, throw ImportError if this fails
    try:
        klass = getattr(module, class_name)
    except AttributeError as err:
        raise ImportError("Failed to import %s from %s: %s" % (class_name, modulepath, err))
    return klass


def get_subclasses_dict(klass, include_base_class=False):
    """Get dict with subclasses per classes, recursively from the specified base class."""
    res = {}
    subclasses = klass.__subclasses__()
    if include_base_class:
        res.update({klass: subclasses})
    for subclass in subclasses:
        # always include base class for recursive call
        res.update(get_subclasses_dict(subclass, include_base_class=True))
    return res


def get_subclasses(klass, include_base_class=False):
    """Get list of all subclasses, recursively from the specified base class."""
    return get_subclasses_dict(klass, include_base_class=include_base_class).keys()


def mk_rst_table(titles, columns):
    """
    Returns an rst table with given titles and columns (a nested list of string columns for each column)
    """
    title_cnt, col_cnt = len(titles), len(columns)
    if title_cnt != col_cnt:
        msg = "Number of titles/columns should be equal, found %d titles and %d columns" % (title_cnt, col_cnt)
        raise ValueError(msg)
    table = []
    tmpl = []
    line = []

    # figure out column widths
    for i, title in enumerate(titles):
        width = max(map(len, columns[i] + [title]))

        # make line template
        tmpl.append('{%s:{c}<%s}' % (i, width))

    line = [''] * col_cnt
    line_tmpl = INDENT_4SPACES.join(tmpl)
    table_line = line_tmpl.format(*line, c='=')

    table.append(table_line)
    table.append(line_tmpl.format(*titles, c=' '))
    table.append(table_line)

    for row in map(list, zip(*columns)):
        table.append(line_tmpl.format(*row, c=' '))

    table.extend([table_line, ''])

    return table
=======
def time2str(delta):
    """Return string representing provided datetime.timedelta value in human-readable form."""
    res = None

    if not isinstance(delta, datetime.timedelta):
        raise EasyBuildError("Incorrect value type provided to time2str, should be datetime.timedelta: %s", type(delta))

    delta_secs = delta.days * 3600 * 24 + delta.seconds + delta.microseconds / 10**6

    if delta_secs < 60:
        res = '%s sec' % delta_secs
    elif delta_secs < 3600:
        mins = int(delta_secs / 60)
        secs = int(delta_secs - (mins * 60))
        res = '%d min %d sec' % (mins, secs)
    else:
        hours = int(delta_secs / 3600)
        mins = int((delta_secs - hours * 3600) / 60)
        secs = int(delta_secs - (hours * 3600) - (mins * 60))
        hours_str = 'hours' if hours > 1 else 'hour'
        res = '%d %s %d min %d sec' % (hours, hours_str, mins, secs)

    return res
>>>>>>> a73767bf
<|MERGE_RESOLUTION|>--- conflicted
+++ resolved
@@ -193,7 +193,6 @@
         print_msg('  >> ' + message, prefix=False)
 
 
-<<<<<<< HEAD
 def nub(list_):
     """Returns the unique items of a list of hashables, while preserving order of
     the original list, i.e. the first unique element encoutered is
@@ -284,7 +283,8 @@
     table.extend([table_line, ''])
 
     return table
-=======
+
+
 def time2str(delta):
     """Return string representing provided datetime.timedelta value in human-readable form."""
     res = None
@@ -307,5 +307,4 @@
         hours_str = 'hours' if hours > 1 else 'hour'
         res = '%d %s %d min %d sec' % (hours, hours_str, mins, secs)
 
-    return res
->>>>>>> a73767bf
+    return res