#!/usr/bin/python
##
# Copyright 2012 Toon Willems
# Copyright 2012 Kenneth Hoste
#
# This file is part of EasyBuild,
# originally created by the HPC team of Ghent University (http://ugent.be/hpc/en),
# with support of Ghent University (http://ugent.be/hpc),
# the Flemish Supercomputer Centre (VSC) (https://vscentrum.be/nl/en),
# the Hercules foundation (http://www.herculesstichting.be/in_English)
# and the Department of Economy, Science and Innovation (EWI) (http://www.ewi-vlaanderen.be/en).
#
# http://github.com/hpcugent/easybuild
#
# EasyBuild is free software: you can redistribute it and/or modify
# it under the terms of the GNU General Public License as published by
# the Free Software Foundation v2.
#
# EasyBuild is distributed in the hope that it will be useful,
# but WITHOUT ANY WARRANTY; without even the implied warranty of
# MERCHANTABILITY or FITNESS FOR A PARTICULAR PURPOSE.  See the
# GNU General Public License for more details.
#
# You should have received a copy of the GNU General Public License
# along with EasyBuild.  If not, see <http://www.gnu.org/licenses/>.
##
"""
This script is a collection of all the testcases.
Usage: "python -m easybuild.test.suite.py" or "./easybuild/test/suite.py"
"""
import sys
import unittest

# toolkit should be first to allow hacks to work
import easybuild.test.toolkit as t
import easybuild.test.asyncprocess as a
import easybuild.test.easyconfig as e
import easybuild.test.modulegenerator as mg
import easybuild.test.modules as m
import easybuild.test.filetools as f
import easybuild.test.repository as r
import easybuild.test.robot as robot
import easybuild.test.easyblock as b
<<<<<<< HEAD
import easybuild.test.variables as v
import easybuild.test.toolchainvariables as tcv
=======
import easybuild.test.github as g

>>>>>>> b2300f78
from easybuild.tools.build_log import init_logger, remove_log_handler


# initialize logger for all the unit tests
log_fn = "/tmp/easybuild_tests.log"
_, log, logh = init_logger(filename=log_fn, debug=True, typ="easybuild_test")

# call suite() for each module and then run them all
<<<<<<< HEAD
SUITE = unittest.TestSuite([x.suite() for x in [t, r, e, mg, m, f, a, robot, b, v, tcv]])
=======
SUITE = unittest.TestSuite([x.suite() for x in [t, r, e, mg, m, f, a, robot, b, g]])
>>>>>>> b2300f78

# uses XMLTestRunner if possible, so we can output an XML file that can be supplied to Jenkins
xml_msg = ""
try:
    import xmlrunner  # requires unittest-xml-reporting package
    xml_dir = 'test-reports'
    res = xmlrunner.XMLTestRunner(output=xml_dir, verbosity=1).run(SUITE)
    xml_msg = ", XML output of tests available in %s directory" % xml_dir
except ImportError, err:
    sys.stderr.write("WARNING: xmlrunner module not available, falling back to using unittest...\n\n")
    res = unittest.TextTestRunner().run(SUITE)

remove_log_handler(logh)
logh.close()
print "Log available at %s" % log_fn, xml_msg

if not res.wasSuccessful():
    sys.stderr.write("ERROR: Not all tests were successful.\n")
    sys.exit(2)<|MERGE_RESOLUTION|>--- conflicted
+++ resolved
@@ -41,13 +41,10 @@
 import easybuild.test.repository as r
 import easybuild.test.robot as robot
 import easybuild.test.easyblock as b
-<<<<<<< HEAD
 import easybuild.test.variables as v
+import easybuild.test.github as g
 import easybuild.test.toolchainvariables as tcv
-=======
-import easybuild.test.github as g
 
->>>>>>> b2300f78
 from easybuild.tools.build_log import init_logger, remove_log_handler
 
 
@@ -56,11 +53,7 @@
 _, log, logh = init_logger(filename=log_fn, debug=True, typ="easybuild_test")
 
 # call suite() for each module and then run them all
-<<<<<<< HEAD
-SUITE = unittest.TestSuite([x.suite() for x in [t, r, e, mg, m, f, a, robot, b, v, tcv]])
-=======
-SUITE = unittest.TestSuite([x.suite() for x in [t, r, e, mg, m, f, a, robot, b, g]])
->>>>>>> b2300f78
+SUITE = unittest.TestSuite([x.suite() for x in [t, r, e, mg, m, f, a, robot, b, g, tcv]])
 
 # uses XMLTestRunner if possible, so we can output an XML file that can be supplied to Jenkins
 xml_msg = ""
