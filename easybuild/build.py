--- conflicted
+++ resolved
@@ -418,11 +418,7 @@
     correct_built_cnt = 0
     all_built_cnt = 0
     for spec in orderedSpecs:
-<<<<<<< HEAD
-        (success, _) = build_and_install_software(spec, options, log, origEnviron, exitOnFailure=(not options.regtest))
-=======
-        (success, _) = build(spec, options, log, origEnviron)
->>>>>>> 536762aa
+        (success, _) = build_and_install_software(spec, options, log, origEnviron)
         if success:
             correct_built_cnt += 1
         all_built_cnt += 1
