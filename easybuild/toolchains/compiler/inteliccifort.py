--- conflicted
+++ resolved
@@ -69,13 +69,8 @@
     }
 
     COMPILER_OPTIMAL_ARCHITECTURE_OPTION = {
-<<<<<<< HEAD
         systemtools.INTEL : 'xHost',
-        systemtools.AMD : 'msse3',
-=======
-        systemtools.INTEL : 'xHOST',
         systemtools.AMD : 'xHost',
->>>>>>> 653c2987
     }
 
     COMPILER_CC = 'icc'
