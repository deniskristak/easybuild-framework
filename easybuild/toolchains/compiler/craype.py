--- conflicted
+++ resolved
@@ -123,15 +123,10 @@
     # BLAS/LAPACK support
     # via cray-libsci module, which gets loaded via the PrgEnv module
     # see https://www.nersc.gov/users/software/programming-libraries/math-libraries/libsci/
-<<<<<<< HEAD
     BLAS_MODULE_NAME = ['cray-libsci']
+
     # no need to specify libraries, compiler driver takes care of linking the right libraries
-=======
-    BLAS_MODULE_NAME = ['cray-libsci']  # FIXME: let this load via PrgEnv, and so not list it here (or filter it out of definition)?
-    # specific library depends on PrgEnv flavor
-
-    #FIXME: need to revisit this, on numpy we ended up with a serial BLAS through the wrapper.
->>>>>>> 3483e4cd
+    # FIXME: need to revisit this, on numpy we ended up with a serial BLAS through the wrapper.
     BLAS_LIB = []
     BLAS_LIB_MT = []
 
