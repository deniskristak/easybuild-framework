--- conflicted
+++ resolved
@@ -6,13 +6,8 @@
     runs-on: ubuntu-18.04
     strategy:
       matrix:
-<<<<<<< HEAD
-        python: [2.7, 3.5, 3.6, 3.7]
-        modules_tool: [Lmod-6.6.3, Lmod-7.8.22, Lmod-8.2.4, modules-tcl-1.147, modules-3.2.10, modules-4.1.4]
-=======
         python: [2.7, 3.5, 3.6, 3.7, 3.8]
         modules_tool: [Lmod-7.8.22, Lmod-8.2.3, modules-tcl-1.147, modules-3.2.10, modules-4.1.4]
->>>>>>> 314cf7ce
         module_syntax: [Lua, Tcl]
         # exclude some configuration for non-Lmod modules tool:
         # - don't test with Lua module syntax (only supported in Lmod)
